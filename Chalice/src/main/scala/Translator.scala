//-----------------------------------------------------------------------------
//
// Copyright (C) Microsoft Corporation.  All Rights Reserved.
//
//-----------------------------------------------------------------------------
package chalice;
import scala.util.parsing.input.Position
import scala.util.parsing.input.NoPosition

import Boogie.Proc, Boogie.NamedType, Boogie.NewBVar, Boogie.Havoc, Boogie.Stmt, Boogie.Const,
       Boogie.Decl, Boogie.Expr, Boogie.FunctionApp, Boogie.Axiom, Boogie.BVar, Boogie.BType,
       Boogie.VarExpr, Boogie.IndexedType, Boogie.Comment, Boogie.MapUpdate, Boogie.MapSelect,
       Boogie.If, Boogie.Lambda, Boogie.Trigger;

case class ErrorMessage(pos: Position, message: String)

class Translator {
  import TranslationHelper._;
  var currentClass = null: Class;
  var modules = Nil: List[String]
  var etran = new ExpressionTranslator(null);
  
  def translateProgram(decls: List[TopLevelDecl]): List[Decl] = {
    decls flatMap {
      case cl: Class => translateClass(cl)
      case ch: Channel =>
        translateClass(ChannelClass(ch)) :::
        translateWhereClause(ch)
        /* TODO: waitlevel not allowed in postcondition of things forked (or, rather, joined) */
    }
  }

  def translateClass(cl: Class): List[Decl] = {
    currentClass = cl;
    etran = new ExpressionTranslator(cl);
    var declarations: List[Decl] = Nil;
    // add module (if no added yet)
    if(modules forall {mname => ! mname.equals(cl.module)}) {
      declarations = Const(ModuleName(cl), true, ModuleType) :: declarations;
      modules = cl.module :: modules;
    }
    // add class name
    declarations = Const(className(cl).id, true, TypeName) :: declarations;
    // translate monitor invariant
    declarations = declarations ::: translateMonitorInvariant(cl.MonitorInvariants, cl.pos);
    // translate each member
    for(member <- cl.members) {
      etran.fpi.reset
      declarations = declarations ::: translateMember(member);
    }
    declarations
  }

  /**********************************************************************
  *****************            MEMBERS                  *****************
  **********************************************************************/
  
  def translateMember(member: Member): List[Decl] = {
    member match {
      case f: Field =>
        translateField(f)
      case m: Method =>
        translateMethod(m)
      case f: Function => 
        translateFunction(f)
      case pred: Predicate =>
        translatePredicate(pred)
      case inv: MonitorInvariant =>
        Nil // already dealt with before
      case _: Condition =>
        throw new NotSupportedException("not yet implemented")
      case mt: MethodTransform =>
        translateMethodTransform(mt)
      case ci: CouplingInvariant =>
        Nil
    }
  }
  
  def translateWhereClause(ch: Channel): List[Decl] = {
    
    // pick new k
    val (whereKV, whereK) = Boogie.NewBVar("whereK", tint, true)
    val whereKStmts = BLocal(whereKV) :: bassume(0 < whereK && 1000*whereK < permissionOnePercent)
    
    // check definedness of where clause
    Proc(ch.channelId + "$whereClause$checkDefinedness",
      NewBVarWhere("this", new Type(currentClass)) :: (ch.parameters map {i => Variable2BVarWhere(i)}),
      Nil,
      GlobalNames,
      DefaultPrecondition(),
      whereKStmts :::
      DefinePreInitialState :::
      InhaleWithChecking(List(ch.where), "channel where clause", whereK) :::
      // smoke test: is the where clause equivalent to false?
      (if (Chalice.smoke) {
        val a = SmokeTest.initSmokeAssert(ch.pos, "Where clause of channel " + ch.channelId + " is equivalent to false.")
        translateStatement(a.chaliceAssert, whereK)
      } else Nil)
    )
  }

  def translateMonitorInvariant(invs: List[MonitorInvariant], pos: Position): List[Decl] = {
    val (h0V, h0) = NewBVar("h0", theap, true);
    val (m0V, m0) = NewBVar("m0", tmask, true);
    val (sm0V, sm0) = NewBVar("sm0", tmask, true);
    val (c0V, c0) = NewBVar("c0", tcredits, true);
    val (h1V, h1) = NewBVar("h1", theap, true);
    val (m1V, m1) = NewBVar("m1", tmask, true);
    val (sm1V, sm1) = NewBVar("sm1", tmask, true);
    val (c1V, c1) = NewBVar("c1", tcredits, true);
    val (lkV, lk) = NewBVar("lk", tref, true);
    
    // pick new k
    val (methodKV, methodK) = Boogie.NewBVar("methodK", tint, true)
    val methodKStmts = BLocal(methodKV) :: bassume(0 < methodK && 1000*methodK < permissionOnePercent)
    
    val oldTranslator = new ExpressionTranslator(Globals(h1, m1, sm1, c1), Globals(h0, m0, sm0, c0), currentClass);
    Proc(currentClass.id + "$monitorinvariant$checkDefinedness",
      List(NewBVarWhere("this", new Type(currentClass))),
      Nil,
      GlobalNames,
      DefaultPrecondition(),
        methodKStmts :::
        BLocal(h0V) :: BLocal(m0V) :: BLocal(sm0V) :: BLocal(c0V) :: BLocal(h1V) :: BLocal(m1V) :: BLocal(sm1V) :: BLocal(c1V) :: BLocal(lkV) ::
        bassume(wf(h0, m0, sm0)) :: bassume(wf(h1, m1, sm1)) ::
        resetState(oldTranslator) :::
        oldTranslator.Inhale(invs map { mi => mi.e}, "monitor invariant", false, methodK) :::
        resetState(etran) :::
        // check that invariant is well-defined
        etran.WhereOldIs(h1, m1, sm1, c1).Inhale(invs map { mi => mi.e}, "monitor invariant", true, methodK) :::
        // smoke test: is the monitor invariant equivalent to false?
        (if (Chalice.smoke) {
          val a = SmokeTest.initSmokeAssert(pos, "Monitor invariant is equivalent to false.")
          translateStatement(a.chaliceAssert, methodK)
        } else Nil) :::
        (if (! Chalice.checkLeaks || invs.length == 0) Nil else
          // check that there are no loops among .mu permissions in monitors
          // !CanWrite[this,mu]
          bassert(!etran.CanWrite(VarExpr("this"), "mu"), invs(0).pos, "Monitor invariant is not allowed to hold write permission to this.mu") ::
          // (forall lk :: lk != null && lk != this && CanRead[lk,mu] ==>
          //   CanRead[this,mu] && Heap[this,mu] << Heap[lk,mu])
          bassert(
            (lk !=@ NullLiteral() && lk !=@ VarExpr("this") && etran.CanRead(lk, "mu")) ==>
            (etran.CanRead(VarExpr("this"), "mu") &&
             new FunctionApp("MuBelow", etran.Heap.select(VarExpr("this"), "mu"), etran.Heap.select(lk, "mu"))),
            invs(0).pos,
            "Monitor invariant can hold permission of other o.mu field only this.mu if this.mu<<o.mu")
        ) :::
        //check that invariant is reflexive
        etran.UseCurrentAsOld().Exhale(invs map {mi => (mi.e, ErrorMessage(mi.pos, "Monitor invariant might not be reflexive."))}, "invariant reflexive?", false, methodK, true) :::
        bassert(DebtCheck(), pos, "Monitor invariant is not allowed to contain debt.")
    )
  }

  def translateField(f: Field): List[Decl] = {
    Const(f.FullName, true, FieldType(f.typ.typ)) ::
    Axiom(NonPredicateField(f.FullName))
  }

  def translateFunction(f: Function): List[Decl] = {
    val myresult = BVar("result", f.out.typ);
    etran = etran.CheckTermination(! Chalice.skipTermination);
    val checkBody = f.definition match {case Some(e) => isDefined(e); case None => Nil};
    etran = etran.CheckTermination(false);
    
    // pick new k
    val (functionKV, functionK) = Boogie.NewBVar("functionK", tint, true)
    val functionKStmts = BLocal(functionKV) :: bassume(0 < functionK && 1000*functionK < permissionOnePercent)
    
    // Boogie function that represents the Chalice function
    Boogie.Function(functionName(f), BVar("heap", theap) :: BVar("this", tref) :: (f.ins map Variable2BVar), BVar("$myresult", f.out.typ)) ::
    // check definedness of the function's precondition and body
    Proc(f.FullName + "$checkDefinedness", 
      NewBVarWhere("this", new Type(currentClass)) :: (f.ins map {i => Variable2BVarWhere(i)}),
      Nil,
      GlobalNames,
      DefaultPrecondition(),
      functionKStmts :::
      //bassume(CanAssumeFunctionDefs) ::
      DefinePreInitialState :::
      // check definedness of the precondition
      InhaleWithChecking(Preconditions(f.spec) map { p => (if(0 < Chalice.defaults) UnfoldPredicatesWithReceiverThis(p) else p)}, "precondition", functionK) :::
      bassume(CurrentModule ==@ VarExpr(ModuleName(currentClass))) :: // verify the body assuming that you are in the module
      // smoke test: is precondition equivalent to false?
      (if (Chalice.smoke) {
        val a = SmokeTest.initSmokeAssert(f.pos, "Precondition of function " + f.Id + " is equivalent to false.")
        translateStatement(a.chaliceAssert, functionK)
      } else Nil) :::
      // check definedness of function body
      checkBody :::
      (f.definition match {case Some(e) => BLocal(myresult) :: (Boogie.VarExpr("result") := etran.Tr(e)); case None => Nil}) :::
      // check that postcondition holds
      ExhaleWithChecking(Postconditions(f.spec) map { post => ((if(0 < Chalice.defaults) UnfoldPredicatesWithReceiverThis(post) else post),
              ErrorMessage(f.pos, "Postcondition at " + post.pos + " might not hold."))}, "function postcondition", functionK, true)) ::
    // definition axiom
    (f.definition match {
      case Some(definition) => definitionAxiom(f, definition);
      case None => Nil
    }) :::
    // framing axiom (+ frame function)
    framingAxiom(f) :::
    // postcondition axiom(s)
    postconditionAxiom(f)
  }
  
  def definitionAxiom(f: Function, definition: Expression): List[Decl] = {
    val inArgs = (f.ins map {i => Boogie.VarExpr(i.UniqueName)})
    val thisArg = VarExpr("this")
    val args = thisArg :: inArgs;
    
    val formalsNoMask = BVar(HeapName, theap) :: BVar("this", tref) :: (f.ins map Variable2BVar)
    val formals = BVar(MaskName, tmask) :: BVar(SecMaskName, tmask) :: formalsNoMask
    val applyF = FunctionApp(functionName(f), List(etran.Heap) ::: args);
    val limitedApplyF = FunctionApp(functionName(f) + "#limited", List(etran.Heap) ::: args)
    val pre = Preconditions(f.spec).foldLeft(BoolLiteral(true): Expression)({ (a, b) => And(a, b) });
    val wellformed = wf(VarExpr(HeapName), VarExpr(MaskName), VarExpr(SecMaskName))
    val triggers = f.dependentPredicates map (p => new Trigger(List(limitedApplyF, wellformed, FunctionApp("#" + p.FullName+"#trigger", thisArg :: Nil))))

    /** Limit application of the function by introducing a second (limited) function */
    val body = etran.Tr(
      if (f.isRecursive && ! f.isUnlimited) {
        val limited = Map() ++ (f.SCC zip (f.SCC map {f =>
          val result = Function(f.id + "#limited", f.ins, f.out, f.spec, None);
          result.Parent = f.Parent;
          result;
        }));
        def limit: Expression => Option[Expression] = _ match {
          case app @ FunctionApplication(obj, id, args) if (f.SCC contains app.f) =>
            val result = FunctionApplication(obj transform limit, id, args map (e => e transform limit));
            result.f = limited(app.f);
            Some(result)
          case _ => None
        }
        definition transform limit;
      } else {
        definition
      }
    );

    /* axiom (forall h: HeapType, m, sm: MaskType, this: ref, x_1: t_1, ..., x_n: t_n ::
         wf(h, m, sm) && CurrentModule == module#C ==> #C.f(h, m, this, x_1, ..., x_n) == tr(body))
    */
    Axiom(new Boogie.Forall(Nil,
      formals, List(new Trigger(List(applyF,wellformed))),
        (wellformed && (CurrentModule ==@ ModuleName(currentClass)) && etran.TrAll(pre))
        ==>
        (applyF ==@ body))) ::
    (if (f.isRecursive)
      // define the limited function (even for unlimited function since its SCC might have limited functions)
      Boogie.Function(functionName(f) + "#limited", formalsNoMask, BVar("$myresult", f.out.typ)) ::
      Axiom(new Boogie.Forall(Nil, formals,
            new Trigger(List(applyF,wellformed)) :: triggers,
            (wellformed ==> (applyF ==@ limitedApplyF)))) ::
      Nil
    else
      Nil)
  }

  def framingAxiom(f: Function): List[Decl] = {
    val pre = Preconditions(f.spec).foldLeft(BoolLiteral(true): Expression)({ (a, b) => And(a, b) });
    var hasAccessSeq = false;
    pre visit {_ match {case _: AccessSeq => hasAccessSeq = true; case _ => }}

    if (!hasAccessSeq) {
      // Encoding with heapFragment and combine
      /* function ##C.f(state, ref, t_1, ..., t_n) returns (t);
         axiom (forall h: HeapType, m, sm: MaskType, this: ref, x_1: t_1, ..., x_n: t_n ::
            wf(h, m, sm) && IsGoodState(partialHeap) ==> #C.f(h, m, sm, this, x_1, ..., x_n) ==  ##C.f(partialHeap, this, x_1, ..., x_n))
      */
      val partialHeap = functionDependencies(pre, etran);
      val inArgs = (f.ins map {i => Boogie.VarExpr(i.UniqueName)});
      val frameFunctionName = "#" + functionName(f);

      val args = VarExpr("this") :: inArgs;
      val applyF = FunctionApp(functionName(f) + (if (f.isRecursive) "#limited" else ""), List(etran.Heap) ::: args);
      val applyFrameFunction = FunctionApp(frameFunctionName, partialHeap :: args)
      val wellformed = wf(VarExpr(HeapName), VarExpr(MaskName), VarExpr(SecMaskName))
      
      Boogie.Function(frameFunctionName, Boogie.BVar("state", tpartialheap) :: Boogie.BVar("this", tref) :: (f.ins map Variable2BVar), new BVar("$myresult", f.out.typ)) ::
      Axiom(new Boogie.Forall(
        BVar(HeapName, theap) :: BVar(MaskName, tmask) :: BVar(SecMaskName, tmask) :: BVar("this", tref) :: (f.ins map Variable2BVar),
        new Trigger(List(applyF, wellformed)),
          (wellformed && IsGoodState(partialHeap) && CanAssumeFunctionDefs)
          ==>
          (applyF ==@ applyFrameFunction))
      )
    } else {
      // Encoding with universal quantification over two heaps
      /* axiom (forall h1, h2: HeapType, m1, m2, sm1, sm2: MaskType, this: ref, x_1: t_1, ..., x_n: t_n ::
            wf(h1,m1,sm1) && wf(h2,m2,sm1) && functionDependenciesEqual(h1, h2, #C.f) ==>
              #C.f(h1, m1, sm1, this, x_1, ..., x_n) == #C.f(h2, m2, sm2, this, x_1, ..., x_n)
       */
      var args = VarExpr("this") :: (f.ins map {i => Boogie.VarExpr(i.UniqueName)});

      // create two heaps
      val (globals1V, globals1) = etran.FreshGlobals("a"); val etran1 = new ExpressionTranslator(globals1, currentClass);
      val (globals2V, globals2) = etran.FreshGlobals("b"); val etran2 = new ExpressionTranslator(globals2, currentClass);
      val List(heap1, mask1, secmask1, _) = globals1V;
      val List(heap2, mask2, secmask2, _) = globals2V;
      val apply1 = FunctionApp(functionName(f), etran1.Heap :: args)
      val apply2 = FunctionApp(functionName(f), etran2.Heap :: args)
      val wellformed1 = wf(etran1.Heap, etran1.Mask, etran1.SecMask)
      val wellformed2 = wf(etran2.Heap, etran2.Mask, etran2.SecMask)

      Axiom(new Boogie.Forall(
        heap1 :: heap2 :: mask1 :: mask2 :: secmask1 :: secmask2 :: BVar("this", tref) :: (f.ins map Variable2BVar),
        new Trigger(List(apply1, apply2, wellformed1, wellformed2)),
          (wellformed1 && wellformed2 && functionDependenciesEqual(pre, etran1, etran2) && CanAssumeFunctionDefs)
          ==>
          (apply1 ==@ apply2)
      ))
    }
  }
  
  def postconditionAxiom(f: Function): List[Decl] = {
    /* axiom (forall h: HeapType, m, sm: MaskType, this: ref, x_1: t_1, ..., x_n: t_n ::
          wf(h, m, sm) && CanAssumeFunctionDefs ==> Q[#C.f(h, m, this, x_1, ..., x_n)/result]
    */
    val inArgs = (f.ins map {i => Boogie.VarExpr(i.UniqueName)});
    val myresult = Boogie.BVar("result", f.out.typ);
    val args = VarExpr("this") :: inArgs;
    val applyF = FunctionApp(functionName(f), List(VarExpr(HeapName)) ::: args)
    val wellformed = wf(VarExpr(HeapName), VarExpr(MaskName), VarExpr(SecMaskName))
    
    //postcondition axioms
    (Postconditions(f.spec) map { post : Expression =>
      Axiom(new Boogie.Forall(
        BVar(HeapName, theap) :: BVar(MaskName, tmask) :: BVar(SecMaskName, tmask) :: BVar("this", tref) :: (f.ins map Variable2BVar),
        new Trigger(List(applyF, wellformed)),
        (wellformed && CanAssumeFunctionDefs)
          ==>
        etran.Tr(SubstResult(post, f.apply(ExplicitThisExpr(), f.ins map { arg => new VariableExpr(arg) })))
        ))
     })
  }

  def translatePredicate(pred: Predicate): List[Decl] = {
    
    // pick new k
    val (predicateKV, predicateK) = Boogie.NewBVar("predicateK", tint, true)
    val predicateKStmts = BLocal(predicateKV) :: bassume(0 < predicateK && 1000*predicateK < permissionOnePercent)
    
    // const unique class.name: HeapType;
    Const(pred.FullName, true, FieldType(tint)) ::
    // axiom PredicateField(f);
    Axiom(PredicateField(pred.FullName)) ::
    // trigger function to unfold function definitions
    Boogie.Function("#" + pred.FullName + "#trigger", BVar("this", tref) :: Nil, BVar("$myresult", tbool)) ::
    // check definedness of predicate body
    Proc(pred.FullName + "$checkDefinedness",
      List(NewBVarWhere("this", new Type(currentClass))),
      Nil,
      GlobalNames,
      DefaultPrecondition(),
      predicateKStmts :::
      DefinePreInitialState :::
      InhaleWithChecking(List(DefinitionOf(pred)), "predicate definition", predicateK) :::
      // smoke test: is the predicate equivalent to false?
      (if (Chalice.smoke) {
        val a = SmokeTest.initSmokeAssert(pred.pos, "Predicate " + pred.FullName + " is equivalent to false.")
        translateStatement(a.chaliceAssert, predicateK)
      } else Nil)
    )
  }

  def translateMethod(method: Method): List[Decl] = {
    
    // pick new k for this method, that represents the fraction for read permissions
    val (methodKV, methodK) = Boogie.NewBVar("methodK", tint, true)
    val methodKStmts = BLocal(methodKV) :: bassume(0 < methodK && 1000*methodK < permissionOnePercent)
    
    // check definedness of the method contract
    Proc(method.FullName + "$checkDefinedness", 
      NewBVarWhere("this", new Type(currentClass)) :: (method.ins map {i => Variable2BVarWhere(i)}),
      method.outs map {i => Variable2BVarWhere(i)},
      GlobalNames,
      DefaultPrecondition(),
        methodKStmts :::
        DefinePreInitialState :::
        bassume(CanAssumeFunctionDefs) ::
        // check precondition
        InhaleWithChecking(Preconditions(method.spec), "precondition", methodK) :::
        DefineInitialState :::
        resetState(etran) :::
        // check postcondition
        InhaleWithChecking(Postconditions(method.spec), "postcondition", methodK) :::
        // check lockchange
        (LockChanges(method.spec) flatMap { lc => isDefined(lc)})) ::
    {
    etran.fpi.reset
    // check that method body satisfies the method contract
    Proc(method.FullName,
      NewBVarWhere("this", new Type(currentClass)) :: (method.ins map {i => Variable2BVarWhere(i)}),
      method.outs map {i => Variable2BVarWhere(i)},
      GlobalNames,
      DefaultPrecondition(),
        methodKStmts :::
        bassume(CurrentModule ==@ Boogie.VarExpr(ModuleName(currentClass))) ::
        bassume(CanAssumeFunctionDefs) ::
        DefinePreInitialState :::
        Inhale(Preconditions(method.spec) map { p => (if(0 < Chalice.defaults) UnfoldPredicatesWithReceiverThis(p) else p)}, "precondition", methodK) :::
        DefineInitialState :::
        translateStatements(method.body, methodK) :::
        Exhale(Postconditions(method.spec) map { p => ((if(0 < Chalice.defaults) UnfoldPredicatesWithReceiverThis(p) else p), ErrorMessage(method.pos, "The postcondition at " + p.pos + " might not hold."))}, "postcondition", methodK, true) :::
        (if(Chalice.checkLeaks) isLeaking(method.pos, "Method " + method.FullName + " might leak references.") else Nil) :::
        bassert(LockFrame(LockChanges(method.spec), etran), method.pos, "Method might lock/unlock more than allowed.") :::
        bassert(DebtCheck, method.pos, "Method body is not allowed to leave any debt."))
    }
  }

  def translateMethodTransform(mt: MethodTransform): List[Decl] = {
    // extract coupling invariants from the class pool of invariants
    val pool = mt.Parent.CouplingInvariants

    def extractInv(e: Expression): Expression = desugar(e) match {
      case And(a,b) => And(extractInv(a), extractInv(b))
      case Implies(a,b) => Implies(a, extractInv(b))
      case Access(ma, Full) if ! ma.isPredicate =>
        {for (ci <- pool; 
          if (ci.fields.contains(ma.f))) 
          yield scaleExpressionByPermission(ci.e, ci.fraction(ma.f), ma.pos)}.foldLeft(BoolLiteral(true):Expression)(And(_,_))
      case _: PermissionExpr => throw new NotSupportedException("not supported")
      case _ => BoolLiteral(true)
    }

    val preCI = Preconditions(mt.Spec).map(extractInv)
    val postCI = Postconditions(mt.refines.Spec).map(extractInv)

    // pick new k for this method, that represents the fraction for read permissions
    val (methodKV, methodK) = Boogie.NewBVar("methodK", tint, true)
    val methodKStmts = BLocal(methodKV) :: bassume(0 < methodK && 1000*methodK < permissionOnePercent)
 
    // check definedness of refinement specifications
    Proc(mt.FullName + "$checkDefinedness",
      NewBVarWhere("this", new Type(currentClass)) :: (mt.Ins map {i => Variable2BVarWhere(i)}),
      mt.Outs map {i => Variable2BVarWhere(i)},
      GlobalNames,
      DefaultPrecondition(),
        methodKStmts :::
        DefinePreInitialState :::
        bassume(CanAssumeFunctionDefs) ::
        // check precondition
        InhaleWithChecking(Preconditions(mt.Spec) ::: preCI, "precondition", methodK) :::
        DefineInitialState :::
        resetState(etran) :::
        // check postcondition
        InhaleWithChecking(Postconditions(mt.refines.Spec), "postcondition", methodK) :::
        tag(InhaleWithChecking(postCI ::: Postconditions(mt.spec), "postcondition", methodK), keepTag)
      ) ::
    // check correctness of refinement
    Proc(mt.FullName,
      NewBVarWhere("this", new Type(currentClass)) :: (mt.Ins map {i => Variable2BVarWhere(i)}),
      mt.Outs map {i => Variable2BVarWhere(i)},
      GlobalNames,
      DefaultPrecondition(),
        methodKStmts ::: 
        assert2assume {
          bassume(CurrentModule ==@ Boogie.VarExpr(ModuleName(currentClass))) ::
          bassume(CanAssumeFunctionDefs) ::
          DefinePreInitialState :::
          Inhale(Preconditions(mt.Spec) ::: preCI, "precondition", methodK) :::
          DefineInitialState :::
          translateStatements(mt.body, methodK) :::
          Exhale(Postconditions(mt.refines.Spec) map {p => (p, ErrorMessage(p.pos, "The postcondition at " + p.pos + " might not hold."))}, "postcondition", methodK, true) :::
          tag(Exhale(
            (postCI map {p => (p, ErrorMessage(mt.pos, "The coupling invariant might not be preserved."))}) :::
            (Postconditions(mt.spec) map {p => (p, ErrorMessage(p.pos, "The postcondition at " + p.pos + " might not hold."))}), "postcondition", methodK, true), keepTag)
        }
      )

  }

  def DebtCheck() = {
    // (forall ch :: ch == null || 0 <= Credits[ch])
    val (chV, ch) = NewBVar("ch", tref, false)
    new Boogie.Forall(chV, (ch ==@ bnull) || (0 <= new MapSelect(etran.Credits, ch)))
  }

  def DefaultPrecondition() = {
    "requires this!=null;" ::
    "free requires wf(Heap, Mask, SecMask);" ::
    Nil
  }

  def DefinePreInitialState = {
    Comment("define pre-initial state") ::
    (etran.Mask := ZeroMask) :: (etran.SecMask := ZeroMask) :: (etran.Credits := ZeroCredits)
  }
  def DefineInitialState = {
    Comment("define initial state") ::
    bassume(etran.Heap ==@ Boogie.Old(etran.Heap)) ::
    bassume(etran.Mask ==@ Boogie.Old(etran.Mask)) ::
    bassume(etran.SecMask ==@ Boogie.Old(etran.SecMask)) ::
    bassume(etran.Credits ==@ Boogie.Old(etran.Credits))
  }

  /**********************************************************************
  *****************           STATEMENTS                *****************
  **********************************************************************/
  def translateStatements(statements: List[Statement], methodK: Expr): List[Stmt] = statements flatMap (v => translateStatement(v, methodK))

  def translateStatement(s: Statement, methodK: Expr): List[Stmt] = {
    s match {
      case a@Assert(e) =>
        a.smokeErrorNr match {
          case None =>
            val (tmpGlobalsV, tmpGlobals) = etran.FreshGlobals("assert");
            val tmpTranslator = new ExpressionTranslator(tmpGlobals, etran.oldEtran.globals, currentClass);        
            Comment("assert") ::
            // exhale e in a copy of the heap/mask/credits
            BLocals(tmpGlobalsV) :::
            copyState(tmpGlobals, etran) :::
            tmpTranslator.Exhale(List((e, ErrorMessage(s.pos, "Assertion might not hold."))), "assert", true, methodK, true)
          case Some(err) =>
            bassert(e, a.pos, "SMOKE-TEST-" + err + ". ("+SmokeTest.smokeWarningMessage(err)+")", 0) :: Nil
        }
      case Assume(e) =>
        Comment("assume") ::
        isDefined(e) :::
        bassume(e)
      case BlockStmt(ss) =>
        translateStatements(ss, methodK)
      case IfStmt(guard, then, els) =>
        val (condV, cond) = Boogie.NewBVar("cond", tbool, true)
        val oldConditions = etran.fpi.currentConditions
        etran.fpi.currentConditions += ((cond, true))
        val tt = translateStatement(then, methodK)
        val et = els match {
          case None => Nil
          case Some(els) =>
            etran.fpi.currentConditions = oldConditions
            etran.fpi.currentConditions += ((cond, false))
            translateStatement(els, methodK)
        }
        Comment("if") ::
        BLocal(condV) ::
        (cond := etran.Tr(guard)) ::
        isDefined(guard) :::
        Boogie.If(cond, tt, et)
      case w: WhileStmt =>
        translateWhile(w, methodK)
      case Assign(lhs, rhs) =>
        def assignOrAssumeEqual(r: Boogie.Expr): List[Boogie.Stmt] = {
          if (lhs.v.isImmutable) {
            // this must be a "ghost const"
            val name = lhs.v.UniqueName
            bassert(! VarExpr("assigned$" + name), lhs.pos, "Const variable can be assigned to only once.") ::
            bassume(lhs ==@ r) ::
            (VarExpr("assigned$" + name) := true)
          } else {
            lhs := r
          }
        }
        Comment("assigment to " + lhs.id) ::
        (rhs match {
          case rhs@NewRhs(c, initialization, lower, upper) => // x := new C;
            val (nw, ss) = translateAllocation(rhs.typ, initialization, lower, upper, rhs.pos);
            ss ::: assignOrAssumeEqual(new VarExpr(nw)) 
          case rhs: Expression => // x := E;
            isDefined(rhs) ::: assignOrAssumeEqual(rhs)
        })
      case FieldUpdate(lhs@MemberAccess(target, f), rhs) =>
        val (statements, toStore : Expr) = 
          (rhs match {
            case rhs @ NewRhs(c, initialization, lower, upper) =>
              // e.f := new C;
              val (nw,ss) = translateAllocation(rhs.typ, initialization, lower, upper, rhs.pos)
              (ss, new VarExpr(nw))
            case rhs : Expression =>
              // e.f := E; 
              (isDefined(rhs), TrExpr(rhs))
           });
        Comment("update field " + f) ::
        isDefined(target) :::
        bassert(CanWrite(target, lhs.f), s.pos, "Location might not be writable") ::
        statements ::: etran.Heap.store(target, lhs.f, toStore) :: bassume(wf(VarExpr(HeapName), VarExpr(MaskName), VarExpr(SecMaskName)))
      case lv : LocalVar =>
        translateLocalVarDecl(lv.v, false) :::
        { lv.rhs match {
          //update the local, provided a rhs was provided
          case None => Nil
          case Some(rhs) => translateStatement(Assign(new VariableExpr(lv.v), rhs), methodK) }}
      case s: SpecStmt => translateSpecStmt(s, methodK)
      case c: Call => translateCall(c, methodK)
      case Install(obj, lowerBounds, upperBounds) =>
        Comment("install") ::
        isDefined(obj) :::
        bassert(nonNull(obj), s.pos, "The target of the install statement might be null.") ::
        bassert(isHeld(obj), s.pos, "The lock of the target of the install statement might not be held.") ::
        // assert CanWrite(obj.mu); assume lowerbounds < obj.mu < upperBounds;
        UpdateMu(obj, false, false, lowerBounds, upperBounds, ErrorMessage(s.pos, "Install might fail."))
      case Share(obj, lowerBounds, upperBounds) =>
        val (preShareMaskV, preShareMask) = Boogie.NewBVar("preShareMask", tmask, true)    
        Comment("share") ::
        // remember the mask immediately before the share
        BLocal(preShareMaskV) :: Boogie.Assign(preShareMask, etran.Mask) ::
        isDefined(obj) :::
        bassert(nonNull(obj), s.pos, "The target of the share statement might be null.") ::
        UpdateMu(obj, true, false, lowerBounds, upperBounds, ErrorMessage(s.pos, "Share might fail.")) :::
        bassume(!isHeld(obj) && ! isRdHeld(obj)) :: // follows from o.mu==lockbottom
        // assume a seen state is the one right before the share
        bassume(LastSeenHeap(etran.Heap.select(obj, "mu"), etran.Heap.select(obj, "held")) ==@ etran.Heap) ::
        bassume(LastSeenMask(etran.Heap.select(obj, "mu"), etran.Heap.select(obj, "held")) ==@ preShareMask) ::
        bassume(LastSeenCredits(etran.Heap.select(obj, "mu"), etran.Heap.select(obj, "held")) ==@ etran.Credits) ::
        // exhale the monitor invariant (using the current state as the old state)
        ExhaleInvariants(obj, false, ErrorMessage(s.pos, "Monitor invariant might not hold."), etran.UseCurrentAsOld(), methodK)
      case Unshare(obj) =>
        val (heldV, held) = Boogie.NewBVar("held", Boogie.NamedType("int"), true)
        val o = TrExpr(obj)
        Comment("unshare") ::
        isDefined(obj) :::
        bassert(nonNull(o), s.pos, "The target of the unshare statement might be null.") ::
        bassert(CanWrite(o, "mu"), s.pos, "The mu field of the target of the unshare statement might not be writable.") ::
        bassert(isShared(o), s.pos, "The target of the unshare statement might not be shared.") ::
        bassert(isHeld(o), s.pos, "The target of the unshare statement might not be locked by the current thread.") :: // locked or read-locked
        etran.Heap.store(o, "mu", bLockBottom) ::
        // havoc o.held where 0<=o.held 
        BLocal(heldV) :: Boogie.Havoc(held) :: bassume(held <= 0) ::
        etran.Heap.store(o, "held", held) ::
        // set o.rdheld to false
        etran.Heap.store(o, "rdheld", false)
      case Acquire(obj) =>
        Comment("acquire") ::
        isDefined(obj) :::
        bassert(nonNull(TrExpr(obj)), s.pos, "The target of the acquire statement might be null.") ::
        TrAcquire(s, obj, methodK)
      case Release(obj) =>
        Comment("release") ::
        isDefined(obj) :::
        bassert(nonNull(TrExpr(obj)), s.pos, "The target of the release statement might be null.") ::
        TrRelease(s, obj, methodK)
      case Lock(e, body, readonly) =>
        val objV = new Variable("lock", new Type(e.typ))
        val obj = new VariableExpr(objV)
        val sname = if (readonly) "rd lock" else "lock"
        val o = TrExpr(obj)
        Comment(sname) ::
        isDefined(e) :::
        BLocal(Variable2BVar(objV)) :: (o := TrExpr(e)) ::
        bassert(nonNull(o), s.pos, "The target of the " + sname + " statement might be null.") ::
        { if (readonly) {
            TrRdAcquire(s, obj, methodK) :::
            translateStatement(body, methodK) :::
            TrRdRelease(s, obj, methodK)
          } else {
            TrAcquire(s, obj, methodK) :::
            translateStatement(body, methodK) :::
            TrRelease(s, obj, methodK)
          }
        }
      case RdAcquire(obj) =>
        Comment("rd acquire") ::
        isDefined(obj) :::
        bassert(nonNull(TrExpr(obj)), s.pos, "The target of the read-acquire statement might be null.") ::
        TrRdAcquire(s, obj, methodK)
      case rdrelease@RdRelease(obj) =>
        Comment("rd release") ::
        isDefined(obj) :::
        bassert(nonNull(TrExpr(obj)), obj.pos, "The target of the read-release statement might be null.") ::
        TrRdRelease(s, obj, methodK)
      case downgrade@Downgrade(obj) =>
        val o = TrExpr(obj);
        val prevHeapV = new Boogie.BVar("prevHeap", theap, true)
        Comment("downgrade") ::
        isDefined(obj) :::
        bassert(nonNull(o), s.pos, "The target of the downgrade statement might be null.") ::
        bassert(isHeld(o), s.pos, "The lock of the target of the downgrade statement might not be held by the current thread.") ::
        bassert(! isRdHeld(o), s.pos, "The current thread might hold the read lock.") ::
        ExhaleInvariants(obj, false, ErrorMessage(downgrade.pos, "Monitor invariant might not hold."), methodK) :::
        BLocal(prevHeapV) ::
        InhaleInvariants(obj, true, methodK) :::
        bassume(etran.Heap ==@ new Boogie.VarExpr(prevHeapV)) ::
        etran.Heap.store(o, "rdheld", true)
      case Free(obj) =>
        val o = TrExpr(obj);
        isDefined(obj) :::
        bassert(nonNull(o), s.pos, "The target of the free statement might be null.") ::
        (for (f <- obj.typ.Fields ++ RootClass.MentionableFields) yield
          bassert(CanWrite(o, f.FullName), s.pos, "The field " + f.id + " of the target of the free statement might not be writable.")) :::
        (for (f <- obj.typ.Fields ++ RootClass.MentionableFields) yield
          etran.SetNoPermission(o, f.FullName, etran.Mask))
        // probably need to havoc all the fields! Do we check enough?
      case fold@Fold(acc@Access(pred@MemberAccess(e, f), perm)) =>
        val o = TrExpr(e);
        var definition = scaleExpressionByPermission(SubstThis(DefinitionOf(pred.predicate), e), perm, fold.pos)
        val (receiverV, receiver) = Boogie.NewBVar("predRec", tref, true)
        val (versionV, version) = Boogie.NewBVar("predVer", tint, true)
        val (flagV, flag) = Boogie.NewBVar("predFlag", tbool, true)
        
        // pick new k
        val (foldKV, foldK) = Boogie.NewBVar("foldK", tint, true)
        val stmts = Comment("fold") ::
        functionTrigger(o, pred.predicate) ::
        BLocal(foldKV) :: bassume(0 < foldK && 1000*foldK < percentPermission(1) && 1000*foldK < methodK) ::
        isDefined(e) :::
        isDefined(perm) :::
        bassert(nonNull(o), s.pos, "The target of the fold statement might be null.") ::
        // remove the definition from the current state, and replace by predicate itself
        etran.ExhaleAndTransferToSecMask(List((definition, ErrorMessage(s.pos, "Fold might fail because the definition of " + pred.predicate.FullName + " does not hold."))), "fold", foldK, false) :::
        Inhale(List(acc), "fold", foldK) :::
        BLocal(receiverV) :: (receiver := o) ::
        BLocal(versionV) :: (version := etran.Heap.select(o, pred.predicate.FullName)) ::
        BLocal(flagV) :: (flag := true) ::
        bassume(wf(etran.Heap, etran.Mask, etran.SecMask))
        
        // record folded predicate
        etran.fpi.addFoldedPredicate(FoldedPredicate(pred.predicate, receiver, version, etran.fpi.currentConditions, flag))
        
        stmts
      case unfld@Unfold(acc@Access(pred@MemberAccess(e, f), perm:Permission)) =>
        val o = TrExpr(e);
        val definition = scaleExpressionByPermission(SubstThis(DefinitionOf(pred.predicate), e), perm, unfld.pos)
        
        // pick new k
        val (unfoldKV, unfoldK) = Boogie.NewBVar("unfoldK", tint, true)
        Comment("unfold") ::
        functionTrigger(o, pred.predicate) ::
        BLocal(unfoldKV) :: bassume(0 < unfoldK && unfoldK < percentPermission(1) && 1000*unfoldK < methodK) ::
        isDefined(e) :::
        bassert(nonNull(o), s.pos, "The target of the fold statement might be null.") ::
        isDefined(perm) :::
        ExhaleDuringUnfold(List((acc, ErrorMessage(s.pos, "unfold might fail because the predicate " + pred.predicate.FullName + " does not hold."))), "unfold", unfoldK, false) :::
        etran.Inhale(List(definition), "unfold", false, unfoldK)
      case c@CallAsync(declaresLocal, token, obj, id, args) =>
        val formalThisV = new Variable("this", new Type(c.m.Parent))
        val formalThis = new VariableExpr(formalThisV)
        val formalInsV = for (p <- c.m.ins) yield new Variable(p.id, p.t)
        val formalIns = for (v <- formalInsV) yield new VariableExpr(v)

        val (tokenV,tokenId) = NewBVar("token", tref, true)
        val (asyncStateV,asyncState) = NewBVar("asyncstate", tint, true)
        val (preCallHeapV, preCallHeap) = NewBVar("preCallHeap", theap, true)
        val (preCallMaskV, preCallMask) = NewBVar("preCallMask", tmask, true)
        val (preCallSecMaskV, preCallSecMask) = NewBVar("preCallSecMask", tmask, true)
        val (preCallCreditsV, preCallCredits) = NewBVar("preCallCredits", tcredits, true)
        val (argsSeqV, argsSeq) = NewBVar("argsSeq", tArgSeq, true)
        val argsSeqLength = 1 + args.length;
        
        // pick new k for this fork
        val (asyncMethodCallKV, asyncMethodCallK) = Boogie.NewBVar("asyncMethodCallK", tint, true)
        BLocal(asyncMethodCallKV) ::
        bassume(0 < asyncMethodCallK && 1000*asyncMethodCallK < percentPermission(1) && 1000*asyncMethodCallK < methodK) ::
        Comment("call " + id) ::
        // declare the local variable, if needed
        { if (c.local == null)
            List[Stmt]()
          else
            List(BLocal(Variable2BVarWhere(c.local))) } :::
        // remember the value of the heap/mask/credits
        BLocal(preCallHeapV) :: (preCallHeap := etran.Heap) ::
        BLocal(preCallMaskV) :: (preCallMask := etran.Mask) ::
        BLocal(preCallSecMaskV) :: (preCallSecMask := etran.SecMask) ::
        BLocal(preCallCreditsV) :: (preCallCredits := etran.Credits) ::
        BLocal(argsSeqV) ::
        // introduce formal parameters and pre-state globals
        (for (v <- formalThisV :: formalInsV) yield BLocal(Variable2BVarWhere(v))) :::
        // check definedness of arguments
        isDefined(obj) :::
        bassert(nonNull(obj), c.pos, "The target of the method call might be null.") ::
        (args flatMap { e: Expression => isDefined(e)}) :::
        // assign actual ins to formal ins
        (formalThis := obj) ::
        (for ((v,e) <- formalIns zip args) yield (v := e)) :::
        // insert all arguments in the argument sequence
        Boogie.AssignMap(argsSeq, 0, formalThis) ::
        { var i = 1
          for (v <- formalIns) yield { val r = Boogie.AssignMap(argsSeq, i, v); i += 1; r }
        } :::
        // exhale preconditions
        Exhale(Preconditions(c.m.spec) map
          (p => SubstVars(p, formalThis, c.m.ins, formalIns)) zip (Preconditions(c.m.spec) map { p => ErrorMessage(c.pos, "The precondition at " + p.pos + " might not hold.")}), "precondition", asyncMethodCallK, false) :::
        // create a new token
        BLocal(tokenV) :: Havoc(tokenId) :: bassume(nonNull(tokenId)) ::
        // the following assumes help in proving that the token is fresh
        bassume(etran.Heap.select(tokenId, "joinable") ==@ 0) ::
        bassume(new Boogie.MapSelect(etran.Mask, tokenId, "joinable", "perm$N")==@ 0) ::
        bassume(new Boogie.MapSelect(etran.Mask, tokenId, "joinable", "perm$R")==@ 0) ::
        etran.IncPermission(tokenId, "joinable", permissionFull) :::
        // create a fresh value for the joinable field
        BLocal(asyncStateV) :: Boogie.Havoc(asyncState) :: bassume(asyncState !=@ 0) ::
        etran.Heap.store(tokenId, "joinable", asyncState) ::
        // also store the k used for this fork, such that the same k can be used in the join
        etran.Heap.store(tokenId, forkK, asyncMethodCallK) ::
        // assume the pre call state for the token is the state before inhaling the precondition
        bassume(CallHeap(asyncState) ==@ preCallHeap) ::
        bassume(CallMask(asyncState) ==@ preCallMask) ::
        bassume(CallSecMask(asyncState) ==@ preCallSecMask) ::
        bassume(CallCredits(asyncState) ==@ preCallCredits) ::
        bassume(CallArgs(asyncState) ==@ argsSeq) :::
        // assign the returned token to the variable
        { if (token != null) List(token := tokenId) else List() } :::
        bassume(wf(VarExpr(HeapName), VarExpr(MaskName), VarExpr(SecMaskName))) :: Nil
      case jn@JoinAsync(lhs, token) =>
        val formalThisV = new Variable("this", new Type(jn.m.Parent))
        val formalThis = new VariableExpr(formalThisV)
        val formalInsV = for (p <- jn.m.ins) yield new Variable(p.id, p.t)
        val formalIns = for (v <- formalInsV) yield new VariableExpr(v)
        val formalOutsV = for (p <- jn.m.outs) yield new Variable(p.id, p.t)
        val formalOuts = for (v <- formalOutsV) yield new VariableExpr(v)

        val (argsSeqV, argsSeq) = NewBVar("argsSeq", tArgSeq, true)
        val (preCallHeapV, preCallHeap) = NewBVar("preCallHeap", theap, true);
        val (preCallMaskV, preCallMask) = NewBVar("preCallMask", tmask, true);
        val (preCallSecMaskV, preCallSecMask) = NewBVar("preCallSecMask", tmask, true);
        val (preCallCreditsV, preCallCredits) = NewBVar("preCallCredits", tcredits, true);
        val postEtran = new ExpressionTranslator(etran.globals, Globals(preCallHeap, preCallMask, preCallSecMask, preCallCredits), currentClass);
        val (asyncJoinKV, asyncJoinK) = Boogie.NewBVar("asyncJoinK", tint, true)
        
        Comment("join async") :: 
        // pick new k for this join
        BLocal(asyncJoinKV) ::
        bassume(0 < asyncJoinK) ::
        // try to use the same k as for the fork
        bassume(asyncJoinK ==@ etran.Heap.select(token, forkK)) :: 
        // check that token is well-defined
        isDefined(token) :::
        // check that we did not join yet
        bassert(CanWrite(token, "joinable"), jn.pos, "The joinable field might not be writable.") ::
        bassert(etran.Heap.select(token, "joinable") !=@ 0, jn.pos, "The joinable field might not be true.") ::
        // lookup token.joinable
        BLocal(argsSeqV) :: (argsSeq := CallArgs(etran.Heap.select(token, "joinable"))) ::
        // retrieve the call's pre-state from token.joinable
        BLocal(preCallHeapV) :: (preCallHeap := CallHeap(etran.Heap.select(token, "joinable"))) :: 
        BLocal(preCallMaskV) :: (preCallMask := CallMask(etran.Heap.select(token, "joinable"))) ::
        BLocal(preCallSecMaskV) :: (preCallSecMask := CallSecMask(etran.Heap.select(token, "joinable"))) ::
        BLocal(preCallCreditsV) :: (preCallCredits := CallCredits(etran.Heap.select(token, "joinable"))) ::
        // introduce locals for the out parameters
        (for (v <- formalThisV :: formalInsV ::: formalOutsV) yield BLocal(Variable2BVarWhere(v))) :::
        // initialize the in parameters
        (formalThis := new MapSelect(argsSeq, 0)) ::
        { var i = 1
          (formalIns map { v => val r = (v := new MapSelect(argsSeq, i)); i += 1; r })
        } :::
        // havoc formal outs
        (for (v <- formalOuts) yield Havoc(v)) :::
        // set joinable to false
        etran.Heap.store(token, "joinable", 0) ::
        etran.SetNoPermission(token, "joinable", etran.Mask) ::
        // inhale postcondition of the call
        postEtran.Inhale(Postconditions(jn.m.spec) map
                         { p => SubstVars(p, formalThis, jn.m.ins ++ jn.m.outs, formalIns ++ formalOuts)}, "postcondition", false, asyncJoinK) :::
        // assign formal outs to actual outs
        (for ((v,e) <- lhs zip formalOuts) yield (v := e))
      case s@Send(ch, args) =>
        val channel = ch.typ.asInstanceOf[ChannelClass].ch
        val formalThisV = new Variable("this", new Type(ch.typ))
        val formalThis = new VariableExpr(formalThisV)
        val formalParamsV = for (p <- channel.parameters) yield new Variable(p.id, p.t)
        val formalParams = for (v <- formalParamsV) yield new VariableExpr(v)
        Comment("send") ::
        // introduce formal parameters
        (for (v <- formalThisV :: formalParamsV) yield BLocal(Variable2BVarWhere(v))) :::
        // check definedness of arguments
        isDefined(ch) :::
        bassert(nonNull(ch), ch.pos, "The channel might be null.") ::
        (args flatMap { e: Expression => isDefined(e)}) :::
        // assign actual ins to formal parameters
        (formalThis := ch) ::
        (for ((v,e) <- formalParams zip args) yield (v := e)) :::
        // increase credits
        new Boogie.MapUpdate(etran.Credits, TrExpr(ch), new Boogie.MapSelect(etran.Credits, TrExpr(ch)) + 1) ::
        // exhale where clause
        Exhale(List(
          (SubstVars(channel.where, formalThis, channel.parameters, formalParams),
           ErrorMessage(s.pos, "The where clause at " + channel.where.pos + " might not hold."))),
          "channel where clause", methodK, false)
      case r@Receive(_, ch, outs) =>
        val channel = ch.typ.asInstanceOf[ChannelClass].ch
        val formalThisV = new Variable("this", new Type(ch.typ))
        val formalThis = new VariableExpr(formalThisV)
        val formalParamsV = for (p <- channel.parameters) yield new Variable(p.id, p.t)
        val formalParams = for (v <- formalParamsV) yield new VariableExpr(v)
        Comment("receive") ::
        // check definedness of arguments
        isDefined(ch) :::
        bassert(nonNull(ch), ch.pos, "The channel might be null.") ::
        // check that credits are positive
        bassert(0 < new Boogie.MapSelect(etran.Credits, TrExpr(ch)), r.pos, "receive operation requires a credit") ::
        // ...and check: waitlevel << ch.mu
        bassert(CanRead(ch, "mu"), r.pos, "The mu field of the channel in the receive statement might not be readable.") ::
        bassert(etran.MaxLockIsBelowX(etran.Heap.select(ch, "mu")), r.pos, "The channel must lie above waitlevel in the wait order") ::
        // introduce locals for the parameters
        (for (v <- formalThisV :: formalParamsV) yield BLocal(Variable2BVarWhere(v))) :::
        // initialize the parameters; that is, set "this" to the channel and havoc the other formal parameters
        (formalThis := ch) ::
        (for (v <- formalParams) yield Havoc(v)) :::
        // inhale where clause
        Inhale(List(SubstVars(channel.where, formalThis, channel.parameters, formalParams)), "channel where clause", methodK) :::
        // declare any new local variables among the actual outs
        (for (v <- r.locals) yield BLocal(Variable2BVarWhere(v))) :::
        // assign formal outs to actual outs
        (for ((v,e) <- outs zip formalParams) yield (v := e)) :::
        // decrease credits
        new Boogie.MapUpdate(etran.Credits, TrExpr(ch), new Boogie.MapSelect(etran.Credits, TrExpr(ch)) - 1)
      case r: RefinementBlock =>
        translateRefinement(r, methodK)
      case _: Signal => throw new NotSupportedException("not implemented")
      case _: Wait => throw new NotSupportedException("not implemented")      
    }
  }

  def translateLocalVarDecl(v: Variable, assignConst: Boolean) = {
    val bv = Variable2BVarWhere(v)
    Comment("local " + v) ::
    BLocal(bv) ::
    { if (v.isImmutable) {
        val isAssignedVar = new Boogie.BVar("assigned$" + bv.id, BoolClass)
        // havoc x; var assigned$x: bool; assigned$x := false;
        Havoc(new Boogie.VarExpr(bv)) ::
        BLocal(isAssignedVar) ::
        (new Boogie.VarExpr(isAssignedVar) := assignConst)
      } else
        Nil }
  }

  def translateAllocation(cl: Class, initialization: List[Init], lowerBounds: List[Expression], upperBounds: List[Expression], pos: Position): (Boogie.BVar, List[Boogie.Stmt]) = {
    val (nw, nwe) = NewBVar("nw", cl, true)
    val (ttV,tt) = Boogie.NewTVar("T")
    val f = new Boogie.BVar("f", FieldType(tt))
    (nw,
      Comment("new") ::
      BLocal(nw) :: Havoc(nwe) ::
      bassume(nonNull(nwe) && (dtype(nwe) ==@ className(cl))) ::
      bassume(new Boogie.Forall(ttV, f, etran.HasNoPermission(nwe, f.id))) ::
      // initial values of fields:
      (if (cl.IsChannel)
         UpdateMu(nwe, false, true, lowerBounds, upperBounds, ErrorMessage(pos, "new might fail."))
       else
         List(bassume(etran.Heap.select(nwe, "mu") ==@ bLockBottom))) :::
      bassume(etran.Heap.select(nwe, "held") <= 0) ::
      bassume(etran.Heap.select(nwe, "rdheld") ==@ false) ::
      // give access to user-defined fields and special fields:
      (for (f <- cl.Fields ++ RootClass.MentionableFields) yield
        etran.IncPermission(nwe, f.FullName, permissionFull)).flatten :::
      // initialize fields according to the initialization
      (initialization flatMap { init => isDefined(init.e) ::: etran.Heap.store(nwe, init.f.FullName, init.e) })
    )
  }

  def TrAcquire(s: Statement, nonNullObj: Expression, currentK: Expr) = {
    val o = TrExpr(nonNullObj);
    val (lastAcquireVar, lastAcquire) = Boogie.NewBVar("lastAcquire", IntClass, true)
    val (lastSeenHeldV, lastSeenHeld) = Boogie.NewBVar("lastSeenHeld", tint, true)
    val (lastSeenMuV, lastSeenMu) = Boogie.NewBVar("lastSeenMu", tmu, true)
    (if (Chalice.skipDeadlockChecks)
       bassume(CanRead(o, "mu")) ::
       bassume(etran.MaxLockIsBelowX(etran.Heap.select(o,"mu")))
     else
       bassert(CanRead(o, "mu"), s.pos, "The mu field of the target of the acquire statement might not be readable.") ::
       bassert(etran.MaxLockIsBelowX(etran.Heap.select(o,"mu")), s.pos, "The mu field of the target of the acquire statement might not be above waitlevel.")) :::
    bassume(etran.Heap.select(o,"mu") !=@ bLockBottom) ::  // this isn't strictly necessary, it seems; but we might as well include it
    // remember the state right before releasing
    BLocal(lastSeenMuV) :: (lastSeenMu := etran.Heap.select(o, "mu")) ::
    BLocal(lastSeenHeldV) :: Havoc(lastSeenHeld) :: (lastSeenHeld := etran.Heap.select(o, "held")) ::
    bassume(! isHeld(o) && ! isRdHeld(o)) :: // this assume follows from the previous assert
    // update the thread's locking state
    BLocal(lastAcquireVar) :: Havoc(lastAcquire) :: bassume(0 < lastAcquire) ::
    etran.Heap.store(o, "held", lastAcquire) ::
    InhaleInvariants(nonNullObj, false, etran.WhereOldIs(
      LastSeenHeap(lastSeenMu, lastSeenHeld),
      LastSeenMask(lastSeenMu, lastSeenHeld),
      LastSeenSecMask(lastSeenMu, lastSeenHeld),
      LastSeenCredits(lastSeenMu, lastSeenHeld)), currentK) :::
    // remember values of Heap/Mask/Credits globals (for proving history constraint at release)
    bassume(AcquireHeap(lastAcquire) ==@ etran.Heap) ::
    bassume(AcquireMask(lastAcquire) ==@ etran.Mask) ::
    bassume(AcquireSecMask(lastAcquire) ==@ etran.SecMask) ::
    bassume(AcquireCredits(lastAcquire) ==@ etran.Credits)
  }
  def TrRelease(s: Statement, nonNullObj: Expression, currentK: Expr) = {
    val (heldV, held) = Boogie.NewBVar("held", tint, true) 
    val (prevLmV, prevLm) = Boogie.NewBVar("prevLM", tref, true)
    val (preReleaseHeapV, preReleaseHeap) = NewBVar("preReleaseHeap", theap, true)
    val (preReleaseMaskV, preReleaseMask) = NewBVar("preReleaseMask", tmask, true)
    val (preReleaseSecMaskV, preReleaseSecMask) = NewBVar("preReleaseSecMask", tmask, true)
    val (preReleaseCreditsV, preReleaseCredits) = NewBVar("preReleaseCredits", tcredits, true)
    val o = TrExpr(nonNullObj);
    BLocal(preReleaseHeapV) :: (preReleaseHeap := etran.Heap) ::
    BLocal(preReleaseMaskV) :: (preReleaseMask := etran.Mask) ::
    BLocal(preReleaseSecMaskV) :: (preReleaseSecMask := etran.SecMask) ::
    BLocal(preReleaseCreditsV) :: (preReleaseCredits := etran.Credits) ::
    bassert(isHeld(o), s.pos, "The target of the release statement might not be locked by the current thread.") ::
    bassert(!isRdHeld(o), s.pos, "Release might fail because the current thread might hold the read lock.") ::
    ExhaleInvariants(nonNullObj, false, ErrorMessage(s.pos, "Monitor invariant might hot hold."), etran.WhereOldIs(
      AcquireHeap(etran.Heap.select(o, "held")),
      AcquireMask(etran.Heap.select(o, "held")),
      AcquireSecMask(etran.Heap.select(o, "held")),
      AcquireCredits(etran.Heap.select(o, "held"))), currentK) :::
    // havoc o.held where 0<=o.held 
    BLocal(heldV) :: Havoc(held) :: bassume(held <= 0) ::
    etran.Heap.store(o, "held", held) ::
    // assume a seen state is the one right before the share
    bassume(LastSeenHeap(etran.Heap.select(o, "mu"), held) ==@ preReleaseHeap) ::
    bassume(LastSeenMask(etran.Heap.select(o, "mu"), held) ==@ preReleaseMask) ::
    bassume(LastSeenSecMask(etran.Heap.select(o, "mu"), held) ==@ preReleaseSecMask) ::
    bassume(LastSeenCredits(etran.Heap.select(o, "mu"), held) ==@ preReleaseCredits)
  }
  def TrRdAcquire(s: Statement, nonNullObj: Expression, currentK: Expr) = {
    val (heldV, held) = Boogie.NewBVar("held", tint, true)
    val o = TrExpr(nonNullObj)
    bassert(CanRead(o, "mu"), s.pos, "The mu field of the target of the read-acquire statement might not be readable.") ::
    bassert(etran.MaxLockIsBelowX(etran.Heap.select(o, "mu")), s.pos, "The mu field of the target of the read-acquire statement might not be above waitlevel.") ::
    bassume(etran.Heap.select(o,"mu") !=@ bLockBottom) ::  // this isn't strictly necessary, it seems; but we might as well include it
    bassume(! isHeld(o) && ! isRdHeld(o)) ::
    BLocal(heldV) :: Havoc(held) :: bassume(held <= 0) ::
    etran.Heap.store(o, "held", held) ::
    etran.Heap.store(o, "rdheld", true) ::
    InhaleInvariants(nonNullObj, true, currentK)
  }
  def TrRdRelease(s: Statement, nonNullObj: Expression, currentK: Expr) = {
    val (heldV, held) = Boogie.NewBVar("held", tint, true)
    val o = TrExpr(nonNullObj);
    bassert(isRdHeld(o), s.pos, "The current thread might not hold the read-lock of the object being released.") ::
    ExhaleInvariants(nonNullObj, true, ErrorMessage(s.pos, "Monitor invariant might not hold."), currentK) :::
    BLocal(heldV) :: Havoc(held) :: bassume(held <= 0) ::
    etran.Heap.store(o, "held", held) ::
    etran.Heap.store(o, "rdheld", false)
  }

<<<<<<< HEAD
  // TODO: This method has not yet been updated to the new permission model
  def translateSpecStmt(s: SpecStmt): List[Stmt] = {
    val (preGlobalsV, preGlobals) = etran.FreshGlobals("pre")
=======
  def translateSpecStmt(s: SpecStmt, methodK: Expr): List[Stmt] = {
    val preGlobals = etran.FreshGlobals("pre")
>>>>>>> af8a60c0

    // pick new k for the spec stmt
    val (specKV, specK) = Boogie.NewBVar("specStmtK", tint, true)

    BLocal(specKV) ::
    bassume(0 < specK && 1000*specK < percentPermission(1) && 1000*specK < methodK) ::
    // declare new local variables
    s.locals.flatMap(v => translateLocalVarDecl(v, true)) :::
    Comment("spec statement") ::
    BLocals(preGlobalsV) :::
    // remember values of globals
    copyState(preGlobals, etran) :::
    // exhale preconditions
    etran.Exhale(List((s.pre, ErrorMessage(s.pos, "The specification statement precondition at " + s.pos + " might not hold."))), "spec stmt precondition", true, specK, false) :::
    // havoc locals
    (s.lhs.map(l => Boogie.Havoc(l))) :::
    // inhale postconditions (using the state before the call as the "old" state)
    etran.FromPreGlobals(preGlobals).Inhale(List(s.post), "spec stmt postcondition", false, specK)
  }

  def translateCall(c: Call, methodK: Expr): List[Stmt] = {
    val obj = c.obj;
    val lhs = c.lhs;
    val id = c.id;
    val args = c.args;
    val formalThisV = new Variable("this", new Type(c.m.Parent))
    val formalThis = new VariableExpr(formalThisV)
    val formalInsV = for (p <- c.m.Ins) yield new Variable(p.id, p.t)
    val formalIns = for (v <- formalInsV) yield new VariableExpr(v)
    val formalOutsV = for (p <- c.m.Outs) yield new Variable(p.id, p.t)
    val formalOuts = for (v <- formalOutsV) yield new VariableExpr(v)
    val (preGlobalsV, preGlobals) = etran.FreshGlobals("call")
    val postEtran = etran.FromPreGlobals(preGlobals)
    
    // pick new k for this method call
    val (methodCallKV, methodCallK) = Boogie.NewBVar("methodCallK", tint, true)
    BLocal(methodCallKV) ::
    bassume(0 < methodCallK && 1000*methodCallK < percentPermission(1) && 1000*methodCallK < methodK) ::
    Comment("call " + id) ::
    // introduce formal parameters and pre-state globals
    (for (v <- formalThisV :: formalInsV ::: formalOutsV) yield BLocal(Variable2BVarWhere(v))) :::
    BLocals(preGlobalsV) :::
    // remember values of globals
    copyState(preGlobals, etran) :::
    // check definedness of arguments
    isDefined(obj) :::
    bassert(nonNull(obj), c.pos, "The target of the method call might be null.") ::
    (args flatMap { e: Expression => isDefined(e)}) :::
    // assign actual ins to formal ins
    (formalThis := obj) ::
    (for ((v,e) <- formalIns zip args) yield (v := e)) :::
    // exhale preconditions
    Exhale(Preconditions(c.m.Spec) map
          (p => SubstVars(p, formalThis, c.m.Ins, formalIns)) zip (Preconditions(c.m.Spec) map { p => ErrorMessage(c.pos, "The precondition at " + p.pos + " might not hold.")}), "precondition", methodCallK, false) :::
    // havoc formal outs
    (for (v <- formalOuts) yield Havoc(v)) :::
    // havoc lockchanges
    LockHavoc(for (e <- LockChanges(c.m.Spec) map (p => SubstVars(p, formalThis, c.m.Ins ++ c.m.Outs, formalIns ++ formalOuts))) yield etran.Tr(e), postEtran) :::
    // inhale postconditions (using the state before the call as the "old" state)
    postEtran.Inhale(Postconditions(c.m.Spec) map
                     (p => SubstVars(p, formalThis, c.m.Ins ++ c.m.Outs, formalIns ++ formalOuts)) , "postcondition", false, methodCallK) :::
    // declare any new local variables among the actual outs
    (for (v <- c.locals) yield BLocal(Variable2BVarWhere(v))) :::
    // assign formal outs to actual outs
    (for ((v,e) <- lhs zip formalOuts) yield (v :=e))
  }

  def translateWhile(w: WhileStmt, methodK: Expr): List[Stmt] = {
    val guard = w.guard;
    val lkch = w.lkch;
    val body = w.body;

    val (preLoopGlobalsV, preLoopGlobals) = etran.FreshGlobals("while")
    val loopEtran = etran.FromPreGlobals(preLoopGlobals)
    val (iterStartGlobalsV, iterStartGlobals) = etran.FreshGlobals("iterStart")
    val iterStartEtran = etran.FromPreGlobals(iterStartGlobals)
    val saveLocalsV = for (v <- w.LoopTargets) yield new Variable(v.id, v.t)
    val iterStartLocalsV = for (v <- w.LoopTargets) yield new Variable(v.id, v.t)
    val lkchOld = lkch map (e => SubstVars(e, w.LoopTargets,
                                             for (v <- saveLocalsV) yield new VariableExpr(v)))
    val lkchIterStart = lkch map (e => SubstVars(e, w.LoopTargets,
                                                   for (v <- iterStartLocalsV) yield new VariableExpr(v)))
    val oldLocks = lkchOld map (e => loopEtran.oldEtran.Tr(e))
    val iterStartLocks = lkchIterStart map (e => iterStartEtran.oldEtran.Tr(e))
    val newLocks = lkch map (e => loopEtran.Tr(e));
    val (whileKV, whileK) = Boogie.NewBVar("whileK", tint, true)
    val previousEtran = etran // save etran
    
    Comment("while") ::
    // pick new k for this method call
    BLocal(whileKV) ::
    bassume(0 < whileK && 1000*whileK < percentPermission(1) && 1000*whileK < methodK) ::
    // save globals
    BLocals(preLoopGlobalsV) :::
    copyState(preLoopGlobals, loopEtran) :::
    // check invariant on entry to the loop
    Exhale(w.oldInvs map { inv => (inv, ErrorMessage(inv.pos, "The loop invariant might not hold on entry to the loop."))}, "loop invariant, initially", whileK, false) :::
    tag(Exhale(w.newInvs map { inv => (inv, ErrorMessage(inv.pos, "The loop invariant might not hold on entry to the loop."))}, "loop invariant, initially", whileK, false), keepTag) :::
    List(bassert(DebtCheck, w.pos, "Loop invariant must consume all debt on entry to the loop.")) :::
    // check lockchange on entry to the loop
    Comment("check lockchange on entry to the loop") ::
    (bassert(LockFrame(lkch, etran), w.pos, "Method execution before loop might lock/unlock more than allowed by lockchange clause of loop.")) ::
    // save values of local-variable loop targets
    (for (sv <- saveLocalsV) yield BLocal(Variable2BVarWhere(sv))) :::
    (for ((v,sv) <- w.LoopTargets zip saveLocalsV) yield (new VariableExpr(sv) := new VariableExpr(v))) :::
    // havoc local-variable loop targets
    (w.LoopTargets :\ List[Boogie.Stmt]()) ( (v,vars) => (v match {
      case v: Variable if v.isImmutable => Boogie.Havoc(Boogie.VarExpr("assigned$" + v.id))
      case _ => Boogie.Havoc(Boogie.VarExpr(v.UniqueName)) }) :: vars) :::
    Boogie.If(null,
    // 1. CHECK  DEFINEDNESS OF INVARIANT
      { etran = etran.resetFpi
      Comment("check loop invariant definedness") ::
      //(w.LoopTargets.toList map { v: Variable => Boogie.Havoc(Boogie.VarExpr(v.id)) }) :::
      resetState(etran) :::
      InhaleWithChecking(w.oldInvs, "loop invariant definedness", whileK) :::
      tag(InhaleWithChecking(w.newInvs, "loop invariant definedness", whileK), keepTag) :::                  
      bassume(false) }
    , Boogie.If(null,
    // 2. CHECK LOOP BODY
      // Renew state: set Mask to ZeroMask and Credits to ZeroCredits, and havoc Heap everywhere except
      // at {old(local),local}.{held,rdheld}
      { etran = etran.resetFpi
      resetState(etran) :::
      Inhale(w.Invs, "loop invariant, body", whileK) :::
      // assume lockchange at the beginning of the loop iteration
      Comment("assume lockchange at the beginning of the loop iteration") ::
      (bassume(LockFrame(lkch, etran))) ::
      // this is the state at the beginning of the loop iteration; save these values
      BLocals(iterStartGlobalsV) :::
      copyState(iterStartGlobals, iterStartEtran) :::
      (for (isv <- iterStartLocalsV) yield BLocal(Variable2BVarWhere(isv))) :::
      (for ((v,isv) <- w.LoopTargets zip iterStartLocalsV) yield
         (new VariableExpr(isv) := new VariableExpr(v))) :::
      // evaluate the guard
      isDefined(guard) ::: List(bassume(guard)) :::
      translateStatement(body, whileK) ::: 
      // check invariant
      Exhale(w.oldInvs map { inv => (inv, ErrorMessage(inv.pos, "The loop invariant at " + inv.pos + " might not be preserved by the loop."))}, "loop invariant, maintained", whileK, true) :::
      tag(Exhale(w.newInvs map { inv => (inv, ErrorMessage(inv.pos, "The loop invariant at " + inv.pos + " might not be preserved by the loop."))}, "loop invariant, maintained", whileK, true), keepTag) :::
      isLeaking(w.pos, "The loop might leak references.") :::
      // check lockchange after loop iteration
      Comment("check lockchange after loop iteration") ::
        (bassert(LockFrame(lkch, etran), w.pos, "The loop might lock/unlock more than the lockchange clause allows.")) ::
      // perform debt check
      bassert(DebtCheck, w.pos, "Loop body is not allowed to leave any debt.") :::
      bassume(false)},
   // 3. AFTER LOOP
     { etran = previousEtran
     LockHavoc(oldLocks ++ newLocks, loopEtran) :::
     // assume lockchange after the loop
     Comment("assume lockchange after the loop") ::
     (bassume(LockFrame(lkch, etran))) ::
     Inhale(w.Invs, "loop invariant, after loop", whileK) :::
     bassume(!guard)}))
  }

  def translateRefinement(r: RefinementBlock, methodK: Expr): List[Stmt] = {
    // abstract expression translator
    val absTran = etran;
    // concrete expression translate
<<<<<<< HEAD
    val (conGlobalsV, conGlobals) = etran.FreshGlobals("concrete")
    val conTran = new ExpressionTranslator(conGlobals, etran.oldEtran.globals, currentClass); // TODO: what about FoldedPredicateInfo?
    // shared locals before block (excluding immutable)
=======
    val conGlobals = etran.FreshGlobals("concrete")
    val conTran = new ExpressionTranslator(conGlobals map {v => new VarExpr(v)}, etran.oldEtran.Globals, currentClass);
    // shared locals existing before the block (excluding immutable)
>>>>>>> af8a60c0
    val before = for (v <- r.before; if (! v.isImmutable)) yield v;
    // shared locals declared in the block
    val (duringA, duringC) = r.during;
    // variables for locals before (to restore for the abstract version)
    val beforeV = for (v <- before) yield new Variable(v.id, v.t)
    // variables for locals after (to compare with the abstract version)
    val afterV = for (v <- before) yield new Variable(v.id, v.t)

    Comment("refinement block") ::
    // save heap
    BLocals(conGlobalsV) :::
    copyState(conGlobals, etran) :::
    // save shared local variables
    (for (v <- beforeV) yield BLocal(Variable2BVarWhere(v))) :::            
    (for ((v, w) <- beforeV zip before) yield (new VariableExpr(v) := new VariableExpr(w))) :::
    // run concrete C on the fresh heap
    {
      etran = conTran;
      Comment("concrete program:") ::
      tag(translateStatements(r.con, methodK), keepTag)
    } :::
    // run angelically A on the old heap
    Comment("abstract program:") ::
    { etran = absTran;
    r.abs match {
      case List(s: SpecStmt) =>
        var (m, me) = NewBVar("specMask", tmask, true)
        var (sm, sme) = NewBVar("specSecMask", tmask, true)
        tag(
          Comment("give witnesses to the declared local variables") ::
          (for (v <- duringA) yield BLocal(Variable2BVarWhere(v))) :::
          (for ((v, w) <- duringA zip duringC) yield (new VariableExpr(v) := new VariableExpr(w))) :::
<<<<<<< HEAD
          BLocal(m) :: BLocal(sm) ::
          (me := absTran.Mask) :: (sme := absTran.SecMask) ::
          absTran.Exhale(me, sme, List((s.post,ErrorMessage(r.pos, "Refinement may fail to satisfy specification statement post-condition."))), "SpecStmt", false, todoiparam, todobparam) :::
=======
          BLocal(m) ::
          (me := absTran.Mask) ::
          absTran.Exhale(s.post, me, absTran.Heap, ErrorMessage(r.pos, "Refinement may fail to satisfy the specification statement post-condition."), false, methodK, false, false) :::
>>>>>>> af8a60c0
          (for ((v, w) <- beforeV zip before; if (! s.lhs.exists(ve => ve.v == w))) yield
             bassert(new VariableExpr(v) ==@ new VariableExpr(w), r.pos, "Refinement may change a variable outside of the frame of the specification statement: " + v.id)),
          keepTag)
      case _ =>
        // save locals after
        (for (v <- afterV) yield BLocal(Variable2BVarWhere(v))) :::
        (for ((v, w) <- afterV zip before) yield (new VariableExpr(v) := new VariableExpr(w))) :::
        // restore locals before
        (for ((v, w) <- before zip beforeV) yield (new VariableExpr(v) := new VariableExpr(w))) :::
        translateStatements(r.abs, methodK) :::
        // assert equality on shared locals
        tag(
          (for ((v, w) <- afterV zip before) yield
            bassert(new VariableExpr(v) ==@ new VariableExpr(w), r.pos, "Refinement may produce a different value for the pre-state local variable: " + v.id)) :::
          (for ((v, w) <- duringA zip duringC) yield
            bassert(new VariableExpr(v) ==@ new VariableExpr(w), r.pos, "Refinement may produce a different value for the declared variable: " + v.id)),
          keepTag)
    }} :::
    {
      val (v,ve) = NewBVar("this", tref, true)
      // TODO: check for mask coupling
      // TODO: we only inhale concrete values for "This"

      def copy(e: Expression):List[Stmt] = e match {
        case And(a,b) => copy(a) ::: copy(b)
        case Implies(a,b) => Boogie.If(absTran.Tr(a), copy(b), Nil)
        case Access(ma, _) if ! ma.isPredicate => absTran.Heap.store(absTran.Tr(ma.e), new VarExpr(ma.f.FullName), conTran.Heap.select(absTran.Tr(ma.e), ma.f.FullName))
        case _: PermissionExpr => throw new NotSupportedException("not implemented")
        case _ => Nil
      }

      // copy variables in the coupling invariants to the abstract heap (to preserve their values across refinement blocks and establish invariant)
      (for (ci <- currentClass.CouplingInvariants)
        yield Boogie.If((ci.fields.map(f => absTran.CanRead(new VarExpr("this"), f.FullName)).reduceLeft(_ || _)),
          copy(ci.e), Nil)) :::
      // assert equality on shared globals (except those that are replaced)
      tag(
        for (f <- currentClass.refines.Fields; if ! currentClass.CouplingInvariants.exists(_.fields.contains(f)))
          yield bassert((absTran.Heap.select(ve, f.FullName) ==@ conTran.Heap.select(ve, f.FullName)).forall(v), r.pos, "Refinement may change the value of the field " + f.FullName),
        keepTag)            
    } :::
    Comment("end of the refinement block")
  }

  def UpdateMu(o: Expr, allowOnlyFromBottom: Boolean, justAssumeValue: Boolean,
               lowerBounds: List[Expression], upperBounds: List[Expression], error: ErrorMessage): List[Stmt] = {
    def BoundIsNullObject(b: Expression): Boogie.Expr = {
      if (b.typ.IsMu) false else b ==@ bnull
    }
    def MuValue(b: Expression): Expr = {
      if (b.typ.IsMu) b else etran.Heap.select(b, "mu")
    }
    def Below(a: Expr, b: Expr) = {
      new FunctionApp("MuBelow", a, b)
    }
    val (muV, mu) = Boogie.NewBVar("mu", Boogie.NamedType("Mu"), true)
    // check that bounds are well-defined
    ((lowerBounds ++ upperBounds) flatMap { bound => isDefined(bound)}) :::
    // check that we have full access to o.mu
    (if (!justAssumeValue)
      List(bassert(CanWrite(o, "mu"), error.pos, error.message + " The mu field of the target might not be writable."))
     else
       List()) :::
    // ...and that o.mu starts off as lockbottom, if desired
    (if (allowOnlyFromBottom)
      List(bassert(etran.Heap.select(o,"mu") ==@ bLockBottom,
                   error.pos, error.message + " The object may already be shared (i.e., mu may not be LockBottom)"))
     else
      List()) :::
    // check for each bound that if it is a non-null object, then its mu field is readable
    (for (bound <- lowerBounds ++ upperBounds if !bound.typ.IsMu) yield
      bassert((bound ==@ bnull) || CanRead(bound, "mu"), bound.pos, "The mu field of bound at " + bound.pos + " might not be readable." )) :::
    // check that each lower bound is smaller than each upper bound
    (for (lb <- lowerBounds; ub <- upperBounds) yield
      bassert( (etran.ShaveOffOld(lb), etran.ShaveOffOld(ub)) match {
        case ((MaxLockLiteral(),o0), (MaxLockLiteral(),o1)) =>
          if (o0 == o1)
            false
          else
            etran.TemporalMaxLockComparison(etran.ChooseEtran(o0), etran.ChooseEtran(o1))
        case ((MaxLockLiteral(),o), _) => etran.ChooseEtran(o).MaxLockIsBelowX(MuValue(ub))
        case (_, (MaxLockLiteral(),o)) => etran.ChooseEtran(o).MaxLockIsAboveX(MuValue(lb))
        case _ => BoundIsNullObject(lb) ||
                  BoundIsNullObject(ub) ||
                  Below(MuValue(lb), MuValue(ub)) }, lb.pos, "The lower bound at " + lb.pos + " might not be smaller than the upper bound at " + ub.pos + ".")) :::
    // havoc mu
    BLocal(muV) :: Havoc(mu) :: bassume(mu !=@ bLockBottom) ::
    // assume that mu is between the given bounds (or above waitlevel if no bounds are given)
    (if (lowerBounds == Nil && upperBounds == Nil) {
      // assume waitlevel << mu
      List(bassume(etran.MaxLockIsBelowX(mu)))
    } else {
      (for (lb <- lowerBounds) yield
        // assume lb << mu
        bassume(
          if (etran.IsMaxLockLit(lb)) {
            val (f,o) = etran.ShaveOffOld(lb)
            etran.ChooseEtran(o).MaxLockIsBelowX(mu)
          } else
            (BoundIsNullObject(lb) || Below(MuValue(lb), mu)))) :::
      (for (ub <- upperBounds) yield
        // assume mu << ub
        bassume(
          if (etran.IsMaxLockLit(ub)) {
            val (f,o) = etran.ShaveOffOld(ub)
            etran.ChooseEtran(o).MaxLockIsAboveX(mu)
          } else
            (BoundIsNullObject(ub) || Below(mu, MuValue(ub)))))
    }) :::
    // store the mu field
    (if (justAssumeValue) bassume(etran.Heap.select(o, "mu") ==@ mu) else etran.Heap.store(o, "mu", mu))
  }

  def isLeaking(pos: Position, msg: String): List[Boogie.Stmt] = {
    if(Chalice.checkLeaks) {
      var o = Boogie.VarExpr("$o");
      var f = "$f";
      val (ttV,tt) = Boogie.NewTVar("T")
      List(
        bassert(new Boogie.Forall(
          List(ttV),
          List(Boogie.BVar("$o", tref), Boogie.BVar("$f", FieldType(tt))),
          Nil,
          (o ==@ bnull) || ((new MapSelect(etran.Mask, o, f, "perm$R") ==@ 0) && (new MapSelect(etran.Mask, o, f, "perm$N") ==@ 0))
        ), pos, msg)
      )
    } else {
      Nil
    }
  }

  def LockFrame(lkch: List[Expression], etran: ExpressionTranslator) =
    LocksUnchanged(for (l <- lkch) yield etran.Tr(l), etran)
  def LocksUnchanged(exceptions: List[Boogie.Expr], etran: ExpressionTranslator) = {
    val (lkV, lk) = Boogie.NewBVar("lk", tref, true)
    val b: Boogie.Expr = false
    Boogie.Forall(Nil, List(lkV),
                  List(new Trigger(etran.Heap.select(lk, "held")), new Trigger(etran.Heap.select(lk, "rdheld"))),
                  (((0 < etran.Heap.select(lk, "held")) ==@
                    (0 < etran.oldEtran.Heap.select(lk, "held"))) &&
                   (new Boogie.MapSelect(etran.Heap, lk, "rdheld") ==@
                    new Boogie.MapSelect(etran.oldEtran.Heap, lk, "rdheld"))) ||
          // It seems we should exclude newly-allocated objects from lockchange. Since Chalice does not have an "alloc" field,
          // we could use the "mu" field as an approximation, but that breaks the HandOverHand example. So we leave it for now.
          // (new Boogie.MapSelect(etran.oldEtran.Heap, lk, "mu") ==@ bLockBottom) ||
                  ((exceptions :\ b) ((e,ll) => ll || (lk ==@ e))))
  }
  def LockHavoc(locks: List[Boogie.Expr], etran: ExpressionTranslator) = {
    val (heldV, held) = NewBVar("isHeld", IntClass, true)
    val (rdheldV, rdheld) = NewBVar("isRdHeld", BoolClass, true)
    BLocal(heldV) :: BLocal(rdheldV) ::
    (for (o <- locks) yield {  // todo: somewhere we should worry about Df(l)
      Havoc(held) :: Havoc(rdheld) ::
      bassume(rdheld ==> (0 < held)) ::
      new MapUpdate(etran.Heap, o, VarExpr("held"), held) ::
      new MapUpdate(etran.Heap, o, VarExpr("rdheld"), rdheld) }).flatten
  }
  def NumberOfLocksHeldIsInvariant(oldLocks: List[Boogie.Expr], newLocks: List[Boogie.Expr],
                                   etran: ExpressionTranslator) = {
    (for ((o,n) <- oldLocks zip newLocks) yield {
      // oo.held == nn.held && oo.rdheld == nn.rdheld
      (((0 < new Boogie.MapSelect(etran.oldEtran.Heap, o, "held")) ==@
        (0 < new Boogie.MapSelect(etran.Heap, n, "held"))) &&
       (new Boogie.MapSelect(etran.oldEtran.Heap, o, "rdheld") ==@
        new Boogie.MapSelect(etran.Heap, n, "rdheld"))) ::
      // no.held == on.held && no.rdheld == on.rdheld
      (((0 < new Boogie.MapSelect(etran.Heap, o, "held")) ==@
        (0 < new Boogie.MapSelect(etran.oldEtran.Heap, n, "held"))) &&
       (new Boogie.MapSelect(etran.Heap, o, "rdheld") ==@
        new Boogie.MapSelect(etran.oldEtran.Heap, n, "rdheld"))) ::
      // o == n || (oo.held != no.held && (!oo.rdheld || !no.rdheld))
      ((o ==@ n) ||
       (((0 < new Boogie.MapSelect(etran.oldEtran.Heap, o, "held")) !=@ (0 < new Boogie.MapSelect(etran.Heap, o, "held"))) &&
        ((! new Boogie.MapSelect(etran.oldEtran.Heap, o, "rdheld")) ||
         (! new Boogie.MapSelect(etran.Heap, o, "rdheld"))))) ::
      Nil
    }).flatten
  }

  implicit def lift(s: Stmt): List[Stmt] = List(s)
  def isDefined(e: Expression) = etran.isDefined(e)(true)
  def TrExpr(e: Expression) = etran.Tr(e)

  def InhaleInvariants(obj: Expression, readonly: Boolean, tran: ExpressionTranslator, currentK: Expr) = {
    val shV = new Variable("sh", new Type(obj.typ))
    val sh = new VariableExpr(shV)
    BLocal(Variable2BVar(shV)) :: Boogie.Assign(TrExpr(sh), TrExpr(obj)) ::
    tran.Inhale(obj.typ.MonitorInvariants map
           (inv => SubstThis(inv.e, sh)) map
           (inv => (if (readonly) SubstRd(inv) else inv)), "monitor invariant", false, currentK)
  }
  def ExhaleInvariants(obj: Expression, readonly: Boolean, msg: ErrorMessage, tran: ExpressionTranslator, currentK: Expr) = {
    val shV = new Variable("sh", new Type(obj.typ))
    val sh = new VariableExpr(shV)
    BLocal(Variable2BVar(shV)) :: Boogie.Assign(TrExpr(sh), TrExpr(obj)) ::
    tran.Exhale(obj.typ.MonitorInvariants map
           (inv => SubstThis(inv.e, sh)) map
           (inv => (if (readonly) SubstRd(inv) else inv, msg)), "monitor invariant", false, currentK, false)
  }
  def InhaleInvariants(obj: Expression, readonly: Boolean, currentK: Expr) = {
    val shV = new Variable("sh", new Type(obj.typ))
    val sh = new VariableExpr(shV)
    BLocal(Variable2BVar(shV)) :: Boogie.Assign(TrExpr(sh), TrExpr(obj)) ::
    Inhale(obj.typ.MonitorInvariants map
           (inv => SubstThis(inv.e, sh)) map
           (inv => (if (readonly) SubstRd(inv) else inv)), "monitor invariant", currentK)
  }
  def ExhaleInvariants(obj: Expression, readonly: Boolean, msg: ErrorMessage, currentK: Expr) = {
    val shV = new Variable("sh", new Type(obj.typ))
    val sh = new VariableExpr(shV)
    BLocal(Variable2BVar(shV)) :: Boogie.Assign(TrExpr(sh), TrExpr(obj)) ::
    Exhale(obj.typ.MonitorInvariants map
           (inv => SubstThis(inv.e, sh)) map
           (inv => (if (readonly) SubstRd(inv) else inv, msg)), "monitor invariant", currentK, false)
  }

  def Inhale(predicates: List[Expression], occasion: String, currentK: Expr): List[Boogie.Stmt] = etran.Inhale(predicates, occasion, false, currentK)
  def Exhale(predicates: List[(Expression, ErrorMessage)], occasion: String, currentK: Expr, exactchecking: Boolean): List[Boogie.Stmt] = etran.Exhale(predicates, occasion, false, currentK, exactchecking)
  def ExhaleDuringUnfold(predicates: List[(Expression, ErrorMessage)], occasion: String, currentK: Expr, exactchecking: Boolean): List[Boogie.Stmt] = etran.ExhaleDuringUnfold(predicates, occasion, false, currentK, exactchecking)
  def InhaleWithChecking(predicates: List[Expression], occasion: String, currentK: Expr): List[Boogie.Stmt] = etran.Inhale(predicates, occasion, true, currentK)
  def ExhaleWithChecking(predicates: List[(Expression, ErrorMessage)], occasion: String, currentK: Expr, exactchecking: Boolean): List[Boogie.Stmt] = etran.Exhale(predicates, occasion, true, currentK, exactchecking)

  def CanRead(obj: Boogie.Expr, field: Boogie.Expr): Boogie.Expr = etran.CanRead(obj, field)
  def CanWrite(obj: Boogie.Expr, field: Boogie.Expr): Boogie.Expr = etran.CanWrite(obj, field)


/**********************************************************************
*****************          EXPRESSIONS                *****************
**********************************************************************/

/** Represents a predicate that has been folded by ourselfs, or that we have peeked
 * at using unfolding.
 */
case class FoldedPredicate(predicate: Predicate, receiver: Expr, version: Expr, conditions: Set[(VarExpr,Boolean)], flag: Expr)

/** All information that we need to keep track of about folded predicates. */
class FoldedPredicatesInfo {
  
  private var foldedPredicates: List[FoldedPredicate] = List()
  var currentConditions: Set[(VarExpr,Boolean)] = Set()
  
  /** Add a predicate that we have folded */
  def addFoldedPredicate(predicate: FoldedPredicate) {
    foldedPredicates ::= predicate
  }
  
  /** Start again with the empty information about folded predicates. */
  def reset {
    foldedPredicates = List()
    currentConditions = Set()
  }
  
  /** return a list of folded predicates that might match for predicate */
  def getFoldedPredicates(predicate: Predicate): List[FoldedPredicate] = {
    foldedPredicates filter (fp => fp.predicate.FullName == predicate.FullName)
  }
  
  /** get an upper bound on the recursion depth when updating the secondary mask */
  def getRecursionBound(predicate: Predicate): Int = {
    foldedPredicates length
  }
  
}
object FoldedPredicatesInfo {
  def apply() = new FoldedPredicatesInfo()
}

case class Globals(heap: Expr, mask: Expr, secmask: Expr, credits: Expr) {
  def list: List[Expr] = List(heap, mask, secmask, credits)
}

class ExpressionTranslator(val globals: Globals, preGlobals: Globals, val fpi: FoldedPredicatesInfo, currentClass: Class, checkTermination: Boolean) {

  import TranslationHelper._

  val Heap = globals.heap;
  val Mask = globals.mask;
  val SecMask = globals.secmask;
  val Credits = globals.credits;
  lazy val oldEtran = new ExpressionTranslator(preGlobals, preGlobals, fpi, currentClass, checkTermination)

  def this(globals: Globals, preGlobals: Globals, fpi: FoldedPredicatesInfo, currentClass: Class) = this(globals, preGlobals, fpi, currentClass, false)
  def this(globals: Globals, preGlobals: Globals, currentClass: Class) = this(globals, preGlobals, FoldedPredicatesInfo(), currentClass, false)
  def this(globals: Globals, cl: Class) = this(globals, Globals(Boogie.Old(globals.heap), Boogie.Old(globals.mask), Boogie.Old(globals.secmask), Boogie.Old(globals.credits)), cl)
  def this(cl: Class) = this(Globals(VarExpr(HeapName), VarExpr(MaskName), VarExpr(SecMaskName), VarExpr(CreditsName)), cl)

  def ChooseEtran(chooseOld: Boolean) = if (chooseOld) oldEtran else this
  
  /** return a new etran which is identical, expect for the fpi */
  def resetFpi = {
    new ExpressionTranslator(globals, preGlobals, new FoldedPredicatesInfo, currentClass, checkTermination)
  }

  /**
   * Create a list of fresh global variables
   */
  def FreshGlobals(prefix: String): (List[Boogie.BVar], Globals) = {
    val vs = new Boogie.BVar(prefix + HeapName, theap, true) ::
    new Boogie.BVar(prefix + MaskName, tmask, true) ::
    new Boogie.BVar(prefix + SecMaskName, tmask, true) ::
    new Boogie.BVar(prefix + CreditsName, tcredits, true) ::
    Nil
    val es = vs map {v => new Boogie.VarExpr(v)}
    (vs, Globals(es(0), es(1), es(2), es(3)))
  }

  def FromPreGlobals(pg: Globals) = {
    new ExpressionTranslator(globals, pg, fpi, currentClass, checkTermination)
  }

  def UseCurrentAsOld() = {
    new ExpressionTranslator(globals, globals, fpi, currentClass, checkTermination);
  }

  def WhereOldIs(h: Boogie.Expr, m: Boogie.Expr, sm: Boogie.Expr, c: Boogie.Expr) = {
    new ExpressionTranslator(globals, Globals(h, m, sm, c), fpi, currentClass, checkTermination);
  }

  def CheckTermination(check: Boolean) = {
    new ExpressionTranslator(globals, preGlobals, fpi, currentClass, check);
  }
  
  /**********************************************************************
  *****************              TR/DF                  *****************
  **********************************************************************/

  def isDefined(e: Expression)(implicit assumption: Expr): List[Boogie.Stmt] = {
    def prove(goal: Expr, pos: Position, msg: String)(implicit assumption: Expr) =
      bassert(assumption ==> goal, pos, msg)
    
    desugar(e) match {
      case IntLiteral(n) => Nil
      case BoolLiteral(b) => Nil
      case NullLiteral() => Nil
      case StringLiteral(s) => Nil
      case MaxLockLiteral() => Nil
      case LockBottomLiteral() => Nil
      case _:ThisExpr => Nil
      case _:Result => Nil
      case _:BoogieExpr => Nil
      case _:VariableExpr => Nil
      case fs @ MemberAccess(e, f) =>       
        assert(!fs.isPredicate);
        isDefined(e) ::: 
        prove(nonNull(Tr(e)), e.pos, "Receiver might be null.") ::
        prove(CanRead(Tr(e), fs.f.FullName), fs.pos, "Location might not be readable.")
      case Full | Star | Epsilon | MethodEpsilon => Nil
      case ForkEpsilon(token) => isDefined(token)
      case MonitorEpsilon(Some(monitor)) => isDefined(monitor)
      case ChannelEpsilon(Some(channel)) => isDefined(channel)
      case PredicateEpsilon(_) => Nil
      case ChannelEpsilon(None) | MonitorEpsilon(None) => Nil
      case PermPlus(l,r) => isDefined(l) ::: isDefined(r)
      case PermMinus(l,r) => isDefined(l) ::: isDefined(r)
      case PermTimes(l,r) => isDefined(l) ::: isDefined(r)
      case IntPermTimes(l,r) => isDefined(l) ::: isDefined(r)
      case Frac(perm) => isDefined(perm)
      case Epsilons(p) => isDefined(p)
      case _:PermissionExpr => throw new InternalErrorException("permission expression unexpected here: " + e.pos + " (" + e + ")")
      case c@Credit(e, n) =>
        isDefined(e) :::
        isDefined(c.N)
      case Holds(e) =>
        isDefined(e)
      case RdHolds(e) =>
        isDefined(e)
      case _: Assigned => Nil
      case Old(e) =>
        oldEtran.isDefined(e)
      case IfThenElse(con, then, els) =>
        isDefined(con) ::: Boogie.If(Tr(con), isDefined(then), isDefined(els))
      case Not(e) =>
        isDefined(e)
      case func@FunctionApplication(obj, id, args) =>
        val (tmpGlobalsV, tmpGlobals) = this.FreshGlobals("fapp")
        val tmpTranslator = new ExpressionTranslator(tmpGlobals, this.oldEtran.globals, currentClass);
        
        // pick new k
        val (funcappKV, funcappK) = Boogie.NewBVar("funcappK", tint, true)
        
        // check definedness of receiver + arguments
        (obj :: args flatMap { arg => isDefined(arg) }) :::
        // check that receiver is not null
        List(prove(nonNull(Tr(obj)), obj.pos, "Receiver might be null.")) :::
        // check precondition of the function by exhaling the precondition in tmpHeap/tmpMask/tmpCredits
        Comment("check precondition of call") ::
        BLocal(funcappKV) :: bassume(0 < funcappK && 1000*funcappK < percentPermission(1)) ::
        bassume(assumption) ::
        BLocals(tmpGlobalsV) :::
        copyState(tmpGlobals, this) :::
        tmpTranslator.Exhale(Preconditions(func.f.spec) map { pre=> (SubstVars(pre, obj, func.f.ins, args), ErrorMessage(func.pos, "Precondition at " + pre.pos + " might not hold."))},
                             "function call",
                             false, funcappK, false) :::
        // size of the heap of callee must be strictly smaller than size of the heap of the caller
        (if(checkTermination) { List(prove(NonEmptyMask(tmpGlobals.mask), func.pos, "The heap of the callee might not be strictly smaller than the heap of the caller.")) } else Nil)
      case unfolding@Unfolding(acc@Access(pred@MemberAccess(obj, f), perm), e) =>
        val (tmpGlobalsV, tmpGlobals) = this.FreshGlobals("unfolding")
        val tmpTranslator = new ExpressionTranslator(tmpGlobals, this.oldEtran.globals, currentClass);
        
        val receiverOk = isDefined(obj) ::: prove(nonNull(Tr(obj)), obj.pos, "Receiver might be null.");
        val definition = scaleExpressionByPermission(SubstThis(DefinitionOf(pred.predicate), obj), perm, unfolding.pos)
        
        // pick new k
        val (unfoldingKV, unfoldingK) = Boogie.NewBVar("unfoldingK", tint, true)
        
        Comment("unfolding") ::
        BLocal(unfoldingKV) :: bassume(0 < unfoldingK && 1000*unfoldingK < percentPermission(1)) ::
        // check definedness
        receiverOk ::: isDefined(perm) :::
        // copy state into temporary variables
        BLocals(tmpGlobalsV) :::
        copyState(tmpGlobals, this) :::
        // exhale the predicate
        tmpTranslator.ExhaleDuringUnfold(List((acc, ErrorMessage(unfolding.pos, "Unfolding might fail."))), "unfolding", false, unfoldingK, false) :::
        // inhale the definition of the predicate
        tmpTranslator.Inhale(List(definition), "unfolding", false, unfoldingK) :::
        // check definedness of e in state where the predicate is unfolded
        tmpTranslator.isDefined(e)
      case Iff(e0,e1) =>
        isDefined(e0) ::: isDefined(e1)
      case Implies(e0,e1) =>
        isDefined(e0) ::: isDefined(e1)(assumption && Tr(e0))
      case And(e0,e1) =>
        isDefined(e0) ::: isDefined(e1)(assumption && Tr(e0))
      case Or(e0,e1) =>
        isDefined(e0) ::: isDefined(e1)(assumption && Boogie.UnaryExpr("!", Tr(e0)))
      case LockBelow(e0,e1) =>
        var df = isDefined(e0) ::: isDefined(e1);
        if (e0.typ.IsRef) {
          df = df ::: List(prove(nonNull(Tr(e0)), e0.pos, "Receiver might be null."), prove(CanRead(Tr(e0),"mu"), e0.pos, "The mu field might not be readable."));
        }
         if (e1.typ.IsRef) {
          df = df ::: List(prove(nonNull(Tr(e1)), e1.pos, "Receiver might be null."), prove(CanRead(Tr(e1),"mu"), e1.pos, "The mu field might not be readable."));
        }
        df
      case e: CompareExpr =>
        isDefined(e.E0) ::: isDefined(e.E1)
      case Div(e0,e1) =>
        isDefined(e0) ::: isDefined(e1) :::
        List(prove(Tr(e1) !=@ 0, e1.pos, "Denominator might be zero."))
      case Mod(e0,e1) =>
        isDefined(e0) ::: isDefined(e1) ::: List(prove(Tr(e1) !=@ 0, e1.pos, "Denominator might be zero."))
      case e: ArithmeticExpr =>
        isDefined(e.E0) ::: isDefined(e.E1)
      case EmptySeq(t) => Nil
      case ExplicitSeq(es) =>
        es flatMap { e => isDefined(e) }
      case Range(min, max) =>
        isDefined(min) ::: isDefined(max) :::
        prove(Tr(min) <= Tr(max), e.pos, "Range minimum might not be smaller or equal to range maximum.")
      case Append(e0, e1) =>
        isDefined(e0) ::: isDefined(e1)
      case at@At(e0, e1) =>
        isDefined(e0) ::: isDefined(e1) :::
        prove(0 <= Tr(e1), at.pos, "Sequence index might be negative.") ::
        prove(Tr(e1) < SeqLength(Tr(e0)), at.pos, "Sequence index might be larger than or equal to the length of the sequence.")
      case Drop(e0, e1) => 
        isDefined(e0) ::: isDefined(e1) :::
        prove(0 <= Tr(e1), e.pos, "Cannot drop less than zero elements.") ::
        prove(Tr(e1) <= SeqLength(Tr(e0)), e.pos, "Cannot drop more than elements than the length of the sequence.")
      case Take(e0, e1) => 
        isDefined(e0) ::: isDefined(e1) :::
        prove(0 <= Tr(e1), e.pos, "Cannot take less than zero elements.") ::
        prove(Tr(e1) <= SeqLength(Tr(e0)), e.pos, "Cannot take more than elements than the length of the sequence.")
      case Length(e) =>
        isDefined(e)
      case Contains(e0, e1) =>
        isDefined(e0) ::: isDefined(e1)
      case Eval(h, e) =>
        val (evalHeap, evalMask, evalSecMask, evalCredits, checks, assumptions) = fromEvalState(h);
        val evalEtran = new ExpressionTranslator(Globals(evalHeap, evalMask, evalSecMask, evalCredits), this.oldEtran.globals, currentClass);
        evalEtran.isDefined(e)
      case _ : SeqQuantification => throw new InternalErrorException("should be desugared")
      case tq @ TypeQuantification(_, _, _, e, (min, max)) =>
        // replace variables since we need locals
        val vars = tq.variables map {v => val result = new Variable(v.id, v.t); result.pos = v.pos; result;}
        prove(Tr(min) <= Tr(max), e.pos, "Range minimum might not be smaller or equal to range maximum.") :::
        (vars map {v => BLocal(Variable2BVarWhere(v))}) :::
        isDefined(SubstVars(e, tq.variables, vars map {v => new VariableExpr(v);}))
      case tq @ TypeQuantification(_, _, _, e, _) =>
        // replace variables since we need locals
        val vars = tq.variables map {v => val result = new Variable(v.id, v.t); result.pos = v.pos; result;}
        (vars map {v => BLocal(Variable2BVarWhere(v))}) :::
        isDefined(SubstVars(e, tq.variables, vars map {v => new VariableExpr(v);}))
    }
  }

  /** Translate an expression, using 'trrec' in the recursive calls (which takes
   *  the expression and an expression translator as argument). The default
   *  behaviour is to translate only pure assertions (and throw and error otherwise).
   */
  def Tr(e: Expression): Boogie.Expr = Tr(e, (ee,et) => et.Tr(ee))
  def Tr(e: Expression, trrec: (Expression, ExpressionTranslator) => Expr): Boogie.Expr = {
    def trrecursive(e: Expression): Expr = trrec(e, this)
    desugar(e) match {
    case IntLiteral(n) => n
    case BoolLiteral(b) => b
    case NullLiteral() => bnull
    case StringLiteral(s) =>
      // since there currently are no operations defined on string, except == and !=, just translate
      // each string to a unique number
      s.hashCode()
    case BoogieExpr(b) => b
    case MaxLockLiteral() => throw new InternalErrorException("waitlevel case should be handled in << and == and !=")
    case LockBottomLiteral() => bLockBottom
    case _:ThisExpr => VarExpr("this")
    case _:Result => VarExpr("result")
    case ve : VariableExpr => VarExpr(ve.v.UniqueName)
    case fs @ MemberAccess(e,_) =>
      assert(! fs.isPredicate);
      var r = Heap.select(trrecursive(e), fs.f.FullName);
      if (fs.f.isInstanceOf[SpecialField] && fs.f.id == "joinable")
        r !=@ 0 // joinable is encoded as an integer
      else
        r
    case _:Permission => throw new InternalErrorException("permission unexpected here")
    case _:PermissionExpr => throw new InternalErrorException("permission expression unexpected here: " + e.pos)
    case _:Credit => throw new InternalErrorException("credit expression unexpected here")
    case Holds(e) =>
      (0 < Heap.select(trrecursive(e), "held")) &&
      !Heap.select(trrecursive(e), "rdheld")
    case RdHolds(e) =>
      Heap.select(trrecursive(e), "rdheld")
    case a: Assigned =>
      VarExpr("assigned$" + a.v.UniqueName)
    case Old(e) =>
      trrec(e, oldEtran)
    case IfThenElse(con, then, els) =>
      Boogie.Ite(trrecursive(con), trrecursive(then), trrecursive(els))  // of type: VarExpr(TrClass(then.typ))
    case Not(e) =>
      ! trrecursive(e)
    case func@FunctionApplication(obj, id, args) =>
      FunctionApp(functionName(func.f), Heap :: (obj :: args map { arg => trrecursive(arg)}))
    case uf@Unfolding(_, e) =>
      trrecursive(e)
    case Iff(e0,e1) =>
      trrecursive(e0) <==> trrecursive(e1)
    case Implies(e0,e1) =>
      trrecursive(e0) ==> trrecursive(e1)
    case And(e0,e1) =>
      trrecursive(e0) && trrecursive(e1)
    case Or(e0,e1) =>
      trrecursive(e0) || trrecursive(e1)
    case Eq(e0,e1) =>
      (ShaveOffOld(e0), ShaveOffOld(e1)) match {
        case ((MaxLockLiteral(),o0), (MaxLockLiteral(),o1)) =>
          if (o0 == o1)
            true
          else
            MaxLockPreserved
        case ((MaxLockLiteral(),o), _) => ChooseEtran(o).IsHighestLock(trrecursive(e1))
        case (_, (MaxLockLiteral(),o)) => ChooseEtran(o).IsHighestLock(trrecursive(e0))
        case _ => if(e0.typ.IsSeq) FunctionApp("Seq#Equal", List(trrecursive(e0), trrecursive(e1))) else (trrecursive(e0) ==@ trrecursive(e1))
      }
    case Neq(e0,e1) =>
      trrecursive(Not(Eq(e0,e1)))
    case Less(e0,e1) =>
      trrecursive(e0) < trrecursive(e1)
    case AtMost(e0,e1) =>
      trrecursive(e0) <= trrecursive(e1)
    case AtLeast(e0,e1) =>
      trrecursive(e0) >= trrecursive(e1)
    case Greater(e0,e1) =>
      trrecursive(e0) > trrecursive(e1)
    case LockBelow(e0,e1) => {
      def MuValue(b: Expression): Boogie.Expr =
        if (b.typ.IsRef) new Boogie.MapSelect(Heap, trrecursive(b), "mu") else trrecursive(b)
      (ShaveOffOld(e0), ShaveOffOld(e1)) match {
        case ((MaxLockLiteral(),o0), (MaxLockLiteral(),o1)) =>
          if (o0 == o1)
            false
          else
            TemporalMaxLockComparison(ChooseEtran(o0), ChooseEtran(o1))
        case ((MaxLockLiteral(),o), _) => ChooseEtran(o).MaxLockIsBelowX(MuValue(e1))
        case (_, (MaxLockLiteral(),o)) => ChooseEtran(o).MaxLockIsAboveX(MuValue(e0))
        case _ => new FunctionApp("MuBelow", MuValue(e0), MuValue(e1)) }
    }
    case Plus(e0,e1) =>
      trrecursive(e0) + trrecursive(e1)
    case Minus(e0,e1) =>
      trrecursive(e0) - trrecursive(e1)
    case Times(e0,e1) =>
      trrecursive(e0) * trrecursive(e1)
    case Div(e0,e1) =>
      trrecursive(e0) / trrecursive(e1)
    case Mod(e0,e1) =>
      trrecursive(e0) % trrecursive(e1)
    case EmptySeq(t) =>
      createEmptySeq
    case ExplicitSeq(es) =>
      es match {
        case Nil => createEmptySeq
        case h :: Nil => createSingletonSeq(trrecursive(h))
        case h :: t => createAppendSeq(createSingletonSeq(trrecursive(h)), trrecursive(ExplicitSeq(t)))
      }
    case Range(min, max) =>
      createRange(trrecursive(min), trrecursive(max))
    case Append(e0, e1) =>
      createAppendSeq(trrecursive(e0), trrecursive(e1))
    case at@At(e0, e1) =>SeqIndex(trrecursive(e0), trrecursive(e1))
    case Drop(e0, e1) =>
      e1 match {
        case IntLiteral(0) =>
          trrecursive(e0)
        case _ =>
          Boogie.FunctionApp("Seq#Drop", List(trrecursive(e0), trrecursive(e1)))
      }
    case Take(e0, e1) =>
      Boogie.FunctionApp("Seq#Take", List(trrecursive(e0), trrecursive(e1)))
    case Length(e) => SeqLength(trrecursive(e))
    case Contains(e0, e1) => SeqContains(trrecursive(e1), trrecursive(e0))
    case Eval(h, e) =>
      val (evalHeap, evalMask, evalSecMask, evalCredits, checks, assumptions) = fromEvalState(h);
      val evalEtran = new ExpressionTranslator(Globals(evalHeap, evalMask, evalSecMask, evalCredits), oldEtran.globals, currentClass);
      trrec(e, evalEtran)
    case _:SeqQuantification => throw new InternalErrorException("should be desugared")
    case tq @ TypeQuantification(Forall, _, _, e, _) =>
      Boogie.Forall(Nil, tq.variables map { v => Variable2BVar(v)}, Nil, trrecursive(e))
    case tq @ TypeQuantification(Exists, _, _, e, _) =>
      Boogie.Exists(Nil, tq.variables map { v => Variable2BVar(v)}, Nil, trrecursive(e))
    }
  }
  
  /** translate everything, including permissions and credit expressions */
  def TrAll(e: Expression): Expr = {
    def TrAllHelper(e: Expression, etran: ExpressionTranslator): Expr = e match {
      case pred@MemberAccess(e, p) if pred.isPredicate =>
        val tmp = Access(pred, Full); tmp.pos = pred.pos
        TrAll(tmp)
      case acc@Access(e,perm) =>
        val memberName = if(e.isPredicate) e.predicate.FullName else e.f.FullName;
        CanRead(Tr(e.e), memberName)
      case acc @ AccessSeq(s, Some(member), perm) =>
        if (member.isPredicate) throw new NotSupportedException("not yet implemented");
        val memberName = member.f.FullName;
        val (refV, ref) = Boogie.NewBVar("ref", tref, true);
        (SeqContains(Tr(s), ref) ==> CanRead(ref, memberName)).forall(refV)
      case _ => etran.Tr(e, TrAllHelper)
    }
    TrAllHelper(e, this)
  }

  def ShaveOffOld(e: Expression): (Expression, Boolean) = e match {
    case Old(e) =>
      val (f,o) = ShaveOffOld(e)
      (f,true)
    case _ => (e,false)
  }
  def IsMaxLockLit(e: Expression) = {
    val (f,o) = ShaveOffOld(e)
    f.isInstanceOf[MaxLockLiteral]
  }

  /**********************************************************************
  *****************          INHALE/EXHALE              *****************
  **********************************************************************/

  def Inhale(predicates: List[Expression], occasion: String, check: Boolean, currentK: Expr): List[Boogie.Stmt] = {
    if (predicates.size == 0) return Nil;
    
    //val (ihV, ih) = Boogie.NewBVar("inhaleHeap", theap, true)
    Comment("inhale (" + occasion + ")") ::
    //BLocal(ihV) :: Boogie.Havoc(ih) ::
    //bassume(IsGoodInhaleState(ih, Heap, Mask, SecMask)) ::
    (for (p <- predicates) yield Inhale(p, Heap, check, currentK)).flatten :::
    bassume(AreGoodMasks(Mask, SecMask)) ::
    bassume(wf(Heap, Mask, SecMask)) ::
    Comment("end inhale")
  }
  
  def InhalePermission(perm: Permission, obj: Expr, memberName: String, currentK: Expr, m: Expr = Mask): List[Boogie.Stmt] = {
    
    val (f, stmts) = extractKFromPermission(perm, currentK)
    val n = extractEpsilonsFromPermission(perm);
    
    stmts :::
    (perm.permissionType match {
      case PermissionType.Mixed =>
        bassume(f > 0 || (f == 0 && n > 0)) ::
        IncPermission(obj, memberName, f, m) :::
        IncPermissionEpsilon(obj, memberName, n, m)
      case PermissionType.Epsilons =>
        bassume(n > 0) ::
        IncPermissionEpsilon(obj, memberName, n, m)
      case PermissionType.Fraction =>
        bassume(f > 0) ::
        IncPermission(obj, memberName, f, m)
    })
  }
  
  def Inhale(p: Expression, ih: Boogie.Expr, check: Boolean, currentK: Expr): List[Boogie.Stmt] =
    InhaleImplementation(p, ih, check, currentK, false)
  
  def InhaleToSecMask(p: Expression): List[Boogie.Stmt] =
    InhaleImplementation(p, Heap /* it should not matter what we pass here */, false /* check */, -1 /* it should not matter what we pass here */, true)

  def InhaleImplementation(p: Expression, ih: Boogie.Expr, check: Boolean, currentK: Expr, transferToSecMask: Boolean): List[Boogie.Stmt] = desugar(p) match {
    case pred@MemberAccess(e, p) if pred.isPredicate => 
      val chk = (if (check) {
        isDefined(e)(true) ::: 
        bassert(nonNull(Tr(e)), e.pos, "Receiver might be null.") :: Nil
      } else Nil)
      val tmp = Access(pred, Full);
      tmp.pos = pred.pos;
      chk ::: InhaleImplementation(tmp, ih, check, currentK, transferToSecMask)
    case AccessAll(obj, perm) => throw new InternalErrorException("should be desugared")
    case AccessSeq(s, None, perm) => throw new InternalErrorException("should be desugared")
    case acc@Access(e,perm) =>
      val trE = Tr(e.e)
      val module = currentClass.module;
      val memberName = if(e.isPredicate) e.predicate.FullName else e.f.FullName;

      // List(bassert(nonNull(trE), acc.pos, "The target of the acc predicate might be null."))
      (if(check) isDefined(e.e)(true) ::: isDefined(perm)(true)
      else Nil) :::
      bassume(nonNull(trE)) ::
      new MapUpdate(Heap, trE, VarExpr(memberName), new Boogie.MapSelect(ih, trE, memberName)) ::
      bassume(wf(Heap, Mask, SecMask)) ::
      (if(e.isPredicate) Nil else List(bassume(TypeInformation(new Boogie.MapSelect(Heap, trE, memberName), e.f.typ.typ)))) :::
      InhalePermission(perm, trE, memberName, currentK, (if (transferToSecMask) SecMask else Mask)) :::
      bassume(AreGoodMasks(Mask, SecMask)) ::
      bassume(IsGoodState(heapFragment(new Boogie.MapSelect(ih, trE, memberName)))) ::
      bassume(wf(Heap, Mask, SecMask)) ::
      bassume(wf(ih, Mask, SecMask))
    case acc @ AccessSeq(s, Some(member), perm) =>
	  if (transferToSecMask) throw new NotSupportedException("not yet implemented")
      if (member.isPredicate) throw new NotSupportedException("not yet implemented");
      val e = Tr(s);
      val memberName = member.f.FullName;
      val (refV, ref) = Boogie.NewBVar("ref", tref, true);
      
      val (r, stmts) = extractKFromPermission(perm, currentK)
      val n = extractEpsilonsFromPermission(perm);

      stmts :::
      // assume that the permission is positive
      bassume((SeqContains(e, ref) ==>
      (perm.permissionType match {
        case PermissionType.Fraction => r > 0
        case PermissionType.Mixed    => r > 0 || (r == 0 && n > 0)
        case PermissionType.Epsilons => n > 0
      })).forall(refV)) ::
      (if (check) isDefined(s)(true) ::: isDefined(perm)(true) else Nil) :::
      {
        val (aV,a) = Boogie.NewTVar("alpha");
        val (refV, ref) = Boogie.NewBVar("ref", tref, true);
        val (fV, f) = Boogie.NewBVar("f", FieldType(a), true);
        (Heap := Lambda(List(aV), List(refV, fV),
          (SeqContains(e, ref) && f ==@ memberName).thenElse
            (ih(ref, f), Heap(ref, f)))) ::
        bassume((SeqContains(e, ref) ==> TypeInformation(Heap(ref, memberName), member.f.typ.typ)).forall(refV))
      } :::
      bassume(wf(Heap, Mask, SecMask)) ::
      // update the map
      {
        val (aV,a) = Boogie.NewTVar("alpha");
        val (fV, f) = Boogie.NewBVar("f", FieldType(a), true);
        val (pcV,pc) = Boogie.NewBVar("p", tperm, true);
        Mask := Lambda(List(aV), List(refV, fV),
          (SeqContains(e, ref) && f ==@ memberName).thenElse
            (Lambda(List(), List(pcV),
              Boogie.Ite(pc ==@ "perm$R",
                Mask(ref, f)("perm$R") + r,
                Mask(ref, f)("perm$N") + n)),
            Mask(ref, f)))
      } :::
      bassume(AreGoodMasks(Mask, SecMask)) ::
      bassume(wf(Heap, Mask, SecMask)) ::
      bassume(wf(ih, Mask, SecMask))
    case cr@Credit(ch, n) =>
      val trCh = Tr(ch)
      (if (check)
         isDefined(ch)(true) :::
         bassert(nonNull(trCh), ch.pos, "The target of the credit predicate might be null.") :::
         isDefined(cr.N)(true)
       else
         Nil) :::
      new Boogie.MapUpdate(Credits, trCh, new Boogie.MapSelect(Credits, trCh) + Tr(cr.N))
    case Implies(e0,e1) =>
      (if(check) isDefined(e0)(true) else Nil) :::
      Boogie.If(Tr(e0), InhaleImplementation(e1, ih, check, currentK, transferToSecMask), Nil)
    case IfThenElse(con, then, els) =>
      (if(check) isDefined(con)(true) else Nil) :::
      Boogie.If(Tr(con), InhaleImplementation(then, ih, check, currentK, transferToSecMask), InhaleImplementation(els, ih, check, currentK, transferToSecMask))
    case And(e0,e1) =>
      InhaleImplementation(e0, ih, check, currentK, transferToSecMask) ::: InhaleImplementation(e1, ih, check, currentK, transferToSecMask)
    case holds@Holds(e) =>
      val trE = Tr(e);
      (if(check)
         isDefined(e)(true) :::
         bassert(nonNull(trE), holds.pos, "The target of the holds predicate might be null.")
       else Nil) :::
      bassume(AreGoodMasks(Mask, SecMask)) ::
      bassume(IsGoodState(heapFragment(new Boogie.MapSelect(ih, trE, "held")))) ::
      bassume(wf(Heap, Mask, SecMask)) ::
      bassume(wf(ih, Mask, SecMask)) ::
      new Boogie.MapUpdate(Heap, trE, VarExpr("held"),
                      new Boogie.MapSelect(ih, trE, "held")) ::
      bassume(0 < new Boogie.MapSelect(ih, trE, "held")) ::
      bassume(! new Boogie.MapSelect(ih, trE, "rdheld")) ::
      bassume(wf(Heap, Mask, SecMask)) ::
      bassume(AreGoodMasks(Mask, SecMask)) ::
      bassume(IsGoodState(heapFragment(new Boogie.MapSelect(ih, trE, "held")))) ::
      bassume(wf(Heap, Mask, SecMask)) ::
      bassume(wf(ih, Mask, SecMask))
    case Eval(h, e) => 
	  if (transferToSecMask) throw new NotSupportedException("not yet implemented")
      val (evalHeap, evalMask, evalSecMask, evalCredits, checks, proofOrAssume) = fromEvalState(h);
      val (preGlobalsV, preGlobals) = etran.FreshGlobals("eval")
      val preEtran = new ExpressionTranslator(preGlobals, currentClass)
      BLocals(preGlobalsV) :::
      (preGlobals.mask := ZeroMask) ::
      (preGlobals.secmask := ZeroMask) ::
      // Should we start from ZeroMask instead of an arbitrary mask? In that case, assume submask(preEtran.Mask, evalMask); at the end!
      (if(check) checks else Nil) :::
      // havoc the held field when inhaling eval(o.release, ...)
      (if(h.isInstanceOf[ReleaseState]) {
        val (freshHeldV, freshHeld) = NewBVar("freshHeld", tint, true);
        val obj = Tr(h.target());
        List(BLocal(freshHeldV), bassume((0<Heap.select(obj, "held")) <==> (0<freshHeld)), (Heap.select(obj, "held") := freshHeld))
      } else Nil) :::
      bassume(AreGoodMasks(preEtran.Mask, preEtran.SecMask)) ::
      bassume(wf(preEtran.Heap, preEtran.Mask, preEtran.SecMask)) ::
      bassume(proofOrAssume) ::
      preEtran.InhaleImplementation(e, ih, check, currentK, transferToSecMask) :::
      bassume(preEtran.Heap ==@ evalHeap) ::
      bassume(submask(preEtran.Mask, evalMask))
    case uf@Unfolding(acc@Access(pred@MemberAccess(obj, f), perm), ufexpr) =>
	  if (transferToSecMask) throw new NotSupportedException("not yet implemented")
      // handle unfolding like the next case, but also record permissions of the predicate
      // in the secondary mask and track the predicate in the auxilary information
      val (receiverV, receiver) = Boogie.NewBVar("predRec", tref, true)
      val (versionV, version) = Boogie.NewBVar("predVer", tint, true)
      val (flagV, flag) = Boogie.NewBVar("predFlag", tbool, true)
      val o = TrExpr(obj);
      
      val stmts = BLocal(receiverV) :: (receiver := o) ::
      BLocal(flagV) :: (flag := true) ::
      functionTrigger(o, pred.predicate) ::
      BLocal(versionV) :: (version := etran.Heap.select(o, pred.predicate.FullName)) ::
      (if(check) isDefined(uf)(true) else Nil) :::
      TransferPermissionToSecMask(pred.predicate, BoogieExpr(receiver), perm, uf.pos) :::
      bassume(Tr(uf))
      
      // record folded predicate
      etran.fpi.addFoldedPredicate(FoldedPredicate(pred.predicate, receiver, version, etran.fpi.currentConditions, flag))
      
      stmts
    case e =>
      (if(check) isDefined(e)(true) else Nil) :::
      bassume(Tr(e))
  }
  
  /** Transfer the permissions mentioned in the body of the predicate to the
   * secondary mask.
  */
  def TransferPermissionToSecMask(pred: Predicate, obj: Expression, perm: Permission, pos: Position): List[Stmt] = {
    var definition = scaleExpressionByPermission(SubstThis(DefinitionOf(pred), obj), perm, pos)
    // go through definition and handle all permisions correctly
    InhaleToSecMask(definition)
  }
  
  // Exhale is done in two passes: In the first run, everything except permissions
  // which need exact checking are exhaled. Then, in the second run, those
  // permissions are exhaled. The behaviour is controlled with the parameter
  // onlyExactCheckingPermissions.
  // The reason for this behaviour is that we want to support preconditions like
  // "acc(o.f,100-rd) && acc(o.f,rd)", which should be equivalent to a full
  // permission to o.f. However, when we exhale in the given order, we cannot
  // use inexact checking for the abstract read permission ("acc(o.f,rd)"), as
  // this would introduce the (unsound) assumption that "methodcallk < mask[o.f]".
  // To avoid detecting this, we exhale all abstract read permissions first (or,
  // more precisely, we exhale all permissions with exact checking later).
  
  /** Regular exhale */
  def Exhale(predicates: List[(Expression, ErrorMessage)], occasion: String, check: Boolean, currentK: Expr, exactchecking: Boolean): List[Boogie.Stmt] = 
    Exhale(Mask, SecMask, predicates, occasion, check, currentK, exactchecking)
  /** Exhale as part of a unfold statement (just like a regular exhale, but no heap havocing) */
  def ExhaleDuringUnfold(predicates: List[(Expression, ErrorMessage)], occasion: String, check: Boolean, currentK: Expr, exactchecking: Boolean): List[Boogie.Stmt] = 
    Exhale(Mask, SecMask, predicates, occasion, check, currentK, exactchecking, false, -1, false, null, true)
  /** Regular exhale with specific mask/secmask */
  def Exhale(m: Expr, sm: Expr, predicates: List[(Expression, ErrorMessage)], occasion: String, check: Boolean, currentK: Expr, exactchecking: Boolean): List[Boogie.Stmt] = {
    Exhale(m, sm, predicates, occasion, check, currentK, exactchecking, false, -1, false, null, false)
  }
  /** Exhale that transfers permission to the secondary mask */
  def ExhaleAndTransferToSecMask(predicates: List[(Expression, ErrorMessage)], occasion: String, currentK: Expr, exactchecking: Boolean): List[Boogie.Stmt] = {
    Exhale(Mask, SecMask, predicates, occasion, false, currentK, exactchecking, true /* transfer to SecMask */, -1, false, null, false)
  }
  /** Remove permission from the secondary mask, and assume all assertions that
   * would get generated. Recursion is bouded by the parameter depth.
   */
  def UpdateSecMask(predicate: Predicate, receiver: Expr, version: Expr, perm: Permission, currentK: Expr): List[Stmt] = {
    val depth = etran.fpi.getRecursionBound(predicate)
    UpdateSecMask(predicate, receiver, version, perm, currentK, depth, Map())
  }
  def UpdateSecMaskDuringUnfold(predicate: Predicate, receiver: Expr, version: Expr, perm: Permission, currentK: Expr): List[Stmt] = {
    UpdateSecMask(predicate, receiver, version, perm, currentK, 1, Map())
  }
  def UpdateSecMask(predicate: Predicate, receiver: Expr, version: Expr, perm: Permission, currentK: Expr, depth: Int, previousReceivers: Map[String,List[Expr]]): List[Stmt] = {
    assert (depth >= 0)
    if (depth <= 0) return Nil
    
    val definition = scaleExpressionByPermission(SubstThis(DefinitionOf(predicate), BoogieExpr(receiver)), perm, NoPosition)
    val occasion = "update SecMask"
    
    // condition: if any folded predicate matches (both receiver and version), update the secondary map
    val disj = (for (fp <- etran.fpi.getFoldedPredicates(predicate)) yield {
        val conditions = (fp.conditions map (c => if (c._2) c._1 else !c._1)).foldLeft(true: Expr){ (a: Expr, b: Expr) => a && b }
        val b = fp.version ==@ version && fp.receiver ==@ receiver && conditions && fp.flag
        (b, fp.flag)
      })
    val b = (disj map (a => a._1)).foldLeft(false: Expr){ (a: Expr, b: Expr) => a || b }
    
    // add receiver to list of previous receivers
    val newPreviousReceivers = previousReceivers + (predicate.FullName -> (receiver :: previousReceivers.getOrElse(predicate.FullName, Nil)))

    // assumption that the current receiver is different from all previous ones
    (for (r <- previousReceivers.getOrElse(predicate.FullName, Nil)) yield {
      bassume(receiver !=@ r)
    }) :::
    // actually update the secondary mask
    Boogie.If(b,
      // remove correct predicate from the auxiliary information by setting
      // its flag to false
      (disj.foldLeft(Nil: List[Stmt]){ (a: List[Stmt], b: (Expr, Expr)) => Boogie.If(b._1,/*(b._2 := false) :: */Nil,a) :: Nil }) :::
      // asserts are converted to assumes, so error messages do not matter
      assert2assume(Exhale(SecMask, SecMask, List((definition, ErrorMessage(NoPosition, ""))), occasion, false, currentK, false /* it should not important what we pass here */, false, depth-1, true, newPreviousReceivers, false)),
      Nil) :: Nil
  }
  /** Most general form of exhale; implements all the specific versions above */
  // Note: If isUpdatingSecMask, then m is actually a secondary mask, and at the
  // moment we do not want an assumption IsGoodMask(SecMask). Therefore, we omit
  // those if isUpdatingSecMask.
  // Furthermore, we do not want to generate assumptions that we have enough
  // permission available (something like "assume 50% >= SecMask[obj,f]"; note
  // that these assumption come from the assertions that check that the necessary
  // permissions are available, and are then turned into assumptions by
  // assertion2assumption.
  //
  // Assumption 1: if isUpdatingSecMask==true, then the exhale heap is not used at
  // all, and the regular heap is not changed.
  // Assumption 2: If isUpdatingSecMask is false, then recurseOnPredicatesDepth
  // is meaningless (and should be -1 by convention). Only if isUpdatingSecMask
  // is true, then the depth is important. It is initially set in the method
  // UpdateSecMask (because only there we have precise knowledge of what upper
  // bound we want to use).
  // Assumption 3: Similarly, if isUpdatingSecMask is false, then the list
  // previousReceivers is not needed, and thus null.
  // Assumption 4+5: duringUnfold can only be true if transferPermissionToSecMask
  // and isUpdatingSecMask are not.
  def Exhale(m: Expr, sm: Expr, predicates: List[(Expression, ErrorMessage)], occasion: String, check: Boolean, currentK: Expr, exactchecking: Boolean, transferPermissionToSecMask: Boolean, recurseOnPredicatesDepth: Int, isUpdatingSecMask: Boolean, previousReceivers: Map[String,List[Expr]], duringUnfold: Boolean): List[Boogie.Stmt] = {
    assert ((isUpdatingSecMask && recurseOnPredicatesDepth >= 0) || (!isUpdatingSecMask && recurseOnPredicatesDepth == -1)) // check assumption 2
    assert (isUpdatingSecMask || (previousReceivers == null))
    assert (!(isUpdatingSecMask && duringUnfold))
    assert (!(transferPermissionToSecMask && duringUnfold))
    if (predicates.size == 0) return Nil;
    val (ehV, eh) = Boogie.NewBVar("exhaleHeap", theap, true)
    var (emV, em: Expr) = Boogie.NewBVar("exhaleMask", tmask, true)
    Comment("begin exhale (" + occasion + ")") ::
    (if (!isUpdatingSecMask && !duringUnfold)
      BLocal(emV) :: (em := m) ::
      BLocal(ehV) :: Boogie.Havoc(eh) :: Nil
    else {
      em = m
      Nil
    }) :::
    (for (p <- predicates) yield ExhaleHelper(p._1, em, sm, eh, p._2, check, currentK, exactchecking, false, transferPermissionToSecMask, recurseOnPredicatesDepth, isUpdatingSecMask, previousReceivers, duringUnfold)).flatten :::
    (for (p <- predicates) yield ExhaleHelper(p._1, em, sm, eh, p._2, check, currentK, exactchecking, true, transferPermissionToSecMask, recurseOnPredicatesDepth, isUpdatingSecMask, previousReceivers, duringUnfold)).flatten :::
    (if (!isUpdatingSecMask && !duringUnfold)
      (m := em) ::
      bassume(IsGoodExhaleState(eh, Heap, m, sm)) ::
      (Heap := eh) :: Nil
    else Nil) :::
    (if (isUpdatingSecMask) Nil else bassume(AreGoodMasks(m, sm)) :: Nil) :::
    bassume(wf(Heap, m, sm)) ::
    Comment("end exhale")
  }
  
  // see comment in front of method exhale about parameter isUpdatingSecMask
  def ExhalePermission(perm: Permission, obj: Expr, memberName: String, currentK: Expr, pos: Position, error: ErrorMessage, em: Boogie.Expr, exactchecking: Boolean, isUpdatingSecMask: Boolean): List[Boogie.Stmt] = {
    val (f, stmts) = extractKFromPermission(perm, currentK)
    val n = extractEpsilonsFromPermission(perm);
    
    val res = stmts :::
    (perm.permissionType match {
      case PermissionType.Mixed =>
        bassert(f > 0 || (f == 0 && n > 0), error.pos, error.message + " The permission at " + pos + " might not be positive.") ::
        DecPermissionBoth(obj, memberName, f, n, em, error, pos, exactchecking)
      case PermissionType.Epsilons =>
        bassert(n > 0, error.pos, error.message + " The permission at " + pos + " might not be positive.") ::
        DecPermissionEpsilon(obj, memberName, n, em, error, pos)
      case PermissionType.Fraction =>
        bassert(f > 0, error.pos, error.message + " The permission at " + pos + " might not be positive.") ::
        DecPermission(obj, memberName, f, em, error, pos, exactchecking)
    })
    
    if (isUpdatingSecMask)
      res filter (a => !a.isInstanceOf[Boogie.Assert]) // we do not want "insufficient permission checks" at the moment, as they will be turned into (possibly wrong) assumptions
    else res
  }
  
  // does this permission require exact checking, or is it enough to check that we have any permission > 0?
  def needExactChecking(perm: Permission, default: Boolean): Boolean = {
    perm match {
      case Full => true
      case Frac(_) => true
      case Epsilon => default
      case PredicateEpsilon(_) | MonitorEpsilon(_) | ChannelEpsilon(_) | ForkEpsilon(_) => true
      case MethodEpsilon => default
      case Epsilons(p) => true
      case Star => false
      case IntPermTimes(lhs, rhs) => needExactChecking(rhs, default)
      case PermTimes(lhs, rhs) => {
        val l = needExactChecking(lhs, default);
        val r = needExactChecking(rhs, default);
        (if (l == false || r == false) false else true) // if one side doesn't need exact checking, the whole multiplication doesn't
      }
      case PermPlus(lhs, rhs) => {
        val l = needExactChecking(lhs, default);
        val r = needExactChecking(rhs, default);
        (if (l == true || r == true) true else false) // if one side needs exact checking, use exact
      }
      case PermMinus(lhs, rhs) => {
        val l = needExactChecking(lhs, default);
        val r = needExactChecking(rhs, default);
        (if (l == true || r == true) true else false) // if one side needs exact checking, use exact
      }
    }
  }
  
  def ExhaleHelper(p: Expression, m: Boogie.Expr, sm: Boogie.Expr, eh: Boogie.Expr, error: ErrorMessage, check: Boolean, currentK: Expr, exactchecking: Boolean, onlyExactCheckingPermissions: Boolean, transferPermissionToSecMask: Boolean, recurseOnPredicatesDepth: Int, isUpdatingSecMask: Boolean, previousReceivers: Map[String,List[Expr]], duringUnfold: Boolean): List[Boogie.Stmt] = desugar(p) match {
    case pred@MemberAccess(e, p) if pred.isPredicate =>
      val tmp = Access(pred, Full);
      tmp.pos = pred.pos;
      ExhaleHelper(tmp, m, sm, eh, error, check, currentK, exactchecking, onlyExactCheckingPermissions, transferPermissionToSecMask, recurseOnPredicatesDepth, isUpdatingSecMask, previousReceivers, duringUnfold)
    case AccessAll(obj, perm) => throw new InternalErrorException("should be desugared")
    case AccessSeq(s, None, perm) => throw new InternalErrorException("should be desugared")
    case acc@Access(e,perm) =>
      val ec = needExactChecking(perm, exactchecking)
      if (ec != onlyExactCheckingPermissions) Nil else {
        val memberName = if(e.isPredicate) e.predicate.FullName else e.f.FullName;
        val (starKV, starK) = NewBVar("starK", tint, true);
        val trE = Tr(e.e)
        
        // check definedness
        (if(check) isDefined(e.e)(true) :::
                   bassert(nonNull(Tr(e.e)), error.pos, error.message + " The target of the acc predicate at " + acc.pos + " might be null.") else Nil) :::
        // if the mask does not contain sufficient permissions, try folding acc(e, fraction)
        // TODO: include automagic again
        // check that the necessary permissions are there and remove them from the mask
        ExhalePermission(perm, trE, memberName, currentK, acc.pos, error, m, ec, isUpdatingSecMask) :::
        // transfer permission to secondary mask if necessary
        (if (transferPermissionToSecMask) InhalePermission(perm, trE, memberName, currentK, sm)
        else Nil) :::
        // give up secondary permission to locations of the body of the predicate (also recursively)
        (if (e.isPredicate && !transferPermissionToSecMask)
          (if (isUpdatingSecMask)
            UpdateSecMask(e.predicate, trE, Heap.select(trE, memberName), perm, currentK, recurseOnPredicatesDepth, previousReceivers)
          else
            (if (duringUnfold)
              UpdateSecMaskDuringUnfold(e.predicate, trE, Heap.select(trE, memberName), perm, currentK)
            else
              UpdateSecMask(e.predicate, trE, Heap.select(trE, memberName), perm, currentK)
            )
          )
        else Nil) :::
        // update version number (if necessary)
        (if (e.isPredicate && !isUpdatingSecMask)
          Boogie.If(!CanRead(trE, memberName, m, sm), // if we cannot access the predicate anymore, then its version will be havoced
            (if (!duringUnfold) bassume(Heap.select(trE, memberName) < eh.select(trE, memberName)) :: Nil // assume that the predicate's version grows monotonically
            else { // duringUnfold -> the heap is not havoced, thus we need to locally havoc the version
              val (oldVersV, oldVers) = Boogie.NewBVar("oldVers", tint, true)
              val (newVersV, newVers) = Boogie.NewBVar("newVers", tint, true)
              BLocal(oldVersV) :: (oldVers := Heap.select(trE, memberName)) ::
              BLocal(newVersV) :: Boogie.Havoc(newVers) :: (Heap.select(trE, memberName) := newVers) ::
              bassume(oldVers < Heap.select(trE, memberName)) :: Nil
            }),
            Nil) :: Nil
        else Nil) :::
        (if (isUpdatingSecMask) Nil else bassume(AreGoodMasks(m, sm)) :: Nil) :::
        bassume(wf(Heap, m, sm)) :::
        (if (m != Mask || sm != SecMask) bassume(wf(Heap, Mask, SecMask)) :: Nil else Nil)
      }
    case acc @ AccessSeq(s, Some(member), perm) =>
      if (member.isPredicate) throw new NotSupportedException("not yet implemented");
      val ec = needExactChecking(perm, exactchecking);
      
      if (ec != onlyExactCheckingPermissions) Nil else {
        val e = Tr(s);
        val memberName = member.f.FullName;
        val (r, stmts) = extractKFromPermission(perm, currentK)
        val n = extractEpsilonsFromPermission(perm);
        
        stmts :::
        (if (check) isDefined(s)(true) ::: isDefined(perm)(true) else Nil) :::
        {
          val (aV,a) = Boogie.NewTVar("alpha");
          val (refV, ref) = Boogie.NewBVar("ref", tref, true);
          val (fV, f) = Boogie.NewBVar("f", FieldType(a), true);
          val (pcV,pc) = Boogie.NewBVar("p", tperm, true);
          val mr = m(ref, memberName)("perm$R");
          val mn = m(ref, memberName)("perm$N");
          
          // assert that the permission is positive
          bassert((SeqContains(e, ref) ==>
            (perm.permissionType match {
              case PermissionType.Fraction => r > 0
              case PermissionType.Mixed    => r > 0 || (r == 0 && n > 0)
              case PermissionType.Epsilons => n > 0
            })).forall(refV), error.pos, error.message + " The permission at " + acc.pos + " might not be positive.") ::
          // make sure enough permission is available
          //  (see comment in front of method exhale for explanation of isUpdatingSecMask)
          (if (!isUpdatingSecMask) bassert((SeqContains(e, ref) ==>
            ((perm,perm.permissionType) match {
              case _ if !ec     => mr > 0
              case (Star,_)     => mr > 0
              case (_,PermissionType.Fraction) => r <= mr && (r ==@ mr ==> 0 <= mn)
              case (_,PermissionType.Mixed)    => r <= mr && (r ==@ mr ==> n <= mn)
              case (_,PermissionType.Epsilons) => mr ==@ 0 ==> n <= mn
            })).forall(refV), error.pos, error.message + " Insufficient permission at " + acc.pos + " for " + member.f.FullName) :: Nil else Nil) :::
          // additional assumption on k if we have a star permission or use inexact checking
          ( perm match {
              case _ if !ec => bassume((SeqContains(e, ref) ==> (r < mr)).forall(refV)) :: Nil
              case Star => bassume((SeqContains(e, ref) ==> (r < mr)).forall(refV)) :: Nil
              case _ => Nil
          }) :::
          // update the map
          (m := Lambda(List(aV), List(refV, fV),
            (SeqContains(e, ref) && f ==@ memberName).thenElse(
              Lambda(List(), List(pcV), (pc ==@ "perm$R").thenElse(mr - r, mn - n)),
              m(ref, f))))
        } :::
        (if (isUpdatingSecMask) Nil else bassume(AreGoodMasks(m, sm)) :: Nil) :::
        bassume(wf(Heap, m, sm)) :::
        (if (m != Mask || sm != SecMask) bassume(wf(Heap, Mask, SecMask)) :: Nil else Nil)
      }
    case cr@Credit(ch, n) if !onlyExactCheckingPermissions =>
      val trCh = Tr(ch)
      (if (check)
         isDefined(ch)(true) :::
         bassert(nonNull(trCh), ch.pos, "The target of the credit predicate might be null.") :::
         isDefined(cr.N)(true)
       else
         Nil) :::
       // only update the heap if we are not updating the secondary mask
      (if (!isUpdatingSecMask)
        new Boogie.MapUpdate(Credits, trCh, new Boogie.MapSelect(Credits, trCh) - Tr(cr.N)) :: Nil
      else Nil)
    case Implies(e0,e1) =>
      (if(check && !onlyExactCheckingPermissions) isDefined(e0)(true) else Nil) :::
      Boogie.If(Tr(e0), ExhaleHelper(e1, m, sm, eh, error, check, currentK, exactchecking, onlyExactCheckingPermissions, transferPermissionToSecMask, recurseOnPredicatesDepth, isUpdatingSecMask, previousReceivers, duringUnfold), Nil)
    case IfThenElse(con, then, els) =>
      (if(check) isDefined(con)(true) else Nil) :::
      Boogie.If(Tr(con), ExhaleHelper(then, m, sm, eh, error, check, currentK, exactchecking, onlyExactCheckingPermissions, transferPermissionToSecMask, recurseOnPredicatesDepth, isUpdatingSecMask, previousReceivers, duringUnfold), ExhaleHelper(els, m, sm, eh, error, check, currentK, exactchecking, onlyExactCheckingPermissions, transferPermissionToSecMask, recurseOnPredicatesDepth, isUpdatingSecMask, previousReceivers, duringUnfold))
    case And(e0,e1) =>
      ExhaleHelper(e0, m, sm, eh, error, check, currentK, exactchecking, onlyExactCheckingPermissions, transferPermissionToSecMask, recurseOnPredicatesDepth, isUpdatingSecMask, previousReceivers, duringUnfold) ::: ExhaleHelper(e1, m, sm, eh, error, check, currentK, exactchecking, onlyExactCheckingPermissions, transferPermissionToSecMask, recurseOnPredicatesDepth, isUpdatingSecMask, previousReceivers, duringUnfold)
    case holds@Holds(e) if !onlyExactCheckingPermissions => 
      (if(check) isDefined(e)(true) :::
      bassert(nonNull(Tr(e)), error.pos, error.message + " The target of the holds predicate at " + holds.pos + " might be null.") :: Nil else Nil) :::
      bassert(0 < new Boogie.MapSelect(Heap, Tr(e), "held"), error.pos, error.message + " The current thread might not hold lock at " + holds.pos + ".") ::
      bassert(! new Boogie.MapSelect(Heap, Tr(e), "rdheld"), error.pos, error.message + " The current thread might hold the read lock at " + holds.pos + ".") ::
      (if (isUpdatingSecMask) Nil else bassume(AreGoodMasks(m, sm)) :: Nil) :::
      bassume(wf(Heap, m, sm))
    case Eval(h, e) if !onlyExactCheckingPermissions =>
      val (evalHeap, evalMask, evalSecMask, evalCredits, checks, proofOrAssume) = fromEvalState(h);
      val (preGlobalsV, preGlobals) = etran.FreshGlobals("eval")
      val preEtran = new ExpressionTranslator(preGlobals, currentClass);
      BLocals(preGlobalsV) :::
      copyState(preGlobals, Globals(evalHeap, evalMask, evalSecMask, evalCredits)) :::
      (if(check) checks else Nil) :::
      (if (isUpdatingSecMask) Nil else bassume(AreGoodMasks(preEtran.Mask, preEtran.SecMask)) :: Nil) :::
      bassume(wf(preEtran.Heap, preEtran.Mask, preEtran.SecMask)) ::
      bassert(proofOrAssume, p.pos, "Arguments for joinable might not match up.") ::
      preEtran.Exhale(List((e, error)), "eval", check, currentK, exactchecking)
    case e if !onlyExactCheckingPermissions => (if(check) isDefined(e)(true) else Nil) ::: List(bassert(Tr(e), error.pos, error.message + " The expression at " + e.pos + " might not evaluate to true."))
    case _ => Nil
  }
  
  def extractKFromPermission(expr: Permission, currentK: Expr): (Expr, List[Boogie.Stmt]) = expr match {
    case Full => (permissionFull, Nil)
    case Epsilon => (currentK, Nil)
    case Epsilons(_) => (0, Nil)
    case PredicateEpsilon(_) => (predicateK, Nil)
    case MonitorEpsilon(_) => (monitorK, Nil)
    case ChannelEpsilon(_) => (channelK, Nil)
    case MethodEpsilon => (currentK, Nil)
    case ForkEpsilon(token) =>
      val fk = etran.Heap.select(Tr(token), forkK)
      (fk, bassume(0 < fk && fk < percentPermission(1)) /* this is always true for forkK */)
    case Star =>
      val (starKV, starK) = NewBVar("starK", tint, true);
      (starK, BLocal(starKV) :: bassume(starK > 0 /* an upper bound is provided later by DecPermission */) :: Nil)
    case Frac(p) => (percentPermission(Tr(p)), Nil)
    case IntPermTimes(lhs, rhs) => {
      val (r, rs) = extractKFromPermission(rhs, currentK)
      (lhs * r, rs)
    }
    case PermTimes(lhs, rhs) => {
      val (l, ls) = extractKFromPermission(lhs, currentK)
      val (r, rs) = extractKFromPermission(rhs, currentK)
      val (resV, res) = Boogie.NewBVar("productK", tint, true)
      (res, ls ::: rs ::: BLocal(resV) :: bassume(permissionFull * res ==@ l * r) :: Nil)
    }
    case PermPlus(lhs, rhs) => {
      val (l, ls) = extractKFromPermission(lhs, currentK)
      val (r, rs) = extractKFromPermission(rhs, currentK)
      (l + r, Nil)
    }
    case PermMinus(lhs, rhs) => {
      val (l, ls) = extractKFromPermission(lhs, currentK)
      val (r, rs) = extractKFromPermission(rhs, currentK)
      (l - r, Nil)
    }
  }
  
  def extractEpsilonsFromPermission(expr: Permission): Expr = expr match {
    case _:Write => 0
    case Epsilons(n) => Tr(n)
    case PermTimes(lhs, rhs) => 0 // multiplication cannot give epsilons
    case IntPermTimes(lhs, rhs) => lhs * extractEpsilonsFromPermission(rhs)
    case PermPlus(lhs, rhs) => {
      val l = extractEpsilonsFromPermission(lhs)
      val r = extractEpsilonsFromPermission(rhs)
      l + r
    }
    case PermMinus(lhs, rhs) => {
      val l = extractEpsilonsFromPermission(lhs)
      val r = extractEpsilonsFromPermission(rhs)
      l - r
    }
  }

  def fromEvalState(h: EvalState): (Expr, Expr, Expr, Expr, List[Stmt], Expr) = {
    h match {
      case AcquireState(obj) =>
        (AcquireHeap(Heap.select(Tr(obj), "held")),
         AcquireMask(Heap.select(Tr(obj), "held")),
         AcquireSecMask(Heap.select(Tr(obj), "held")),
         AcquireCredits(Heap.select(Tr(obj), "held")),
         isDefined(obj)(true), true)
      case ReleaseState(obj) =>
        (LastSeenHeap(Heap.select(Tr(obj), "mu"), Heap.select(Tr(obj), "held")),
         LastSeenMask(Heap.select(Tr(obj), "mu"), Heap.select(Tr(obj), "held")),
         LastSeenSecMask(Heap.select(Tr(obj), "mu"), Heap.select(Tr(obj), "held")),
         LastSeenCredits(Heap.select(Tr(obj), "mu"), Heap.select(Tr(obj), "held")),
         isDefined(obj)(true), true)
      case CallState(token, obj, id, args) =>
        val argsSeq = CallArgs(Heap.select(Tr(token), "joinable"));

        var f: ((Expression, Int)) => Expr =
            (a: (Expression, Int)) => a match {
                case (VariableExpr("?"),_) => true: Expr
                case _ => new MapSelect(argsSeq, a._2) ==@ Tr(a._1)
              }
        var ll: List[(Expression, Int)] = null
        ll = (args zip (1 until args.length+1).toList);
        
        var i = 0;
        (CallHeap(Heap.select(Tr(token), "joinable")), 
         CallMask(Heap.select(Tr(token), "joinable")),
         CallSecMask(Heap.select(Tr(token), "joinable")),
         CallCredits(Heap.select(Tr(token), "joinable")),
         isDefined(token)(true) :::
         isDefined(obj)(true) :::
         (args flatMap { a => isDefined(a)(true)}) :::
         bassert(CanRead(Tr(token), "joinable"), obj.pos, "Joinable field of the token might not be readable.") ::
         bassert(Heap.select(Tr(token), "joinable") !=@ 0, obj.pos, "Token might not be active."),
         (new MapSelect(argsSeq, 0) ==@ Tr(obj) ) &&
         ((ll map { 
            f
         }).foldLeft(true: Expr){ (a: Expr, b: Expr) => a && b})
        )
    }
  }

  /**********************************************************************
  *****************          PERMISSIONS                *****************
  **********************************************************************/

  def CanRead(obj: Boogie.Expr, field: Boogie.Expr, m: Boogie.Expr, sm: Boogie.Expr): Boogie.Expr = new Boogie.FunctionApp("CanRead", List(m, sm, obj, field))
  def CanRead(obj: Boogie.Expr, field: String, m: Boogie.Expr, sm: Boogie.Expr): Boogie.Expr = CanRead(obj, new Boogie.VarExpr(field), m, sm)
  def CanRead(obj: Boogie.Expr, field: Boogie.Expr): Boogie.Expr = new Boogie.FunctionApp("CanRead", List(Mask, SecMask, obj, field))
  def CanRead(obj: Boogie.Expr, field: String): Boogie.Expr = CanRead(obj, new Boogie.VarExpr(field))
  def CanReadForSure(obj: Boogie.Expr, field: Boogie.Expr): Boogie.Expr = new Boogie.FunctionApp("CanReadForSure", List(Mask, obj, field))
  def CanReadForSure(obj: Boogie.Expr, field: String): Boogie.Expr = CanReadForSure(obj, new Boogie.VarExpr(field))
  def CanWrite(obj: Boogie.Expr, field: Boogie.Expr): Boogie.Expr = new Boogie.FunctionApp("CanWrite", Mask, obj, field)
  def CanWrite(obj: Boogie.Expr, field: String): Boogie.Expr = CanWrite(obj, new Boogie.VarExpr(field))
  def HasNoPermission(obj: Boogie.Expr, field: String) =
    (new Boogie.MapSelect(Mask, obj, field, "perm$R") ==@ Boogie.IntLiteral(0)) &&
    (new Boogie.MapSelect(Mask, obj, field, "perm$N") ==@ Boogie.IntLiteral(0))
  def SetNoPermission(obj: Boogie.Expr, field: String, mask: Boogie.Expr) =
    Boogie.Assign(new Boogie.MapSelect(mask, obj, field), Boogie.VarExpr("Permission$Zero"))
  def HasFullPermission(obj: Boogie.Expr, field: String, mask: Boogie.Expr) =
    (new Boogie.MapSelect(mask, obj, field, "perm$R") ==@ permissionFull) &&
    (new Boogie.MapSelect(mask, obj, field, "perm$N") ==@ Boogie.IntLiteral(0))
  def SetFullPermission(obj: Boogie.Expr, field: String) =
    Boogie.Assign(new Boogie.MapSelect(Mask, obj, field), Boogie.VarExpr("Permission$Full"))

  def IncPermission(obj: Boogie.Expr, field: String, howMuch: Boogie.Expr, m: Expr = Mask): List[Boogie.Stmt] = {
    MapUpdate3(m, obj, field, "perm$R", new Boogie.MapSelect(m, obj, field, "perm$R") + howMuch) :: Nil
  }
  def IncPermissionEpsilon(obj: Boogie.Expr, field: String, epsilons: Boogie.Expr, m: Expr = Mask): List[Boogie.Stmt] = {
    MapUpdate3(m, obj, field, "perm$N", new Boogie.MapSelect(m, obj, field, "perm$N") + epsilons) ::
    bassume(wf(Heap, m, SecMask)) :: Nil
  }
  def DecPermission(obj: Boogie.Expr, field: String, howMuch: Boogie.Expr, mask: Boogie.Expr, error: ErrorMessage, pos: Position, exactchecking: Boolean): List[Boogie.Stmt] = {
    val fP: Boogie.Expr = new Boogie.MapSelect(mask, obj, field, "perm$R")
    val fC: Boogie.Expr = new Boogie.MapSelect(mask, obj, field, "perm$N")
    (if (exactchecking) bassert(howMuch <= fP && (howMuch ==@ fP ==> 0 <= fC), error.pos, error.message + " Insufficient fraction at " + pos + " for " + field + ".") :: Nil
    else bassert(fP > 0, error.pos, error.message + " Insufficient fraction at " + pos + " for " + field + ".") :: bassume(howMuch < fP)) :::
    MapUpdate3(mask, obj, field, "perm$R", new Boogie.MapSelect(mask, obj, field, "perm$R") - howMuch)
  }
  def DecPermissionEpsilon(obj: Boogie.Expr, field: String, epsilons: Boogie.Expr, mask: Boogie.Expr, error: ErrorMessage, pos: Position): List[Boogie.Stmt] = {
    val xyz = new Boogie.MapSelect(mask, obj, field, "perm$N")
    bassert((new Boogie.MapSelect(mask, obj, field, "perm$R") ==@ Boogie.IntLiteral(0)) ==> (epsilons <= xyz), error.pos, error.message + " Insufficient epsilons at " + pos + "  for " + field + ".") ::
    MapUpdate3(mask, obj, field, "perm$N", new Boogie.MapSelect(mask, obj, field, "perm$N") - epsilons) ::
    bassume(wf(Heap, Mask, SecMask)) :: Nil
  }
  def DecPermissionBoth(obj: Boogie.Expr, field: String, howMuch: Boogie.Expr, epsilons: Boogie.Expr, mask: Boogie.Expr, error: ErrorMessage, pos: Position, exactchecking: Boolean): List[Boogie.Stmt] = {
    val fP: Boogie.Expr = new Boogie.MapSelect(mask, obj, field, "perm$R")
    val fC: Boogie.Expr = new Boogie.MapSelect(mask, obj, field, "perm$N")

    (if (exactchecking) bassert(howMuch <= fP && (howMuch ==@ fP ==> epsilons <= fC), error.pos, error.message + " Insufficient permission at " + pos + " for " + field + ".") :: Nil
    else bassert(fP > 0, error.pos, error.message + " Insufficient permission at " + pos + " for " + field + ".") :: bassume(howMuch < fP)) :::
    MapUpdate3(mask, obj, field, "perm$N", fC - epsilons) ::
    MapUpdate3(mask, obj, field, "perm$R", fP - howMuch) ::
    bassume(wf(Heap, Mask, SecMask)) :: Nil
  }

  def MapUpdate3(m: Boogie.Expr, arg0: Boogie.Expr, arg1: String, arg2: String, rhs: Boogie.Expr) = {
    // m[a,b,c] := rhs
    // m[a,b][c] := rhs
    // m[a,b] := map[a,b][c := rhs]
    val m01 = new Boogie.MapSelect(m, arg0, arg1)
    Boogie.Assign(m01, Boogie.MapStore(m01, arg2, rhs))
  }

  def DecPerm(m: Expr, e: Expr, f: Expr, i: Expr) = FunctionApp("DecPerm", List(m, e, f, i))
  def DecEpsilons(m: Expr, e: Expr, f: Expr, i: Expr) = FunctionApp("DecEpsilons", List(m, e, f, i))
  def IncPerm(m: Expr, e: Expr, f: Expr, i: Expr) = FunctionApp("IncPerm", List(m, e, f, i))
  def IncEpsilons(m: Expr, e: Expr, f: Expr, i: Expr) = FunctionApp("IncEpsilons", List(m, e, f, i))


  def MaxLockIsBelowX(x: Boogie.Expr) = {  // waitlevel << x
    val (oV, o) = Boogie.NewBVar("o", tref, true)
    new Boogie.Forall(oV,
                      (contributesToWaitLevel(o, Heap, Credits)) ==>
                      new Boogie.FunctionApp("MuBelow", new Boogie.MapSelect(Heap, o, "mu"), x))
  }
  def MaxLockIsAboveX(x: Boogie.Expr) = {  // x << waitlevel
    val (oV, o) = Boogie.NewBVar("o", tref, true)
    new Boogie.Exists(oV,
                      (contributesToWaitLevel(o, Heap, Credits)) &&
                      new Boogie.FunctionApp("MuBelow", x, new Boogie.MapSelect(Heap, o, "mu")))
  }
  def IsHighestLock(x: Boogie.Expr) = {
    // (forall r :: r.held ==> r.mu << x || r.mu == x)
    val (rV, r) = Boogie.NewBVar("r", tref, true)
    new Boogie.Forall(rV,
                      contributesToWaitLevel(r, Heap, Credits) ==>
                        (new Boogie.FunctionApp("MuBelow", new MapSelect(Heap, r, "mu"), x) ||
                        (new Boogie.MapSelect(Heap, r, "mu") ==@ x)))
  }
  def MaxLockPreserved = {  // old(waitlevel) == waitlevel
    // I don't know what the best encoding of this conding is, so I'll try a disjunction.
    // Disjunct b0 is easier to prove, but it is stronger than b1.

    // (forall r: ref ::
    //     old(Heap)[r,held] == Heap[r,held] &&
    //     (Heap[r,held] ==> old(Heap)[r,mu] == Heap[r,mu]))
    val (rV, r) = Boogie.NewBVar("r", tref, true)
    val b0 = new Boogie.Forall(rV,
                      ((0 < new Boogie.MapSelect(oldEtran.Heap, r, "held")) ==@
                       (0 < new Boogie.MapSelect(Heap, r, "held"))) &&
                      ((0 < new Boogie.MapSelect(Heap, r, "held")) ==>
                        (new Boogie.MapSelect(oldEtran.Heap, r, "mu") ==@
                         new Boogie.MapSelect(Heap, r, "mu"))))

    // (forall o, p ::
    //     old(o.held) && (forall r :: old(r.held) ==> old(r.mu) << old(o.mu) || old(r.mu)==old(o.mu)) &&
    //         p.held  && (forall r ::     r.held  ==>     r.mu  <<     p.mu  ||     r.mu ==    p.mu )
    //     ==>
    //     old(o.mu) == p.mu)
    val (oV, o) = Boogie.NewBVar("o", tref, true)
    val (pV, p) = Boogie.NewBVar("p", tref, true)
    val b1 = Boogie.Forall(Nil, List(oV,pV), Nil,
                  ((0 < new Boogie.MapSelect(oldEtran.Heap, o, "held")) &&
                   oldEtran.IsHighestLock(new Boogie.MapSelect(oldEtran.Heap, o, "mu")) &&
                   (0 < new Boogie.MapSelect(Heap, p, "held")) &&
                   IsHighestLock(new Boogie.MapSelect(Heap, p, "mu")))
                  ==>
                  (new Boogie.MapSelect(oldEtran.Heap, o, "mu") ==@ new Boogie.MapSelect(Heap, p, "mu")))
    b0 || b1
  }
  def TemporalMaxLockComparison(e0: ExpressionTranslator, e1: ExpressionTranslator) = {  // e0(waitlevel) << e1(waitlevel)
    // (exists o ::
    //     e1(o.held) &&
    //     (forall r :: e0(r.held) ==> e0(r.mu) << e1(o.mu)))
    val (oV, o) = Boogie.NewBVar("o", tref, true)
    new Boogie.Exists(oV,
                      (0 < new Boogie.MapSelect(e1.Heap, o, "held")) &&
                      e0.MaxLockIsBelowX(new Boogie.MapSelect(e1.Heap, o, "mu")))
  }
}

  // implicit (uses etran)

  implicit def expression2Expr(e: Expression) = etran.Tr(e);

  // prelude (uses etran)
  def isHeld(e: Expr): Expr = (0 < etran.Heap.select(e, "held"))
  def isRdHeld(e: Expr): Expr = etran.Heap.select(e, "rdheld")
  def isShared(e: Expr): Expr = etran.Heap.select(e, "mu") !=@ bLockBottom

object TranslationHelper {
  // implicit conversions

  implicit def string2VarExpr(s: String) = VarExpr(s);
  implicit def field2Expr(f: Field) = VarExpr(f.FullName);
  implicit def bool2Bool(b: Boolean): Boogie.BoolLiteral = Boogie.BoolLiteral(b)
  implicit def int2Int(n: Int): Boogie.IntLiteral = Boogie.IntLiteral(n)
  implicit def lift(s: Boogie.Stmt): List[Boogie.Stmt] = List(s)
  implicit def type2BType(cl: Class): BType = {
    if(cl.IsRef) {
      tref
    } else if(cl.IsBool) {
      tbool
    } else if(cl.IsMu) {
      tmu
    } else if(cl.IsInt) {
      tint
    } else if(cl.IsString) {
      tstring
    } else if(cl.IsSeq) {
      tseq(type2BType(cl.asInstanceOf[SeqClass].parameter))
    } else {
      assert(false, "unexpected type: " + cl.FullName); null
    }
  }
  implicit def decl2DeclList(decl: Decl): List[Decl] = List(decl)
  implicit def function2RichFunction(f: Function) = RichFunction(f);

  case class RichFunction(f: Function) {
    def apply(args: List[Expr]) = {
      FunctionApp(functionName(f), args)
    }
  }
  
  // prelude definitions
  
  def ModuleType = NamedType("ModuleName");
  def ModuleName(cl: Class) = "module#" + cl.module.id;
  def TypeName = NamedType("TypeName");
  def FieldType(tp: BType) = IndexedType("Field", tp);
  def bassert(e: Expr, pos: Position, msg: String) = new Boogie.Assert(e, pos, msg)
  def bassert(e: Expr, pos: Position, msg: String, subsumption: Int) = new Boogie.Assert(e, pos, msg, subsumption)
  def bassume(e: Expr) = Boogie.Assume(e)
  def BLocal(id: String, tp: BType) = new Boogie.LocalVar(id, tp)
  def BLocal(x: Boogie.BVar) = Boogie.LocalVar(x)
  def BLocals(xs: List[Boogie.BVar]) = xs map BLocal
  def tArgSeq = NamedType("ArgSeq");
  def tref = NamedType("ref");
  def tbool = NamedType("bool");
  def tmu  = NamedType("Mu");
  def tint = NamedType("int");
  def tstring = NamedType("string");
  def tseq(arg: BType) = IndexedType("Seq", arg)
  def theap = NamedType("HeapType");
  def tmask = NamedType("MaskType");
  def tcredits = NamedType("CreditsType");
  def tperm = NamedType("PermissionComponent");
  def ZeroMask = VarExpr("ZeroMask");
  def ZeroCredits = VarExpr("ZeroCredits");
  def HeapName = "Heap";
  def MaskName = "Mask";
  def SecMaskName = "SecMask";
  def CreditsName = "Credits";
  def GlobalNames = List(HeapName, MaskName, SecMaskName, CreditsName);
  def CanAssumeFunctionDefs = VarExpr("CanAssumeFunctionDefs");
  def permissionFull = percentPermission(100);
  def permissionOnePercent = percentPermission(1);
  def percentPermission(e: Expr) = {
    Chalice.percentageSupport match {
      case 0 | 1 => e*VarExpr("Permission$denominator")
      case 2 | 3 => FunctionApp("Fractions", List(e))
    }
  }
  def forkK = "forkK";
  def channelK = "channelK";
  def monitorK = "monitorK";
  def predicateK = "predicateK";
  def CurrentModule = VarExpr("CurrentModule");
  def IsGoodState(e: Expr) = FunctionApp("IsGoodState", List(e));
  def dtype(e: Expr) = FunctionApp("dtype", List(e))
  def functionName(f: Function) = "#" + f.FullName;
  def className(cl: Class) = Boogie.VarExpr(cl.id + "#t")
  def bnull = Boogie.Null();
  def bLockBottom = VarExpr("$LockBottom")
  def nonNull(e: Expr): Expr = e !=@ bnull
  def LastSeenHeap(sharedBit: Expr, heldBit: Expr) = FunctionApp("LastSeen$Heap", List(sharedBit, heldBit))
  def LastSeenMask(sharedBit: Expr, heldBit: Expr) = FunctionApp("LastSeen$Mask", List(sharedBit, heldBit))
  def LastSeenSecMask(sharedBit: Expr, heldBit: Expr) = FunctionApp("LastSeen$SecMask", List(sharedBit, heldBit))
  def LastSeenCredits(sharedBit: Expr, heldBit: Expr) = FunctionApp("LastSeen$Credits", List(sharedBit, heldBit))
  def AcquireHeap(heldBit: Expr) = FunctionApp("Acquire$Heap", List(heldBit))
  def AcquireMask(heldBit: Expr) = FunctionApp("Acquire$Mask", List(heldBit))
  def AcquireSecMask(heldBit: Expr) = FunctionApp("Acquire$SecMask", List(heldBit))
  def AcquireCredits(heldBit: Expr) = FunctionApp("Acquire$Credits", List(heldBit))
  def CallHeap(joinableBit: Expr) = FunctionApp("Call$Heap", List(joinableBit))
  def CallMask(joinableBit: Expr) = FunctionApp("Call$Mask", List(joinableBit))
  def CallSecMask(joinableBit: Expr) = FunctionApp("Call$SecMask", List(joinableBit))
  def CallCredits(joinableBit: Expr) = FunctionApp("Call$Credits", List(joinableBit))
  def CallArgs(joinableBit: Expr) = FunctionApp("Call$Args", List(joinableBit))
  def submask(m0: Expr, m1: Expr) = FunctionApp("submask", List(m0, m1))

  def wf(g: Globals) = FunctionApp("wf", List(g.heap, g.mask, g.secmask));
  def wf(h: Expr, m: Expr, sm: Expr) = FunctionApp("wf", List(h, m, sm));
  def IsGoodMask(m: Expr) = FunctionApp("IsGoodMask", List(m))
  def AreGoodMasks(m: Expr, sm: Expr) = IsGoodMask(m) // && IsGoodMask(sm) /** The second mask does currently not necessarily contain positive permissions, which means that we cannot assume IsGoodMask(sm). This might change in the future if we see a need for it */
  def IsGoodInhaleState(ih: Expr, h: Expr, m: Expr, sm: Expr) = FunctionApp("IsGoodInhaleState", List(ih,h,m,sm))
  def IsGoodExhaleState(eh: Expr, h: Expr, m: Expr, sm: Expr) = FunctionApp("IsGoodExhaleState", List(eh,h,m,sm))
  def contributesToWaitLevel(e: Expr, h: Expr, c: Expr) =
    (0 < h.select(e, "held")) || h.select(e, "rdheld")  || (new Boogie.MapSelect(c, e) < 0)
  def NonEmptyMask(m: Expr) = ! FunctionApp("EmptyMask", List(m))
  def NonPredicateField(f: String) = FunctionApp("NonPredicateField", List(VarExpr(f)))
  def PredicateField(f: String) = FunctionApp("PredicateField", List(VarExpr(f)))
  def cast(a: Expr, b: Expr) = FunctionApp("cast", List(a, b))
  
  // output a dummy function assumption that serves as trigger for the function
  // definition axiom.
  def functionTrigger(receiver: Expr, predicate: Predicate): Stmt = {
    bassume(FunctionApp("#" + predicate.FullName+"#trigger", receiver :: Nil))
  }
  
  def emptyPartialHeap: Expr = Boogie.VarExpr("emptyPartialHeap")
  def heapFragment(dep: Expr): Expr = Boogie.FunctionApp("heapFragment", List(dep))
  def combine(l: Expr, r: Expr): Expr = {
    (l,r) match {
      case (VarExpr("emptyPartialHeap"), a) => a
      case (a, VarExpr("emptyPartialHeap")) => a
      case _ => Boogie.FunctionApp("combine", List(l, r))
    }
  }
  def tpartialheap = NamedType("PartialHeapType");
  
  def copyState(globals: Globals, et: ExpressionTranslator): List[Stmt] =
    copyState(globals, et.globals)
  def copyState(globals: Globals, globalsToCopyFrom: Globals): List[Stmt] = {
    (for ((a, b) <- globals.list zip globalsToCopyFrom.list) yield (a := b)) :::
    bassume(wf(globals)) :: Nil
  }
  def resetState(et: ExpressionTranslator): List[Stmt] = resetState(et.globals)
  def resetState(globals: Globals): List[Stmt] = {
    (globals.mask := ZeroMask) ::
    (globals.secmask := ZeroMask) ::
    (globals.credits := ZeroCredits) ::
    Havoc(globals.heap) ::
    Nil
  }
  
  // sequences

  def createEmptySeq = FunctionApp("Seq#Empty", List())
  def createSingletonSeq(e: Expr) = FunctionApp("Seq#Singleton", List(e)) 
  def createAppendSeq(a: Expr, b: Expr) = FunctionApp("Seq#Append", List(a, b)) 
  def createRange(min: Expr, max: Expr) = FunctionApp("Seq#Range", List(min, max))
  def SeqLength(s: Expr) = FunctionApp("Seq#Length", List(s))
  def SeqContains(s: Expr, elt: Expr) = FunctionApp("Seq#Contains", List(s, elt))
  def SeqIndex(s: Expr, idx: Expr) = FunctionApp("Seq#Index", List(s, idx))

  def Variable2BVar(v: Variable) = new Boogie.BVar(v.UniqueName, v.t.typ)
  def Variable2BVarWhere(v: Variable) = NewBVarWhere(v.UniqueName, v.t)
  def NewBVarWhere(id: String, tp: Type) = {
    new Boogie.BVar(id, tp.typ){
      override val where = TypeInformation(new Boogie.VarExpr(id), tp.typ) }
  }

  // scale an expression (such as the definition of a predicate) by a permission
  def scaleExpressionByPermission(expr: Expression, perm1: Permission, pos: Position): Expression = {
    val result = expr match {
      case pred@MemberAccess(o, p) if pred.isPredicate => Access(pred, perm1)
      case Access(e, perm2) => Access(e, multiplyPermission(perm1, perm2, pos))
      case AccessSeq(e, f, perm2) => AccessSeq(e, f, multiplyPermission(perm1, perm2, pos))
      case And(lhs, rhs) => And(scaleExpressionByPermission(lhs, perm1, pos), scaleExpressionByPermission(rhs, perm1, pos))
      case Implies(lhs, rhs) => Implies(lhs, scaleExpressionByPermission(rhs, perm1, pos))
      case _ if ! expr.isInstanceOf[PermissionExpr] => expr
      case _ => throw new InternalErrorException("Unexpected expression, unable to scale.");
    }
    result.pos = expr.pos;
    result
  }
  
  // multiply two permissions
  def multiplyPermission(perm1: Permission, perm2: Permission, pos: Position): Permission = {
    val result = (perm1,perm2) match {
      case (Full,p2) => p2
      case (p1,Full) => p1
      case (Epsilons(_),_) => throw new NotSupportedException(pos + ": Scaling epsilon permissions with non-full permissions is not possible.")
      case (_,Epsilons(_)) => throw new NotSupportedException(pos + ": Scaling epsilon permissions with non-full permissions is not possible.")
      case (p1,p2) => PermTimes(p1,p2)
    }
    result
  }

  def TypeInformation(e: Boogie.Expr, cl: Class): Boogie.Expr = {
    if (cl.IsRef) {
      (e ==@ Boogie.Null()) || (dtype(e) ==@ className(cl))
    } else if (cl.IsSeq && cl.parameters(0).IsRef) {
      val (v,ve) = Boogie.NewBVar("$i", tint, true);
      (0 <= ve && ve < SeqLength(e)
        ==> TypeInformation(SeqIndex(e,ve), cl.parameters(0))).forall(v);
    } else {
      true
    }
  }
  
  /** Generate an expression that represents the state a function can depend on
   *  (as determined by examining the functions preconditions).
   */
  def functionDependencies(pre: Expression, etran: ExpressionTranslator): Boogie.Expr = {
    desugar(pre) match {
      case pred@MemberAccess(e, p) if pred.isPredicate =>
        functionDependencies(Access(pred, Full), etran)
      case acc@Access(e, _) =>
        val memberName = if(e.isPredicate) e.predicate.FullName else e.f.FullName;
        heapFragment(new Boogie.MapSelect(etran.Heap, etran.Tr(e.e), memberName))
      case Implies(e0,e1) =>
        heapFragment(Boogie.Ite(etran.Tr(e0), functionDependencies(e1, etran), emptyPartialHeap))
      case And(e0,e1) =>
        combine(functionDependencies(e0, etran), functionDependencies(e1, etran))
      case IfThenElse(con, then, els) =>
        heapFragment(Boogie.Ite(etran.Tr(con), functionDependencies(then, etran), functionDependencies(els, etran)))
      case Unfolding(acc@Access(pred@MemberAccess(obj, f), perm), e) =>
        combine(heapFragment(new Boogie.MapSelect(etran.Heap, etran.Tr(pred.e), pred.predicate.FullName)), functionDependencies(e, etran))
      case _: PermissionExpr => throw new InternalErrorException("unexpected permission expression")
      case e =>
        e visit {_ match { case _ : PermissionExpr => throw new InternalErrorException("unexpected permission expression"); case _ =>}}
        emptyPartialHeap
    }
  }

  /** Generate the boolean condition that needs to be true in order to assume
   *  that a function with precondition pre has the same value in two different
   *  states. Essentially, everything that the function can depend on must be
   *  equal.
   *
   *  - conservative for Implies and IfThenElse
   *  - returns an expression of Boogie type bool
   */
  def functionDependenciesEqual(pre: Expression, etran1: ExpressionTranslator, etran2: ExpressionTranslator): Boogie.Expr = {
    desugar(pre) match {
      case pred@MemberAccess(e, p) if pred.isPredicate =>
        functionDependenciesEqual(Access(pred, Full), etran1, etran2)
      case Access(e, _) =>
        val memberName = if(e.isPredicate) e.predicate.FullName else e.f.FullName;
        etran1.Heap.select(etran1.Tr(e.e), memberName) ==@ etran2.Heap.select(etran2.Tr(e.e), memberName)
      case AccessSeq(s, Some(e), _) =>
        val name = if(e.isPredicate) e.predicate.FullName else e.f.FullName;
        val (iV, i) = Boogie.NewBVar("i", tint, true)
        (SeqLength(etran1.Tr(s)) ==@ SeqLength(etran2.Tr(s))) &&
        ((((0 <= i) && (i < SeqLength(etran1.Tr(s)))) ==>
          (etran1.Heap.select(SeqIndex(etran1.Tr(s), i), name) ==@ etran2.Heap.select(SeqIndex(etran2.Tr(s), i), name))).forall(iV))
      case Implies(e0,e1) =>
        Boogie.Ite(etran1.Tr(e0) || etran2.Tr(e0), functionDependenciesEqual(e1, etran1, etran2), true)
      case And(e0,e1) =>
        functionDependenciesEqual(e0, etran1, etran2) && functionDependenciesEqual(e1, etran1, etran2)
      case IfThenElse(con, then, els) =>
        functionDependenciesEqual(then, etran1, etran2) && functionDependenciesEqual(els, etran1, etran2)
      case Unfolding(acc@Access(pred@MemberAccess(obj, f), perm), e) =>
        (etran1.Heap.select(etran1.Tr(pred.e), pred.predicate.FullName) ==@ etran2.Heap.select(etran2.Tr(pred.e), pred.predicate.FullName)) && functionDependenciesEqual(e, etran1, etran2)
      case _: PermissionExpr => throw new InternalErrorException("unexpected permission expression")
      case e =>
        e visit {_ match { case _ : PermissionExpr => throw new InternalErrorException("unexpected permission expression"); case _ =>}}
        Boogie.BoolLiteral(true)
    }
  }
  
  def Preconditions(spec: List[Specification]): List[Expression] = {
    val result = spec flatMap ( s => s match {
      case Precondition(e) => List(e)
      case _ => Nil });
    if(Chalice.autoMagic) {
      automagic(result.foldLeft(BoolLiteral(true): Expression)({ (a, b) => And(a, b)}), Nil)._1 ::: result
    } else {
      result
    }
  }
  def Postconditions(spec: List[Specification]): List[Expression] = {
    val result = spec flatMap ( s => s match {
      case Postcondition(e) => List(e)
      case _ => Nil })
    if(Chalice.autoMagic) {
      automagic(result.foldLeft(BoolLiteral(true): Expression)({ (a, b) => And(a, b)}), Nil)._1 ::: result
    } else {
      result
    }
  }

  def automagic(expr: Expression, handled: List[Expression]): (/*assumptions*/ List[Expression], /*newHandled*/List[Expression]) = {
    def isHandled(e: Expression) = handled exists { ex => ex.equals(e) }
    expr match {
      case ma@MemberAccess(obj, f) =>
        val (assumptions, handled1) = automagic(obj, handled);
        if(isHandled(ma)) {
          (assumptions, handled1)
        } else {
          if(ma.isPredicate){
            // assumption: obj!=null
            (assumptions ::: Neq(obj, NullLiteral()) :: Nil, handled1 ::: List(ma))
          } else {
            // assumption: obj!=null && acc(obj, f)
            (assumptions ::: Neq(obj, NullLiteral()) :: Access(ma, Full) :: Nil, handled1 ::: List(ma))
          }
        }
      case Access(ma@MemberAccess(obj, f), perm) =>
        val (assumptions, handled1) = automagic(obj, handled ::: List(ma));
        perm match {
          case Full | Epsilon | Star | MethodEpsilon => (assumptions, handled1);
          case Frac(fraction) => val result = automagic(fraction, handled1); (assumptions ::: result._1, result._2)
          case Epsilons(epsilon) => val result = automagic(epsilon, handled1); (assumptions ::: result._1, result._2)
          case ChannelEpsilon(None) | PredicateEpsilon(None) | MonitorEpsilon(None) => (assumptions, handled1)
          case ChannelEpsilon(Some(e)) => val result = automagic(e, handled1); (assumptions ::: result._1, result._2)
          case PredicateEpsilon(Some(e)) => val result = automagic(e, handled1); (assumptions ::: result._1, result._2)
          case MonitorEpsilon(Some(e)) => val result = automagic(e, handled1); (assumptions ::: result._1, result._2)
          case ForkEpsilon(e) => val result = automagic(e, handled1); (assumptions ::: result._1, result._2)
          case IntPermTimes(e0, e1) =>
            val (assumptions1, handled2) = automagic(e0, handled1);
            val result = automagic(e1, handled2); 
            (assumptions ::: assumptions1 ::: result._1, result._2)
          case PermTimes(e0, e1) =>
            val (assumptions1, handled2) = automagic(e0, handled1);
            val result = automagic(e1, handled2); 
            (assumptions ::: assumptions1 ::: result._1, result._2)
          case PermPlus(e0, e1) =>
            val (assumptions1, handled2) = automagic(e0, handled1);
            val result = automagic(e1, handled2); 
            (assumptions ::: assumptions1 ::: result._1, result._2)
          case PermMinus(e0, e1) =>
            val (assumptions1, handled2) = automagic(e0, handled1);
            val result = automagic(e1, handled2); 
            (assumptions ::: assumptions1 ::: result._1, result._2)
        }
      case AccessAll(obj, perm) => 
        automagic(obj, handled)
      case Holds(e) =>
        automagic(e, handled)
      case RdHolds(e) =>
        automagic(e, handled)
      case a: Assigned =>
       (Nil, handled)
      case Old(e) =>
       (Nil, handled) // ??
      case IfThenElse(con, then, els) =>
        val (assumptions, handled1) = automagic(con, handled);
        val (assumptions2, handled2) = automagic(then, handled1);
        val result = automagic(els, handled2); 
        (assumptions ::: assumptions2 ::: result._1, result._2)
      case Not(e) =>
        automagic(e, handled)
      case func@FunctionApplication(obj, id, args) =>
        var assumption = Nil: List[Expression];
        var newHandled = handled;
        for(a <- obj :: args) {
          val (ass, hd) = automagic(a, handled);
          assumption = assumption ::: ass;
          newHandled = hd;
        }
        (assumption, newHandled)
      case uf@Unfolding(_, e) =>
        (Nil, handled)
      case bin: BinaryExpr =>
        val (assumptions, handled1) = automagic(bin.E0, handled);
        val result = automagic(bin.E1, handled1); 
        (assumptions ::: result._1, result._2)
      case EmptySeq(t) =>
        (Nil, handled)
      case ExplicitSeq(es) =>
        var assumption = Nil: List[Expression];
        var newHandled = handled;
        for(a <- es) {
          val (ass, hd) = automagic(a, handled);
          assumption = assumption ::: ass;
          newHandled = hd;
        }
        (assumption, newHandled)
      case Range(min, max) =>
        val (assumptions, handled1) = automagic(min, handled);
        val result = automagic(max, handled1); 
        (assumptions ::: result._1, result._2)
      case Length(e) =>
        automagic(e, handled)
      case Eval(h, e) =>
        (Nil, handled)
      case _ => (Nil, handled)
    }
  }

  def DefinitionOf(predicate: Predicate): Expression = {
    if(Chalice.autoMagic) {
      And(automagic(predicate.definition, Nil)._1.foldLeft(BoolLiteral(true): Expression)({ (a, b) => And(a, b)}), predicate.definition)
    } else {
      predicate.definition
    }
  }

  def LockChanges(spec: List[Specification]): List[Expression] = {
    spec flatMap ( s => s match {
      case LockChange(ee) => ee
      case _ => Nil })
  }

  def SubstRd(e: Expression): Expression = e match {
    case Access(e, _:Permission) =>
      //val r = Access(e,MonitorEpsilon(None)); r.pos = e.pos; r.typ = BoolClass; r
      val r = Access(e,Epsilons(IntLiteral(1))); r.pos = e.pos; r.typ = BoolClass; r
    case Implies(e0,e1) =>
      val r = Implies(e0, SubstRd(e1)); r.pos = e.pos; r.typ = BoolClass; r
    case And(e0,e1) =>
      val r = And(SubstRd(e0), SubstRd(e1)); r.pos = e.pos; r.typ = BoolClass; r
    case _ => e
  }

  def UnfoldPredicatesWithReceiverThis(expr: Expression): Expression = {
    val func = (e:Expression) =>
      e match {
        case pred@MemberAccess(o, f) if pred.isPredicate && o.isInstanceOf[ThisExpr] =>
          Some(SubstThis(DefinitionOf(pred.predicate), o))
        case Access(pred@MemberAccess(o, f), p) if pred.isPredicate && o.isInstanceOf[ThisExpr] =>
          val definition = scaleExpressionByPermission(SubstThis(DefinitionOf(pred.predicate), o), p, e.pos)
          Some(definition)
        case func@FunctionApplication(obj: ThisExpr, name, args) if 2<=Chalice.defaults && func.f.definition.isDefined =>
          Some(SubstVars(func.f.definition.get, obj, func.f.ins, args))
        case _ => None
      }
    AST.transform(expr, func)
  }

  // needed to do a _simultaneous_ substitution!
  def SubstVars(expr: Expression, x:Expression, vs:List[Variable], es:List[Expression]): Expression =
    SubstVars(expr, Some(x), Map() ++ (vs zip es));
  def SubstVars(expr: Expression, vs:List[Variable], es:List[Expression]): Expression =
    SubstVars(expr, None, Map() ++ (vs zip es));
  def SubstVars(expr: Expression, t: Option[Expression], vs: Map[Variable, Expression]): Expression = expr.transform {
    case _: ThisExpr if t.isDefined => t
    case e: VariableExpr =>
      if (vs.contains(e.v)) Some(vs(e.v)) else None;
    case q: Quantification =>
      q.variables foreach { (v) => if (vs.contains(v)) throw new InternalErrorException("cannot substitute a variable bound in the quantifier")}
      None;
    case _ => None;
  }

  def SubstThis(expr: Expression, x: Expression): Expression = expr.transform {
    case _: ThisExpr => Some(x)
    case _ => None
  }

  def SubstResult(expr: Expression, x: Expression): Expression = expr.transform {
    case _: Result => Some(x)
    case _ => None
  }

  // De-sugar expression (idempotent)
  // * unroll wildcard pattern (for objects) in permission expression
  // * convert sequence quantification into type quantification
  // * perform simple permission expression optimizations (e.g. Frac(1)+Frac(1) = Frac(1+1) or Frac(100) = Full)
  // * simplify quantification over empty sequences
  def desugar(expr: Expression): Expression = expr transform {
    _ match {
      case Frac(IntLiteral(100)) => Some(Full)
      case PermTimes(Full, r) => Some(r)
      case PermTimes(l, Full) => Some(l)
      case PermPlus(lhs, rhs) =>
        val ll = desugar(lhs)
        val rr = desugar(rhs)
        (ll, rr) match {
          case (Frac(l), Frac(r)) => Some(Frac(Plus(l,r)))
          case _ => Some(PermPlus(ll.asInstanceOf[Permission], rr.asInstanceOf[Permission]))
        }
      case PermMinus(lhs, rhs) =>
        val ll = desugar(lhs)
        val rr = desugar(rhs)
        (ll, rr) match {
          case (Frac(l), Frac(r)) => Some(Frac(Minus(l,r)))
          case _ => Some(PermMinus(ll.asInstanceOf[Permission], rr.asInstanceOf[Permission]))
        }
      case PermTimes(lhs, rhs) =>
        val ll = desugar(lhs)
        val rr = desugar(rhs)
        (ll, rr) match {
          case (Frac(l), Frac(r)) => Some(Frac(Times(l,r)))
          case _ => Some(PermTimes(ll.asInstanceOf[Permission], rr.asInstanceOf[Permission]))
        }
      case AccessAll(obj, perm) =>
        Some(obj.typ.Fields.map({f =>
          val ma = MemberAccess(desugar(obj), f.id);
          ma.f = f; ma.pos = expr.pos; ma.typ = f.typ.typ;
          val acc = Access(ma, perm);
          acc.pos = expr.pos; acc.typ = acc.typ; acc
        }).foldLeft(BoolLiteral(true): Expression){(e1, e2) =>
          val and = And(e1, e2);
          and.pos = expr.pos; and.typ = BoolClass; and
        })
      case AccessSeq(s, None, perm) =>
        Some(s.typ.parameters(0).Fields.map({(f) =>
          val ma = MemberAccess(At(desugar(s), IntLiteral(0)), f.id);
          ma.f = f; ma.pos = expr.pos; ma.typ = f.typ.typ;
          val acc = AccessSeq(s, Some(ma), perm);
          acc.pos = expr.pos; acc.typ = acc.typ; acc
        }).foldLeft(BoolLiteral(true): Expression){(e1, e2) =>
          val and = And(e1, e2);
          and.pos = expr.pos; and.typ = BoolClass; and
        })
      case qe @ SeqQuantification(q, is, Range(min, max), e) =>
        val dmin = desugar(min);
        val dmax = desugar(max);
        val dis = qe.variables;
        val disx = dis map {v => new VariableExpr(v)};
        val de = desugar(e);

        val assumption = disx map {x =>
          And(AtMost(dmin, x), Less(x, dmax))
        } reduceLeft {(e0, e1) =>
          And(e0, e1)
        };
        assumption transform {e => e.pos = expr.pos; None};
        val body = q match {
          case Forall => Implies(assumption, de);
          case Exists => And(assumption, de);
        }
        body.pos = expr.pos;
        val result = TypeQuantification(q, is, new Type(IntClass), body, (dmin,dmax));
        result.variables = dis;
        Some(result);
      case qe @ SeqQuantification(Forall, is, ExplicitSeq(List()), e) => Some(BoolLiteral(true))
      case qe @ SeqQuantification(Exists, is, ExplicitSeq(List()), e) => Some(BoolLiteral(false))
      case qe @ SeqQuantification(Forall, is, EmptySeq(_), e) => Some(BoolLiteral(true))
      case qe @ SeqQuantification(Exists, is, EmptySeq(_), e) => Some(BoolLiteral(false))
      case qe @ SeqQuantification(q, is, seq, e) =>
        val dseq = desugar(seq);
        val min = IntLiteral(0);
        val max = Length(dseq);
        val dis = qe.variables map {v => new Variable(v.UniqueName, new Type(IntClass))};
        val disx = dis map {v => new VariableExpr(v)};
        val de = SubstVars(desugar(e), qe.variables, disx map {x => At(dseq, x)});

        val assumption = disx map {x =>
          And(AtMost(min, x), Less(x, max))
        } reduceLeft {(e0, e1) =>
          And(e0, e1)
        };
        assumption transform {e => e.pos = expr.pos; None};
        val body = q match {
          case Forall => Implies(assumption, de);
          case Exists => And(assumption, de);
        }
        body.pos = expr.pos;
        val result = new TypeQuantification(q, is, new Type(IntClass), body);
        result.variables = dis;
        Some(result);
      case _ => None;
    }
  }

  // tags statements to be preserved
  val keepTag = Boogie.Tag("keep")
  
  // Assume the only composite statement in Boogie is If
  def tag(l: List[Stmt], t: Boogie.Tag):List[Stmt] =
    for (s <- l) yield {
      s.tags = t :: s.tags;
      s match {
        case Boogie.If(_, thn, els) => tag(thn, t); tag(els, t);
        case _ => 
      }
      s
    }
  // Assume the only composite statement in Boogie is If
  def assert2assume(l: List[Stmt], b: Boolean):List[Stmt] =
    if (Chalice.noFreeAssume && b) l else
      l flatMap {
        case Boogie.If(guard, thn, els) => Boogie.If(guard, assert2assume(thn), assert2assume(els))
        case ba @ Boogie.Assert(e) =>
          if (ba.tags contains keepTag) ba else Comment(" assert " + ba.pos + ": " + ba.message) :: Boogie.Assume(e)
        case s => s
      }
  def assert2assume(l: List[Stmt]):List[Stmt] = assert2assume(l, false)
}

}
<|MERGE_RESOLUTION|>--- conflicted
+++ resolved
@@ -1,3227 +1,3209 @@
-//-----------------------------------------------------------------------------
-//
-// Copyright (C) Microsoft Corporation.  All Rights Reserved.
-//
-//-----------------------------------------------------------------------------
-package chalice;
-import scala.util.parsing.input.Position
-import scala.util.parsing.input.NoPosition
-
-import Boogie.Proc, Boogie.NamedType, Boogie.NewBVar, Boogie.Havoc, Boogie.Stmt, Boogie.Const,
-       Boogie.Decl, Boogie.Expr, Boogie.FunctionApp, Boogie.Axiom, Boogie.BVar, Boogie.BType,
-       Boogie.VarExpr, Boogie.IndexedType, Boogie.Comment, Boogie.MapUpdate, Boogie.MapSelect,
-       Boogie.If, Boogie.Lambda, Boogie.Trigger;
-
-case class ErrorMessage(pos: Position, message: String)
-
-class Translator {
-  import TranslationHelper._;
-  var currentClass = null: Class;
-  var modules = Nil: List[String]
-  var etran = new ExpressionTranslator(null);
-  
-  def translateProgram(decls: List[TopLevelDecl]): List[Decl] = {
-    decls flatMap {
-      case cl: Class => translateClass(cl)
-      case ch: Channel =>
-        translateClass(ChannelClass(ch)) :::
-        translateWhereClause(ch)
-        /* TODO: waitlevel not allowed in postcondition of things forked (or, rather, joined) */
-    }
-  }
-
-  def translateClass(cl: Class): List[Decl] = {
-    currentClass = cl;
-    etran = new ExpressionTranslator(cl);
-    var declarations: List[Decl] = Nil;
-    // add module (if no added yet)
-    if(modules forall {mname => ! mname.equals(cl.module)}) {
-      declarations = Const(ModuleName(cl), true, ModuleType) :: declarations;
-      modules = cl.module :: modules;
-    }
-    // add class name
-    declarations = Const(className(cl).id, true, TypeName) :: declarations;
-    // translate monitor invariant
-    declarations = declarations ::: translateMonitorInvariant(cl.MonitorInvariants, cl.pos);
-    // translate each member
-    for(member <- cl.members) {
-      etran.fpi.reset
-      declarations = declarations ::: translateMember(member);
-    }
-    declarations
-  }
-
-  /**********************************************************************
-  *****************            MEMBERS                  *****************
-  **********************************************************************/
-  
-  def translateMember(member: Member): List[Decl] = {
-    member match {
-      case f: Field =>
-        translateField(f)
-      case m: Method =>
-        translateMethod(m)
-      case f: Function => 
-        translateFunction(f)
-      case pred: Predicate =>
-        translatePredicate(pred)
-      case inv: MonitorInvariant =>
-        Nil // already dealt with before
-      case _: Condition =>
-        throw new NotSupportedException("not yet implemented")
-      case mt: MethodTransform =>
-        translateMethodTransform(mt)
-      case ci: CouplingInvariant =>
-        Nil
-    }
-  }
-  
-  def translateWhereClause(ch: Channel): List[Decl] = {
-    
-    // pick new k
-    val (whereKV, whereK) = Boogie.NewBVar("whereK", tint, true)
-    val whereKStmts = BLocal(whereKV) :: bassume(0 < whereK && 1000*whereK < permissionOnePercent)
-    
-    // check definedness of where clause
-    Proc(ch.channelId + "$whereClause$checkDefinedness",
-      NewBVarWhere("this", new Type(currentClass)) :: (ch.parameters map {i => Variable2BVarWhere(i)}),
-      Nil,
-      GlobalNames,
-      DefaultPrecondition(),
-      whereKStmts :::
-      DefinePreInitialState :::
-      InhaleWithChecking(List(ch.where), "channel where clause", whereK) :::
-      // smoke test: is the where clause equivalent to false?
-      (if (Chalice.smoke) {
-        val a = SmokeTest.initSmokeAssert(ch.pos, "Where clause of channel " + ch.channelId + " is equivalent to false.")
-        translateStatement(a.chaliceAssert, whereK)
-      } else Nil)
-    )
-  }
-
-  def translateMonitorInvariant(invs: List[MonitorInvariant], pos: Position): List[Decl] = {
-    val (h0V, h0) = NewBVar("h0", theap, true);
-    val (m0V, m0) = NewBVar("m0", tmask, true);
-    val (sm0V, sm0) = NewBVar("sm0", tmask, true);
-    val (c0V, c0) = NewBVar("c0", tcredits, true);
-    val (h1V, h1) = NewBVar("h1", theap, true);
-    val (m1V, m1) = NewBVar("m1", tmask, true);
-    val (sm1V, sm1) = NewBVar("sm1", tmask, true);
-    val (c1V, c1) = NewBVar("c1", tcredits, true);
-    val (lkV, lk) = NewBVar("lk", tref, true);
-    
-    // pick new k
-    val (methodKV, methodK) = Boogie.NewBVar("methodK", tint, true)
-    val methodKStmts = BLocal(methodKV) :: bassume(0 < methodK && 1000*methodK < permissionOnePercent)
-    
-    val oldTranslator = new ExpressionTranslator(Globals(h1, m1, sm1, c1), Globals(h0, m0, sm0, c0), currentClass);
-    Proc(currentClass.id + "$monitorinvariant$checkDefinedness",
-      List(NewBVarWhere("this", new Type(currentClass))),
-      Nil,
-      GlobalNames,
-      DefaultPrecondition(),
-        methodKStmts :::
-        BLocal(h0V) :: BLocal(m0V) :: BLocal(sm0V) :: BLocal(c0V) :: BLocal(h1V) :: BLocal(m1V) :: BLocal(sm1V) :: BLocal(c1V) :: BLocal(lkV) ::
-        bassume(wf(h0, m0, sm0)) :: bassume(wf(h1, m1, sm1)) ::
-        resetState(oldTranslator) :::
-        oldTranslator.Inhale(invs map { mi => mi.e}, "monitor invariant", false, methodK) :::
-        resetState(etran) :::
-        // check that invariant is well-defined
-        etran.WhereOldIs(h1, m1, sm1, c1).Inhale(invs map { mi => mi.e}, "monitor invariant", true, methodK) :::
-        // smoke test: is the monitor invariant equivalent to false?
-        (if (Chalice.smoke) {
-          val a = SmokeTest.initSmokeAssert(pos, "Monitor invariant is equivalent to false.")
-          translateStatement(a.chaliceAssert, methodK)
-        } else Nil) :::
-        (if (! Chalice.checkLeaks || invs.length == 0) Nil else
-          // check that there are no loops among .mu permissions in monitors
-          // !CanWrite[this,mu]
-          bassert(!etran.CanWrite(VarExpr("this"), "mu"), invs(0).pos, "Monitor invariant is not allowed to hold write permission to this.mu") ::
-          // (forall lk :: lk != null && lk != this && CanRead[lk,mu] ==>
-          //   CanRead[this,mu] && Heap[this,mu] << Heap[lk,mu])
-          bassert(
-            (lk !=@ NullLiteral() && lk !=@ VarExpr("this") && etran.CanRead(lk, "mu")) ==>
-            (etran.CanRead(VarExpr("this"), "mu") &&
-             new FunctionApp("MuBelow", etran.Heap.select(VarExpr("this"), "mu"), etran.Heap.select(lk, "mu"))),
-            invs(0).pos,
-            "Monitor invariant can hold permission of other o.mu field only this.mu if this.mu<<o.mu")
-        ) :::
-        //check that invariant is reflexive
-        etran.UseCurrentAsOld().Exhale(invs map {mi => (mi.e, ErrorMessage(mi.pos, "Monitor invariant might not be reflexive."))}, "invariant reflexive?", false, methodK, true) :::
-        bassert(DebtCheck(), pos, "Monitor invariant is not allowed to contain debt.")
-    )
-  }
-
-  def translateField(f: Field): List[Decl] = {
-    Const(f.FullName, true, FieldType(f.typ.typ)) ::
-    Axiom(NonPredicateField(f.FullName))
-  }
-
-  def translateFunction(f: Function): List[Decl] = {
-    val myresult = BVar("result", f.out.typ);
-    etran = etran.CheckTermination(! Chalice.skipTermination);
-    val checkBody = f.definition match {case Some(e) => isDefined(e); case None => Nil};
-    etran = etran.CheckTermination(false);
-    
-    // pick new k
-    val (functionKV, functionK) = Boogie.NewBVar("functionK", tint, true)
-    val functionKStmts = BLocal(functionKV) :: bassume(0 < functionK && 1000*functionK < permissionOnePercent)
-    
-    // Boogie function that represents the Chalice function
-    Boogie.Function(functionName(f), BVar("heap", theap) :: BVar("this", tref) :: (f.ins map Variable2BVar), BVar("$myresult", f.out.typ)) ::
-    // check definedness of the function's precondition and body
-    Proc(f.FullName + "$checkDefinedness", 
-      NewBVarWhere("this", new Type(currentClass)) :: (f.ins map {i => Variable2BVarWhere(i)}),
-      Nil,
-      GlobalNames,
-      DefaultPrecondition(),
-      functionKStmts :::
-      //bassume(CanAssumeFunctionDefs) ::
-      DefinePreInitialState :::
-      // check definedness of the precondition
-      InhaleWithChecking(Preconditions(f.spec) map { p => (if(0 < Chalice.defaults) UnfoldPredicatesWithReceiverThis(p) else p)}, "precondition", functionK) :::
-      bassume(CurrentModule ==@ VarExpr(ModuleName(currentClass))) :: // verify the body assuming that you are in the module
-      // smoke test: is precondition equivalent to false?
-      (if (Chalice.smoke) {
-        val a = SmokeTest.initSmokeAssert(f.pos, "Precondition of function " + f.Id + " is equivalent to false.")
-        translateStatement(a.chaliceAssert, functionK)
-      } else Nil) :::
-      // check definedness of function body
-      checkBody :::
-      (f.definition match {case Some(e) => BLocal(myresult) :: (Boogie.VarExpr("result") := etran.Tr(e)); case None => Nil}) :::
-      // check that postcondition holds
-      ExhaleWithChecking(Postconditions(f.spec) map { post => ((if(0 < Chalice.defaults) UnfoldPredicatesWithReceiverThis(post) else post),
-              ErrorMessage(f.pos, "Postcondition at " + post.pos + " might not hold."))}, "function postcondition", functionK, true)) ::
-    // definition axiom
-    (f.definition match {
-      case Some(definition) => definitionAxiom(f, definition);
-      case None => Nil
-    }) :::
-    // framing axiom (+ frame function)
-    framingAxiom(f) :::
-    // postcondition axiom(s)
-    postconditionAxiom(f)
-  }
-  
-  def definitionAxiom(f: Function, definition: Expression): List[Decl] = {
-    val inArgs = (f.ins map {i => Boogie.VarExpr(i.UniqueName)})
-    val thisArg = VarExpr("this")
-    val args = thisArg :: inArgs;
-    
-    val formalsNoMask = BVar(HeapName, theap) :: BVar("this", tref) :: (f.ins map Variable2BVar)
-    val formals = BVar(MaskName, tmask) :: BVar(SecMaskName, tmask) :: formalsNoMask
-    val applyF = FunctionApp(functionName(f), List(etran.Heap) ::: args);
-    val limitedApplyF = FunctionApp(functionName(f) + "#limited", List(etran.Heap) ::: args)
-    val pre = Preconditions(f.spec).foldLeft(BoolLiteral(true): Expression)({ (a, b) => And(a, b) });
-    val wellformed = wf(VarExpr(HeapName), VarExpr(MaskName), VarExpr(SecMaskName))
-    val triggers = f.dependentPredicates map (p => new Trigger(List(limitedApplyF, wellformed, FunctionApp("#" + p.FullName+"#trigger", thisArg :: Nil))))
-
-    /** Limit application of the function by introducing a second (limited) function */
-    val body = etran.Tr(
-      if (f.isRecursive && ! f.isUnlimited) {
-        val limited = Map() ++ (f.SCC zip (f.SCC map {f =>
-          val result = Function(f.id + "#limited", f.ins, f.out, f.spec, None);
-          result.Parent = f.Parent;
-          result;
-        }));
-        def limit: Expression => Option[Expression] = _ match {
-          case app @ FunctionApplication(obj, id, args) if (f.SCC contains app.f) =>
-            val result = FunctionApplication(obj transform limit, id, args map (e => e transform limit));
-            result.f = limited(app.f);
-            Some(result)
-          case _ => None
-        }
-        definition transform limit;
-      } else {
-        definition
-      }
-    );
-
-    /* axiom (forall h: HeapType, m, sm: MaskType, this: ref, x_1: t_1, ..., x_n: t_n ::
-         wf(h, m, sm) && CurrentModule == module#C ==> #C.f(h, m, this, x_1, ..., x_n) == tr(body))
-    */
-    Axiom(new Boogie.Forall(Nil,
-      formals, List(new Trigger(List(applyF,wellformed))),
-        (wellformed && (CurrentModule ==@ ModuleName(currentClass)) && etran.TrAll(pre))
-        ==>
-        (applyF ==@ body))) ::
-    (if (f.isRecursive)
-      // define the limited function (even for unlimited function since its SCC might have limited functions)
-      Boogie.Function(functionName(f) + "#limited", formalsNoMask, BVar("$myresult", f.out.typ)) ::
-      Axiom(new Boogie.Forall(Nil, formals,
-            new Trigger(List(applyF,wellformed)) :: triggers,
-            (wellformed ==> (applyF ==@ limitedApplyF)))) ::
-      Nil
-    else
-      Nil)
-  }
-
-  def framingAxiom(f: Function): List[Decl] = {
-    val pre = Preconditions(f.spec).foldLeft(BoolLiteral(true): Expression)({ (a, b) => And(a, b) });
-    var hasAccessSeq = false;
-    pre visit {_ match {case _: AccessSeq => hasAccessSeq = true; case _ => }}
-
-    if (!hasAccessSeq) {
-      // Encoding with heapFragment and combine
-      /* function ##C.f(state, ref, t_1, ..., t_n) returns (t);
-         axiom (forall h: HeapType, m, sm: MaskType, this: ref, x_1: t_1, ..., x_n: t_n ::
-            wf(h, m, sm) && IsGoodState(partialHeap) ==> #C.f(h, m, sm, this, x_1, ..., x_n) ==  ##C.f(partialHeap, this, x_1, ..., x_n))
-      */
-      val partialHeap = functionDependencies(pre, etran);
-      val inArgs = (f.ins map {i => Boogie.VarExpr(i.UniqueName)});
-      val frameFunctionName = "#" + functionName(f);
-
-      val args = VarExpr("this") :: inArgs;
-      val applyF = FunctionApp(functionName(f) + (if (f.isRecursive) "#limited" else ""), List(etran.Heap) ::: args);
-      val applyFrameFunction = FunctionApp(frameFunctionName, partialHeap :: args)
-      val wellformed = wf(VarExpr(HeapName), VarExpr(MaskName), VarExpr(SecMaskName))
-      
-      Boogie.Function(frameFunctionName, Boogie.BVar("state", tpartialheap) :: Boogie.BVar("this", tref) :: (f.ins map Variable2BVar), new BVar("$myresult", f.out.typ)) ::
-      Axiom(new Boogie.Forall(
-        BVar(HeapName, theap) :: BVar(MaskName, tmask) :: BVar(SecMaskName, tmask) :: BVar("this", tref) :: (f.ins map Variable2BVar),
-        new Trigger(List(applyF, wellformed)),
-          (wellformed && IsGoodState(partialHeap) && CanAssumeFunctionDefs)
-          ==>
-          (applyF ==@ applyFrameFunction))
-      )
-    } else {
-      // Encoding with universal quantification over two heaps
-      /* axiom (forall h1, h2: HeapType, m1, m2, sm1, sm2: MaskType, this: ref, x_1: t_1, ..., x_n: t_n ::
-            wf(h1,m1,sm1) && wf(h2,m2,sm1) && functionDependenciesEqual(h1, h2, #C.f) ==>
-              #C.f(h1, m1, sm1, this, x_1, ..., x_n) == #C.f(h2, m2, sm2, this, x_1, ..., x_n)
-       */
-      var args = VarExpr("this") :: (f.ins map {i => Boogie.VarExpr(i.UniqueName)});
-
-      // create two heaps
-      val (globals1V, globals1) = etran.FreshGlobals("a"); val etran1 = new ExpressionTranslator(globals1, currentClass);
-      val (globals2V, globals2) = etran.FreshGlobals("b"); val etran2 = new ExpressionTranslator(globals2, currentClass);
-      val List(heap1, mask1, secmask1, _) = globals1V;
-      val List(heap2, mask2, secmask2, _) = globals2V;
-      val apply1 = FunctionApp(functionName(f), etran1.Heap :: args)
-      val apply2 = FunctionApp(functionName(f), etran2.Heap :: args)
-      val wellformed1 = wf(etran1.Heap, etran1.Mask, etran1.SecMask)
-      val wellformed2 = wf(etran2.Heap, etran2.Mask, etran2.SecMask)
-
-      Axiom(new Boogie.Forall(
-        heap1 :: heap2 :: mask1 :: mask2 :: secmask1 :: secmask2 :: BVar("this", tref) :: (f.ins map Variable2BVar),
-        new Trigger(List(apply1, apply2, wellformed1, wellformed2)),
-          (wellformed1 && wellformed2 && functionDependenciesEqual(pre, etran1, etran2) && CanAssumeFunctionDefs)
-          ==>
-          (apply1 ==@ apply2)
-      ))
-    }
-  }
-  
-  def postconditionAxiom(f: Function): List[Decl] = {
-    /* axiom (forall h: HeapType, m, sm: MaskType, this: ref, x_1: t_1, ..., x_n: t_n ::
-          wf(h, m, sm) && CanAssumeFunctionDefs ==> Q[#C.f(h, m, this, x_1, ..., x_n)/result]
-    */
-    val inArgs = (f.ins map {i => Boogie.VarExpr(i.UniqueName)});
-    val myresult = Boogie.BVar("result", f.out.typ);
-    val args = VarExpr("this") :: inArgs;
-    val applyF = FunctionApp(functionName(f), List(VarExpr(HeapName)) ::: args)
-    val wellformed = wf(VarExpr(HeapName), VarExpr(MaskName), VarExpr(SecMaskName))
-    
-    //postcondition axioms
-    (Postconditions(f.spec) map { post : Expression =>
-      Axiom(new Boogie.Forall(
-        BVar(HeapName, theap) :: BVar(MaskName, tmask) :: BVar(SecMaskName, tmask) :: BVar("this", tref) :: (f.ins map Variable2BVar),
-        new Trigger(List(applyF, wellformed)),
-        (wellformed && CanAssumeFunctionDefs)
-          ==>
-        etran.Tr(SubstResult(post, f.apply(ExplicitThisExpr(), f.ins map { arg => new VariableExpr(arg) })))
-        ))
-     })
-  }
-
-  def translatePredicate(pred: Predicate): List[Decl] = {
-    
-    // pick new k
-    val (predicateKV, predicateK) = Boogie.NewBVar("predicateK", tint, true)
-    val predicateKStmts = BLocal(predicateKV) :: bassume(0 < predicateK && 1000*predicateK < permissionOnePercent)
-    
-    // const unique class.name: HeapType;
-    Const(pred.FullName, true, FieldType(tint)) ::
-    // axiom PredicateField(f);
-    Axiom(PredicateField(pred.FullName)) ::
-    // trigger function to unfold function definitions
-    Boogie.Function("#" + pred.FullName + "#trigger", BVar("this", tref) :: Nil, BVar("$myresult", tbool)) ::
-    // check definedness of predicate body
-    Proc(pred.FullName + "$checkDefinedness",
-      List(NewBVarWhere("this", new Type(currentClass))),
-      Nil,
-      GlobalNames,
-      DefaultPrecondition(),
-      predicateKStmts :::
-      DefinePreInitialState :::
-      InhaleWithChecking(List(DefinitionOf(pred)), "predicate definition", predicateK) :::
-      // smoke test: is the predicate equivalent to false?
-      (if (Chalice.smoke) {
-        val a = SmokeTest.initSmokeAssert(pred.pos, "Predicate " + pred.FullName + " is equivalent to false.")
-        translateStatement(a.chaliceAssert, predicateK)
-      } else Nil)
-    )
-  }
-
-  def translateMethod(method: Method): List[Decl] = {
-    
-    // pick new k for this method, that represents the fraction for read permissions
-    val (methodKV, methodK) = Boogie.NewBVar("methodK", tint, true)
-    val methodKStmts = BLocal(methodKV) :: bassume(0 < methodK && 1000*methodK < permissionOnePercent)
-    
-    // check definedness of the method contract
-    Proc(method.FullName + "$checkDefinedness", 
-      NewBVarWhere("this", new Type(currentClass)) :: (method.ins map {i => Variable2BVarWhere(i)}),
-      method.outs map {i => Variable2BVarWhere(i)},
-      GlobalNames,
-      DefaultPrecondition(),
-        methodKStmts :::
-        DefinePreInitialState :::
-        bassume(CanAssumeFunctionDefs) ::
-        // check precondition
-        InhaleWithChecking(Preconditions(method.spec), "precondition", methodK) :::
-        DefineInitialState :::
-        resetState(etran) :::
-        // check postcondition
-        InhaleWithChecking(Postconditions(method.spec), "postcondition", methodK) :::
-        // check lockchange
-        (LockChanges(method.spec) flatMap { lc => isDefined(lc)})) ::
-    {
-    etran.fpi.reset
-    // check that method body satisfies the method contract
-    Proc(method.FullName,
-      NewBVarWhere("this", new Type(currentClass)) :: (method.ins map {i => Variable2BVarWhere(i)}),
-      method.outs map {i => Variable2BVarWhere(i)},
-      GlobalNames,
-      DefaultPrecondition(),
-        methodKStmts :::
-        bassume(CurrentModule ==@ Boogie.VarExpr(ModuleName(currentClass))) ::
-        bassume(CanAssumeFunctionDefs) ::
-        DefinePreInitialState :::
-        Inhale(Preconditions(method.spec) map { p => (if(0 < Chalice.defaults) UnfoldPredicatesWithReceiverThis(p) else p)}, "precondition", methodK) :::
-        DefineInitialState :::
-        translateStatements(method.body, methodK) :::
-        Exhale(Postconditions(method.spec) map { p => ((if(0 < Chalice.defaults) UnfoldPredicatesWithReceiverThis(p) else p), ErrorMessage(method.pos, "The postcondition at " + p.pos + " might not hold."))}, "postcondition", methodK, true) :::
-        (if(Chalice.checkLeaks) isLeaking(method.pos, "Method " + method.FullName + " might leak references.") else Nil) :::
-        bassert(LockFrame(LockChanges(method.spec), etran), method.pos, "Method might lock/unlock more than allowed.") :::
-        bassert(DebtCheck, method.pos, "Method body is not allowed to leave any debt."))
-    }
-  }
-
-  def translateMethodTransform(mt: MethodTransform): List[Decl] = {
-    // extract coupling invariants from the class pool of invariants
-    val pool = mt.Parent.CouplingInvariants
-
-    def extractInv(e: Expression): Expression = desugar(e) match {
-      case And(a,b) => And(extractInv(a), extractInv(b))
-      case Implies(a,b) => Implies(a, extractInv(b))
-      case Access(ma, Full) if ! ma.isPredicate =>
-        {for (ci <- pool; 
-          if (ci.fields.contains(ma.f))) 
-          yield scaleExpressionByPermission(ci.e, ci.fraction(ma.f), ma.pos)}.foldLeft(BoolLiteral(true):Expression)(And(_,_))
-      case _: PermissionExpr => throw new NotSupportedException("not supported")
-      case _ => BoolLiteral(true)
-    }
-
-    val preCI = Preconditions(mt.Spec).map(extractInv)
-    val postCI = Postconditions(mt.refines.Spec).map(extractInv)
-
-    // pick new k for this method, that represents the fraction for read permissions
-    val (methodKV, methodK) = Boogie.NewBVar("methodK", tint, true)
-    val methodKStmts = BLocal(methodKV) :: bassume(0 < methodK && 1000*methodK < permissionOnePercent)
- 
-    // check definedness of refinement specifications
-    Proc(mt.FullName + "$checkDefinedness",
-      NewBVarWhere("this", new Type(currentClass)) :: (mt.Ins map {i => Variable2BVarWhere(i)}),
-      mt.Outs map {i => Variable2BVarWhere(i)},
-      GlobalNames,
-      DefaultPrecondition(),
-        methodKStmts :::
-        DefinePreInitialState :::
-        bassume(CanAssumeFunctionDefs) ::
-        // check precondition
-        InhaleWithChecking(Preconditions(mt.Spec) ::: preCI, "precondition", methodK) :::
-        DefineInitialState :::
-        resetState(etran) :::
-        // check postcondition
-        InhaleWithChecking(Postconditions(mt.refines.Spec), "postcondition", methodK) :::
-        tag(InhaleWithChecking(postCI ::: Postconditions(mt.spec), "postcondition", methodK), keepTag)
-      ) ::
-    // check correctness of refinement
-    Proc(mt.FullName,
-      NewBVarWhere("this", new Type(currentClass)) :: (mt.Ins map {i => Variable2BVarWhere(i)}),
-      mt.Outs map {i => Variable2BVarWhere(i)},
-      GlobalNames,
-      DefaultPrecondition(),
-        methodKStmts ::: 
-        assert2assume {
-          bassume(CurrentModule ==@ Boogie.VarExpr(ModuleName(currentClass))) ::
-          bassume(CanAssumeFunctionDefs) ::
-          DefinePreInitialState :::
-          Inhale(Preconditions(mt.Spec) ::: preCI, "precondition", methodK) :::
-          DefineInitialState :::
-          translateStatements(mt.body, methodK) :::
-          Exhale(Postconditions(mt.refines.Spec) map {p => (p, ErrorMessage(p.pos, "The postcondition at " + p.pos + " might not hold."))}, "postcondition", methodK, true) :::
-          tag(Exhale(
-            (postCI map {p => (p, ErrorMessage(mt.pos, "The coupling invariant might not be preserved."))}) :::
-            (Postconditions(mt.spec) map {p => (p, ErrorMessage(p.pos, "The postcondition at " + p.pos + " might not hold."))}), "postcondition", methodK, true), keepTag)
-        }
-      )
-
-  }
-
-  def DebtCheck() = {
-    // (forall ch :: ch == null || 0 <= Credits[ch])
-    val (chV, ch) = NewBVar("ch", tref, false)
-    new Boogie.Forall(chV, (ch ==@ bnull) || (0 <= new MapSelect(etran.Credits, ch)))
-  }
-
-  def DefaultPrecondition() = {
-    "requires this!=null;" ::
-    "free requires wf(Heap, Mask, SecMask);" ::
-    Nil
-  }
-
-  def DefinePreInitialState = {
-    Comment("define pre-initial state") ::
-    (etran.Mask := ZeroMask) :: (etran.SecMask := ZeroMask) :: (etran.Credits := ZeroCredits)
-  }
-  def DefineInitialState = {
-    Comment("define initial state") ::
-    bassume(etran.Heap ==@ Boogie.Old(etran.Heap)) ::
-    bassume(etran.Mask ==@ Boogie.Old(etran.Mask)) ::
-    bassume(etran.SecMask ==@ Boogie.Old(etran.SecMask)) ::
-    bassume(etran.Credits ==@ Boogie.Old(etran.Credits))
-  }
-
-  /**********************************************************************
-  *****************           STATEMENTS                *****************
-  **********************************************************************/
-  def translateStatements(statements: List[Statement], methodK: Expr): List[Stmt] = statements flatMap (v => translateStatement(v, methodK))
-
-  def translateStatement(s: Statement, methodK: Expr): List[Stmt] = {
-    s match {
-      case a@Assert(e) =>
-        a.smokeErrorNr match {
-          case None =>
-            val (tmpGlobalsV, tmpGlobals) = etran.FreshGlobals("assert");
-            val tmpTranslator = new ExpressionTranslator(tmpGlobals, etran.oldEtran.globals, currentClass);        
-            Comment("assert") ::
-            // exhale e in a copy of the heap/mask/credits
-            BLocals(tmpGlobalsV) :::
-            copyState(tmpGlobals, etran) :::
-            tmpTranslator.Exhale(List((e, ErrorMessage(s.pos, "Assertion might not hold."))), "assert", true, methodK, true)
-          case Some(err) =>
-            bassert(e, a.pos, "SMOKE-TEST-" + err + ". ("+SmokeTest.smokeWarningMessage(err)+")", 0) :: Nil
-        }
-      case Assume(e) =>
-        Comment("assume") ::
-        isDefined(e) :::
-        bassume(e)
-      case BlockStmt(ss) =>
-        translateStatements(ss, methodK)
-      case IfStmt(guard, then, els) =>
-        val (condV, cond) = Boogie.NewBVar("cond", tbool, true)
-        val oldConditions = etran.fpi.currentConditions
-        etran.fpi.currentConditions += ((cond, true))
-        val tt = translateStatement(then, methodK)
-        val et = els match {
-          case None => Nil
-          case Some(els) =>
-            etran.fpi.currentConditions = oldConditions
-            etran.fpi.currentConditions += ((cond, false))
-            translateStatement(els, methodK)
-        }
-        Comment("if") ::
-        BLocal(condV) ::
-        (cond := etran.Tr(guard)) ::
-        isDefined(guard) :::
-        Boogie.If(cond, tt, et)
-      case w: WhileStmt =>
-        translateWhile(w, methodK)
-      case Assign(lhs, rhs) =>
-        def assignOrAssumeEqual(r: Boogie.Expr): List[Boogie.Stmt] = {
-          if (lhs.v.isImmutable) {
-            // this must be a "ghost const"
-            val name = lhs.v.UniqueName
-            bassert(! VarExpr("assigned$" + name), lhs.pos, "Const variable can be assigned to only once.") ::
-            bassume(lhs ==@ r) ::
-            (VarExpr("assigned$" + name) := true)
-          } else {
-            lhs := r
-          }
-        }
-        Comment("assigment to " + lhs.id) ::
-        (rhs match {
-          case rhs@NewRhs(c, initialization, lower, upper) => // x := new C;
-            val (nw, ss) = translateAllocation(rhs.typ, initialization, lower, upper, rhs.pos);
-            ss ::: assignOrAssumeEqual(new VarExpr(nw)) 
-          case rhs: Expression => // x := E;
-            isDefined(rhs) ::: assignOrAssumeEqual(rhs)
-        })
-      case FieldUpdate(lhs@MemberAccess(target, f), rhs) =>
-        val (statements, toStore : Expr) = 
-          (rhs match {
-            case rhs @ NewRhs(c, initialization, lower, upper) =>
-              // e.f := new C;
-              val (nw,ss) = translateAllocation(rhs.typ, initialization, lower, upper, rhs.pos)
-              (ss, new VarExpr(nw))
-            case rhs : Expression =>
-              // e.f := E; 
-              (isDefined(rhs), TrExpr(rhs))
-           });
-        Comment("update field " + f) ::
-        isDefined(target) :::
-        bassert(CanWrite(target, lhs.f), s.pos, "Location might not be writable") ::
-        statements ::: etran.Heap.store(target, lhs.f, toStore) :: bassume(wf(VarExpr(HeapName), VarExpr(MaskName), VarExpr(SecMaskName)))
-      case lv : LocalVar =>
-        translateLocalVarDecl(lv.v, false) :::
-        { lv.rhs match {
-          //update the local, provided a rhs was provided
-          case None => Nil
-          case Some(rhs) => translateStatement(Assign(new VariableExpr(lv.v), rhs), methodK) }}
-      case s: SpecStmt => translateSpecStmt(s, methodK)
-      case c: Call => translateCall(c, methodK)
-      case Install(obj, lowerBounds, upperBounds) =>
-        Comment("install") ::
-        isDefined(obj) :::
-        bassert(nonNull(obj), s.pos, "The target of the install statement might be null.") ::
-        bassert(isHeld(obj), s.pos, "The lock of the target of the install statement might not be held.") ::
-        // assert CanWrite(obj.mu); assume lowerbounds < obj.mu < upperBounds;
-        UpdateMu(obj, false, false, lowerBounds, upperBounds, ErrorMessage(s.pos, "Install might fail."))
-      case Share(obj, lowerBounds, upperBounds) =>
-        val (preShareMaskV, preShareMask) = Boogie.NewBVar("preShareMask", tmask, true)    
-        Comment("share") ::
-        // remember the mask immediately before the share
-        BLocal(preShareMaskV) :: Boogie.Assign(preShareMask, etran.Mask) ::
-        isDefined(obj) :::
-        bassert(nonNull(obj), s.pos, "The target of the share statement might be null.") ::
-        UpdateMu(obj, true, false, lowerBounds, upperBounds, ErrorMessage(s.pos, "Share might fail.")) :::
-        bassume(!isHeld(obj) && ! isRdHeld(obj)) :: // follows from o.mu==lockbottom
-        // assume a seen state is the one right before the share
-        bassume(LastSeenHeap(etran.Heap.select(obj, "mu"), etran.Heap.select(obj, "held")) ==@ etran.Heap) ::
-        bassume(LastSeenMask(etran.Heap.select(obj, "mu"), etran.Heap.select(obj, "held")) ==@ preShareMask) ::
-        bassume(LastSeenCredits(etran.Heap.select(obj, "mu"), etran.Heap.select(obj, "held")) ==@ etran.Credits) ::
-        // exhale the monitor invariant (using the current state as the old state)
-        ExhaleInvariants(obj, false, ErrorMessage(s.pos, "Monitor invariant might not hold."), etran.UseCurrentAsOld(), methodK)
-      case Unshare(obj) =>
-        val (heldV, held) = Boogie.NewBVar("held", Boogie.NamedType("int"), true)
-        val o = TrExpr(obj)
-        Comment("unshare") ::
-        isDefined(obj) :::
-        bassert(nonNull(o), s.pos, "The target of the unshare statement might be null.") ::
-        bassert(CanWrite(o, "mu"), s.pos, "The mu field of the target of the unshare statement might not be writable.") ::
-        bassert(isShared(o), s.pos, "The target of the unshare statement might not be shared.") ::
-        bassert(isHeld(o), s.pos, "The target of the unshare statement might not be locked by the current thread.") :: // locked or read-locked
-        etran.Heap.store(o, "mu", bLockBottom) ::
-        // havoc o.held where 0<=o.held 
-        BLocal(heldV) :: Boogie.Havoc(held) :: bassume(held <= 0) ::
-        etran.Heap.store(o, "held", held) ::
-        // set o.rdheld to false
-        etran.Heap.store(o, "rdheld", false)
-      case Acquire(obj) =>
-        Comment("acquire") ::
-        isDefined(obj) :::
-        bassert(nonNull(TrExpr(obj)), s.pos, "The target of the acquire statement might be null.") ::
-        TrAcquire(s, obj, methodK)
-      case Release(obj) =>
-        Comment("release") ::
-        isDefined(obj) :::
-        bassert(nonNull(TrExpr(obj)), s.pos, "The target of the release statement might be null.") ::
-        TrRelease(s, obj, methodK)
-      case Lock(e, body, readonly) =>
-        val objV = new Variable("lock", new Type(e.typ))
-        val obj = new VariableExpr(objV)
-        val sname = if (readonly) "rd lock" else "lock"
-        val o = TrExpr(obj)
-        Comment(sname) ::
-        isDefined(e) :::
-        BLocal(Variable2BVar(objV)) :: (o := TrExpr(e)) ::
-        bassert(nonNull(o), s.pos, "The target of the " + sname + " statement might be null.") ::
-        { if (readonly) {
-            TrRdAcquire(s, obj, methodK) :::
-            translateStatement(body, methodK) :::
-            TrRdRelease(s, obj, methodK)
-          } else {
-            TrAcquire(s, obj, methodK) :::
-            translateStatement(body, methodK) :::
-            TrRelease(s, obj, methodK)
-          }
-        }
-      case RdAcquire(obj) =>
-        Comment("rd acquire") ::
-        isDefined(obj) :::
-        bassert(nonNull(TrExpr(obj)), s.pos, "The target of the read-acquire statement might be null.") ::
-        TrRdAcquire(s, obj, methodK)
-      case rdrelease@RdRelease(obj) =>
-        Comment("rd release") ::
-        isDefined(obj) :::
-        bassert(nonNull(TrExpr(obj)), obj.pos, "The target of the read-release statement might be null.") ::
-        TrRdRelease(s, obj, methodK)
-      case downgrade@Downgrade(obj) =>
-        val o = TrExpr(obj);
-        val prevHeapV = new Boogie.BVar("prevHeap", theap, true)
-        Comment("downgrade") ::
-        isDefined(obj) :::
-        bassert(nonNull(o), s.pos, "The target of the downgrade statement might be null.") ::
-        bassert(isHeld(o), s.pos, "The lock of the target of the downgrade statement might not be held by the current thread.") ::
-        bassert(! isRdHeld(o), s.pos, "The current thread might hold the read lock.") ::
-        ExhaleInvariants(obj, false, ErrorMessage(downgrade.pos, "Monitor invariant might not hold."), methodK) :::
-        BLocal(prevHeapV) ::
-        InhaleInvariants(obj, true, methodK) :::
-        bassume(etran.Heap ==@ new Boogie.VarExpr(prevHeapV)) ::
-        etran.Heap.store(o, "rdheld", true)
-      case Free(obj) =>
-        val o = TrExpr(obj);
-        isDefined(obj) :::
-        bassert(nonNull(o), s.pos, "The target of the free statement might be null.") ::
-        (for (f <- obj.typ.Fields ++ RootClass.MentionableFields) yield
-          bassert(CanWrite(o, f.FullName), s.pos, "The field " + f.id + " of the target of the free statement might not be writable.")) :::
-        (for (f <- obj.typ.Fields ++ RootClass.MentionableFields) yield
-          etran.SetNoPermission(o, f.FullName, etran.Mask))
-        // probably need to havoc all the fields! Do we check enough?
-      case fold@Fold(acc@Access(pred@MemberAccess(e, f), perm)) =>
-        val o = TrExpr(e);
-        var definition = scaleExpressionByPermission(SubstThis(DefinitionOf(pred.predicate), e), perm, fold.pos)
-        val (receiverV, receiver) = Boogie.NewBVar("predRec", tref, true)
-        val (versionV, version) = Boogie.NewBVar("predVer", tint, true)
-        val (flagV, flag) = Boogie.NewBVar("predFlag", tbool, true)
-        
-        // pick new k
-        val (foldKV, foldK) = Boogie.NewBVar("foldK", tint, true)
-        val stmts = Comment("fold") ::
-        functionTrigger(o, pred.predicate) ::
-        BLocal(foldKV) :: bassume(0 < foldK && 1000*foldK < percentPermission(1) && 1000*foldK < methodK) ::
-        isDefined(e) :::
-        isDefined(perm) :::
-        bassert(nonNull(o), s.pos, "The target of the fold statement might be null.") ::
-        // remove the definition from the current state, and replace by predicate itself
-        etran.ExhaleAndTransferToSecMask(List((definition, ErrorMessage(s.pos, "Fold might fail because the definition of " + pred.predicate.FullName + " does not hold."))), "fold", foldK, false) :::
-        Inhale(List(acc), "fold", foldK) :::
-        BLocal(receiverV) :: (receiver := o) ::
-        BLocal(versionV) :: (version := etran.Heap.select(o, pred.predicate.FullName)) ::
-        BLocal(flagV) :: (flag := true) ::
-        bassume(wf(etran.Heap, etran.Mask, etran.SecMask))
-        
-        // record folded predicate
-        etran.fpi.addFoldedPredicate(FoldedPredicate(pred.predicate, receiver, version, etran.fpi.currentConditions, flag))
-        
-        stmts
-      case unfld@Unfold(acc@Access(pred@MemberAccess(e, f), perm:Permission)) =>
-        val o = TrExpr(e);
-        val definition = scaleExpressionByPermission(SubstThis(DefinitionOf(pred.predicate), e), perm, unfld.pos)
-        
-        // pick new k
-        val (unfoldKV, unfoldK) = Boogie.NewBVar("unfoldK", tint, true)
-        Comment("unfold") ::
-        functionTrigger(o, pred.predicate) ::
-        BLocal(unfoldKV) :: bassume(0 < unfoldK && unfoldK < percentPermission(1) && 1000*unfoldK < methodK) ::
-        isDefined(e) :::
-        bassert(nonNull(o), s.pos, "The target of the fold statement might be null.") ::
-        isDefined(perm) :::
-        ExhaleDuringUnfold(List((acc, ErrorMessage(s.pos, "unfold might fail because the predicate " + pred.predicate.FullName + " does not hold."))), "unfold", unfoldK, false) :::
-        etran.Inhale(List(definition), "unfold", false, unfoldK)
-      case c@CallAsync(declaresLocal, token, obj, id, args) =>
-        val formalThisV = new Variable("this", new Type(c.m.Parent))
-        val formalThis = new VariableExpr(formalThisV)
-        val formalInsV = for (p <- c.m.ins) yield new Variable(p.id, p.t)
-        val formalIns = for (v <- formalInsV) yield new VariableExpr(v)
-
-        val (tokenV,tokenId) = NewBVar("token", tref, true)
-        val (asyncStateV,asyncState) = NewBVar("asyncstate", tint, true)
-        val (preCallHeapV, preCallHeap) = NewBVar("preCallHeap", theap, true)
-        val (preCallMaskV, preCallMask) = NewBVar("preCallMask", tmask, true)
-        val (preCallSecMaskV, preCallSecMask) = NewBVar("preCallSecMask", tmask, true)
-        val (preCallCreditsV, preCallCredits) = NewBVar("preCallCredits", tcredits, true)
-        val (argsSeqV, argsSeq) = NewBVar("argsSeq", tArgSeq, true)
-        val argsSeqLength = 1 + args.length;
-        
-        // pick new k for this fork
-        val (asyncMethodCallKV, asyncMethodCallK) = Boogie.NewBVar("asyncMethodCallK", tint, true)
-        BLocal(asyncMethodCallKV) ::
-        bassume(0 < asyncMethodCallK && 1000*asyncMethodCallK < percentPermission(1) && 1000*asyncMethodCallK < methodK) ::
-        Comment("call " + id) ::
-        // declare the local variable, if needed
-        { if (c.local == null)
-            List[Stmt]()
-          else
-            List(BLocal(Variable2BVarWhere(c.local))) } :::
-        // remember the value of the heap/mask/credits
-        BLocal(preCallHeapV) :: (preCallHeap := etran.Heap) ::
-        BLocal(preCallMaskV) :: (preCallMask := etran.Mask) ::
-        BLocal(preCallSecMaskV) :: (preCallSecMask := etran.SecMask) ::
-        BLocal(preCallCreditsV) :: (preCallCredits := etran.Credits) ::
-        BLocal(argsSeqV) ::
-        // introduce formal parameters and pre-state globals
-        (for (v <- formalThisV :: formalInsV) yield BLocal(Variable2BVarWhere(v))) :::
-        // check definedness of arguments
-        isDefined(obj) :::
-        bassert(nonNull(obj), c.pos, "The target of the method call might be null.") ::
-        (args flatMap { e: Expression => isDefined(e)}) :::
-        // assign actual ins to formal ins
-        (formalThis := obj) ::
-        (for ((v,e) <- formalIns zip args) yield (v := e)) :::
-        // insert all arguments in the argument sequence
-        Boogie.AssignMap(argsSeq, 0, formalThis) ::
-        { var i = 1
-          for (v <- formalIns) yield { val r = Boogie.AssignMap(argsSeq, i, v); i += 1; r }
-        } :::
-        // exhale preconditions
-        Exhale(Preconditions(c.m.spec) map
-          (p => SubstVars(p, formalThis, c.m.ins, formalIns)) zip (Preconditions(c.m.spec) map { p => ErrorMessage(c.pos, "The precondition at " + p.pos + " might not hold.")}), "precondition", asyncMethodCallK, false) :::
-        // create a new token
-        BLocal(tokenV) :: Havoc(tokenId) :: bassume(nonNull(tokenId)) ::
-        // the following assumes help in proving that the token is fresh
-        bassume(etran.Heap.select(tokenId, "joinable") ==@ 0) ::
-        bassume(new Boogie.MapSelect(etran.Mask, tokenId, "joinable", "perm$N")==@ 0) ::
-        bassume(new Boogie.MapSelect(etran.Mask, tokenId, "joinable", "perm$R")==@ 0) ::
-        etran.IncPermission(tokenId, "joinable", permissionFull) :::
-        // create a fresh value for the joinable field
-        BLocal(asyncStateV) :: Boogie.Havoc(asyncState) :: bassume(asyncState !=@ 0) ::
-        etran.Heap.store(tokenId, "joinable", asyncState) ::
-        // also store the k used for this fork, such that the same k can be used in the join
-        etran.Heap.store(tokenId, forkK, asyncMethodCallK) ::
-        // assume the pre call state for the token is the state before inhaling the precondition
-        bassume(CallHeap(asyncState) ==@ preCallHeap) ::
-        bassume(CallMask(asyncState) ==@ preCallMask) ::
-        bassume(CallSecMask(asyncState) ==@ preCallSecMask) ::
-        bassume(CallCredits(asyncState) ==@ preCallCredits) ::
-        bassume(CallArgs(asyncState) ==@ argsSeq) :::
-        // assign the returned token to the variable
-        { if (token != null) List(token := tokenId) else List() } :::
-        bassume(wf(VarExpr(HeapName), VarExpr(MaskName), VarExpr(SecMaskName))) :: Nil
-      case jn@JoinAsync(lhs, token) =>
-        val formalThisV = new Variable("this", new Type(jn.m.Parent))
-        val formalThis = new VariableExpr(formalThisV)
-        val formalInsV = for (p <- jn.m.ins) yield new Variable(p.id, p.t)
-        val formalIns = for (v <- formalInsV) yield new VariableExpr(v)
-        val formalOutsV = for (p <- jn.m.outs) yield new Variable(p.id, p.t)
-        val formalOuts = for (v <- formalOutsV) yield new VariableExpr(v)
-
-        val (argsSeqV, argsSeq) = NewBVar("argsSeq", tArgSeq, true)
-        val (preCallHeapV, preCallHeap) = NewBVar("preCallHeap", theap, true);
-        val (preCallMaskV, preCallMask) = NewBVar("preCallMask", tmask, true);
-        val (preCallSecMaskV, preCallSecMask) = NewBVar("preCallSecMask", tmask, true);
-        val (preCallCreditsV, preCallCredits) = NewBVar("preCallCredits", tcredits, true);
-        val postEtran = new ExpressionTranslator(etran.globals, Globals(preCallHeap, preCallMask, preCallSecMask, preCallCredits), currentClass);
-        val (asyncJoinKV, asyncJoinK) = Boogie.NewBVar("asyncJoinK", tint, true)
-        
-        Comment("join async") :: 
-        // pick new k for this join
-        BLocal(asyncJoinKV) ::
-        bassume(0 < asyncJoinK) ::
-        // try to use the same k as for the fork
-        bassume(asyncJoinK ==@ etran.Heap.select(token, forkK)) :: 
-        // check that token is well-defined
-        isDefined(token) :::
-        // check that we did not join yet
-        bassert(CanWrite(token, "joinable"), jn.pos, "The joinable field might not be writable.") ::
-        bassert(etran.Heap.select(token, "joinable") !=@ 0, jn.pos, "The joinable field might not be true.") ::
-        // lookup token.joinable
-        BLocal(argsSeqV) :: (argsSeq := CallArgs(etran.Heap.select(token, "joinable"))) ::
-        // retrieve the call's pre-state from token.joinable
-        BLocal(preCallHeapV) :: (preCallHeap := CallHeap(etran.Heap.select(token, "joinable"))) :: 
-        BLocal(preCallMaskV) :: (preCallMask := CallMask(etran.Heap.select(token, "joinable"))) ::
-        BLocal(preCallSecMaskV) :: (preCallSecMask := CallSecMask(etran.Heap.select(token, "joinable"))) ::
-        BLocal(preCallCreditsV) :: (preCallCredits := CallCredits(etran.Heap.select(token, "joinable"))) ::
-        // introduce locals for the out parameters
-        (for (v <- formalThisV :: formalInsV ::: formalOutsV) yield BLocal(Variable2BVarWhere(v))) :::
-        // initialize the in parameters
-        (formalThis := new MapSelect(argsSeq, 0)) ::
-        { var i = 1
-          (formalIns map { v => val r = (v := new MapSelect(argsSeq, i)); i += 1; r })
-        } :::
-        // havoc formal outs
-        (for (v <- formalOuts) yield Havoc(v)) :::
-        // set joinable to false
-        etran.Heap.store(token, "joinable", 0) ::
-        etran.SetNoPermission(token, "joinable", etran.Mask) ::
-        // inhale postcondition of the call
-        postEtran.Inhale(Postconditions(jn.m.spec) map
-                         { p => SubstVars(p, formalThis, jn.m.ins ++ jn.m.outs, formalIns ++ formalOuts)}, "postcondition", false, asyncJoinK) :::
-        // assign formal outs to actual outs
-        (for ((v,e) <- lhs zip formalOuts) yield (v := e))
-      case s@Send(ch, args) =>
-        val channel = ch.typ.asInstanceOf[ChannelClass].ch
-        val formalThisV = new Variable("this", new Type(ch.typ))
-        val formalThis = new VariableExpr(formalThisV)
-        val formalParamsV = for (p <- channel.parameters) yield new Variable(p.id, p.t)
-        val formalParams = for (v <- formalParamsV) yield new VariableExpr(v)
-        Comment("send") ::
-        // introduce formal parameters
-        (for (v <- formalThisV :: formalParamsV) yield BLocal(Variable2BVarWhere(v))) :::
-        // check definedness of arguments
-        isDefined(ch) :::
-        bassert(nonNull(ch), ch.pos, "The channel might be null.") ::
-        (args flatMap { e: Expression => isDefined(e)}) :::
-        // assign actual ins to formal parameters
-        (formalThis := ch) ::
-        (for ((v,e) <- formalParams zip args) yield (v := e)) :::
-        // increase credits
-        new Boogie.MapUpdate(etran.Credits, TrExpr(ch), new Boogie.MapSelect(etran.Credits, TrExpr(ch)) + 1) ::
-        // exhale where clause
-        Exhale(List(
-          (SubstVars(channel.where, formalThis, channel.parameters, formalParams),
-           ErrorMessage(s.pos, "The where clause at " + channel.where.pos + " might not hold."))),
-          "channel where clause", methodK, false)
-      case r@Receive(_, ch, outs) =>
-        val channel = ch.typ.asInstanceOf[ChannelClass].ch
-        val formalThisV = new Variable("this", new Type(ch.typ))
-        val formalThis = new VariableExpr(formalThisV)
-        val formalParamsV = for (p <- channel.parameters) yield new Variable(p.id, p.t)
-        val formalParams = for (v <- formalParamsV) yield new VariableExpr(v)
-        Comment("receive") ::
-        // check definedness of arguments
-        isDefined(ch) :::
-        bassert(nonNull(ch), ch.pos, "The channel might be null.") ::
-        // check that credits are positive
-        bassert(0 < new Boogie.MapSelect(etran.Credits, TrExpr(ch)), r.pos, "receive operation requires a credit") ::
-        // ...and check: waitlevel << ch.mu
-        bassert(CanRead(ch, "mu"), r.pos, "The mu field of the channel in the receive statement might not be readable.") ::
-        bassert(etran.MaxLockIsBelowX(etran.Heap.select(ch, "mu")), r.pos, "The channel must lie above waitlevel in the wait order") ::
-        // introduce locals for the parameters
-        (for (v <- formalThisV :: formalParamsV) yield BLocal(Variable2BVarWhere(v))) :::
-        // initialize the parameters; that is, set "this" to the channel and havoc the other formal parameters
-        (formalThis := ch) ::
-        (for (v <- formalParams) yield Havoc(v)) :::
-        // inhale where clause
-        Inhale(List(SubstVars(channel.where, formalThis, channel.parameters, formalParams)), "channel where clause", methodK) :::
-        // declare any new local variables among the actual outs
-        (for (v <- r.locals) yield BLocal(Variable2BVarWhere(v))) :::
-        // assign formal outs to actual outs
-        (for ((v,e) <- outs zip formalParams) yield (v := e)) :::
-        // decrease credits
-        new Boogie.MapUpdate(etran.Credits, TrExpr(ch), new Boogie.MapSelect(etran.Credits, TrExpr(ch)) - 1)
-      case r: RefinementBlock =>
-        translateRefinement(r, methodK)
-      case _: Signal => throw new NotSupportedException("not implemented")
-      case _: Wait => throw new NotSupportedException("not implemented")      
-    }
-  }
-
-  def translateLocalVarDecl(v: Variable, assignConst: Boolean) = {
-    val bv = Variable2BVarWhere(v)
-    Comment("local " + v) ::
-    BLocal(bv) ::
-    { if (v.isImmutable) {
-        val isAssignedVar = new Boogie.BVar("assigned$" + bv.id, BoolClass)
-        // havoc x; var assigned$x: bool; assigned$x := false;
-        Havoc(new Boogie.VarExpr(bv)) ::
-        BLocal(isAssignedVar) ::
-        (new Boogie.VarExpr(isAssignedVar) := assignConst)
-      } else
-        Nil }
-  }
-
-  def translateAllocation(cl: Class, initialization: List[Init], lowerBounds: List[Expression], upperBounds: List[Expression], pos: Position): (Boogie.BVar, List[Boogie.Stmt]) = {
-    val (nw, nwe) = NewBVar("nw", cl, true)
-    val (ttV,tt) = Boogie.NewTVar("T")
-    val f = new Boogie.BVar("f", FieldType(tt))
-    (nw,
-      Comment("new") ::
-      BLocal(nw) :: Havoc(nwe) ::
-      bassume(nonNull(nwe) && (dtype(nwe) ==@ className(cl))) ::
-      bassume(new Boogie.Forall(ttV, f, etran.HasNoPermission(nwe, f.id))) ::
-      // initial values of fields:
-      (if (cl.IsChannel)
-         UpdateMu(nwe, false, true, lowerBounds, upperBounds, ErrorMessage(pos, "new might fail."))
-       else
-         List(bassume(etran.Heap.select(nwe, "mu") ==@ bLockBottom))) :::
-      bassume(etran.Heap.select(nwe, "held") <= 0) ::
-      bassume(etran.Heap.select(nwe, "rdheld") ==@ false) ::
-      // give access to user-defined fields and special fields:
-      (for (f <- cl.Fields ++ RootClass.MentionableFields) yield
-        etran.IncPermission(nwe, f.FullName, permissionFull)).flatten :::
-      // initialize fields according to the initialization
-      (initialization flatMap { init => isDefined(init.e) ::: etran.Heap.store(nwe, init.f.FullName, init.e) })
-    )
-  }
-
-  def TrAcquire(s: Statement, nonNullObj: Expression, currentK: Expr) = {
-    val o = TrExpr(nonNullObj);
-    val (lastAcquireVar, lastAcquire) = Boogie.NewBVar("lastAcquire", IntClass, true)
-    val (lastSeenHeldV, lastSeenHeld) = Boogie.NewBVar("lastSeenHeld", tint, true)
-    val (lastSeenMuV, lastSeenMu) = Boogie.NewBVar("lastSeenMu", tmu, true)
-    (if (Chalice.skipDeadlockChecks)
-       bassume(CanRead(o, "mu")) ::
-       bassume(etran.MaxLockIsBelowX(etran.Heap.select(o,"mu")))
-     else
-       bassert(CanRead(o, "mu"), s.pos, "The mu field of the target of the acquire statement might not be readable.") ::
-       bassert(etran.MaxLockIsBelowX(etran.Heap.select(o,"mu")), s.pos, "The mu field of the target of the acquire statement might not be above waitlevel.")) :::
-    bassume(etran.Heap.select(o,"mu") !=@ bLockBottom) ::  // this isn't strictly necessary, it seems; but we might as well include it
-    // remember the state right before releasing
-    BLocal(lastSeenMuV) :: (lastSeenMu := etran.Heap.select(o, "mu")) ::
-    BLocal(lastSeenHeldV) :: Havoc(lastSeenHeld) :: (lastSeenHeld := etran.Heap.select(o, "held")) ::
-    bassume(! isHeld(o) && ! isRdHeld(o)) :: // this assume follows from the previous assert
-    // update the thread's locking state
-    BLocal(lastAcquireVar) :: Havoc(lastAcquire) :: bassume(0 < lastAcquire) ::
-    etran.Heap.store(o, "held", lastAcquire) ::
-    InhaleInvariants(nonNullObj, false, etran.WhereOldIs(
-      LastSeenHeap(lastSeenMu, lastSeenHeld),
-      LastSeenMask(lastSeenMu, lastSeenHeld),
-      LastSeenSecMask(lastSeenMu, lastSeenHeld),
-      LastSeenCredits(lastSeenMu, lastSeenHeld)), currentK) :::
-    // remember values of Heap/Mask/Credits globals (for proving history constraint at release)
-    bassume(AcquireHeap(lastAcquire) ==@ etran.Heap) ::
-    bassume(AcquireMask(lastAcquire) ==@ etran.Mask) ::
-    bassume(AcquireSecMask(lastAcquire) ==@ etran.SecMask) ::
-    bassume(AcquireCredits(lastAcquire) ==@ etran.Credits)
-  }
-  def TrRelease(s: Statement, nonNullObj: Expression, currentK: Expr) = {
-    val (heldV, held) = Boogie.NewBVar("held", tint, true) 
-    val (prevLmV, prevLm) = Boogie.NewBVar("prevLM", tref, true)
-    val (preReleaseHeapV, preReleaseHeap) = NewBVar("preReleaseHeap", theap, true)
-    val (preReleaseMaskV, preReleaseMask) = NewBVar("preReleaseMask", tmask, true)
-    val (preReleaseSecMaskV, preReleaseSecMask) = NewBVar("preReleaseSecMask", tmask, true)
-    val (preReleaseCreditsV, preReleaseCredits) = NewBVar("preReleaseCredits", tcredits, true)
-    val o = TrExpr(nonNullObj);
-    BLocal(preReleaseHeapV) :: (preReleaseHeap := etran.Heap) ::
-    BLocal(preReleaseMaskV) :: (preReleaseMask := etran.Mask) ::
-    BLocal(preReleaseSecMaskV) :: (preReleaseSecMask := etran.SecMask) ::
-    BLocal(preReleaseCreditsV) :: (preReleaseCredits := etran.Credits) ::
-    bassert(isHeld(o), s.pos, "The target of the release statement might not be locked by the current thread.") ::
-    bassert(!isRdHeld(o), s.pos, "Release might fail because the current thread might hold the read lock.") ::
-    ExhaleInvariants(nonNullObj, false, ErrorMessage(s.pos, "Monitor invariant might hot hold."), etran.WhereOldIs(
-      AcquireHeap(etran.Heap.select(o, "held")),
-      AcquireMask(etran.Heap.select(o, "held")),
-      AcquireSecMask(etran.Heap.select(o, "held")),
-      AcquireCredits(etran.Heap.select(o, "held"))), currentK) :::
-    // havoc o.held where 0<=o.held 
-    BLocal(heldV) :: Havoc(held) :: bassume(held <= 0) ::
-    etran.Heap.store(o, "held", held) ::
-    // assume a seen state is the one right before the share
-    bassume(LastSeenHeap(etran.Heap.select(o, "mu"), held) ==@ preReleaseHeap) ::
-    bassume(LastSeenMask(etran.Heap.select(o, "mu"), held) ==@ preReleaseMask) ::
-    bassume(LastSeenSecMask(etran.Heap.select(o, "mu"), held) ==@ preReleaseSecMask) ::
-    bassume(LastSeenCredits(etran.Heap.select(o, "mu"), held) ==@ preReleaseCredits)
-  }
-  def TrRdAcquire(s: Statement, nonNullObj: Expression, currentK: Expr) = {
-    val (heldV, held) = Boogie.NewBVar("held", tint, true)
-    val o = TrExpr(nonNullObj)
-    bassert(CanRead(o, "mu"), s.pos, "The mu field of the target of the read-acquire statement might not be readable.") ::
-    bassert(etran.MaxLockIsBelowX(etran.Heap.select(o, "mu")), s.pos, "The mu field of the target of the read-acquire statement might not be above waitlevel.") ::
-    bassume(etran.Heap.select(o,"mu") !=@ bLockBottom) ::  // this isn't strictly necessary, it seems; but we might as well include it
-    bassume(! isHeld(o) && ! isRdHeld(o)) ::
-    BLocal(heldV) :: Havoc(held) :: bassume(held <= 0) ::
-    etran.Heap.store(o, "held", held) ::
-    etran.Heap.store(o, "rdheld", true) ::
-    InhaleInvariants(nonNullObj, true, currentK)
-  }
-  def TrRdRelease(s: Statement, nonNullObj: Expression, currentK: Expr) = {
-    val (heldV, held) = Boogie.NewBVar("held", tint, true)
-    val o = TrExpr(nonNullObj);
-    bassert(isRdHeld(o), s.pos, "The current thread might not hold the read-lock of the object being released.") ::
-    ExhaleInvariants(nonNullObj, true, ErrorMessage(s.pos, "Monitor invariant might not hold."), currentK) :::
-    BLocal(heldV) :: Havoc(held) :: bassume(held <= 0) ::
-    etran.Heap.store(o, "held", held) ::
-    etran.Heap.store(o, "rdheld", false)
-  }
-
-<<<<<<< HEAD
-  // TODO: This method has not yet been updated to the new permission model
-  def translateSpecStmt(s: SpecStmt): List[Stmt] = {
-    val (preGlobalsV, preGlobals) = etran.FreshGlobals("pre")
-=======
-  def translateSpecStmt(s: SpecStmt, methodK: Expr): List[Stmt] = {
-    val preGlobals = etran.FreshGlobals("pre")
->>>>>>> af8a60c0
-
-    // pick new k for the spec stmt
-    val (specKV, specK) = Boogie.NewBVar("specStmtK", tint, true)
-
-    BLocal(specKV) ::
-    bassume(0 < specK && 1000*specK < percentPermission(1) && 1000*specK < methodK) ::
-    // declare new local variables
-    s.locals.flatMap(v => translateLocalVarDecl(v, true)) :::
-    Comment("spec statement") ::
-    BLocals(preGlobalsV) :::
-    // remember values of globals
-    copyState(preGlobals, etran) :::
-    // exhale preconditions
-    etran.Exhale(List((s.pre, ErrorMessage(s.pos, "The specification statement precondition at " + s.pos + " might not hold."))), "spec stmt precondition", true, specK, false) :::
-    // havoc locals
-    (s.lhs.map(l => Boogie.Havoc(l))) :::
-    // inhale postconditions (using the state before the call as the "old" state)
-    etran.FromPreGlobals(preGlobals).Inhale(List(s.post), "spec stmt postcondition", false, specK)
-  }
-
-  def translateCall(c: Call, methodK: Expr): List[Stmt] = {
-    val obj = c.obj;
-    val lhs = c.lhs;
-    val id = c.id;
-    val args = c.args;
-    val formalThisV = new Variable("this", new Type(c.m.Parent))
-    val formalThis = new VariableExpr(formalThisV)
-    val formalInsV = for (p <- c.m.Ins) yield new Variable(p.id, p.t)
-    val formalIns = for (v <- formalInsV) yield new VariableExpr(v)
-    val formalOutsV = for (p <- c.m.Outs) yield new Variable(p.id, p.t)
-    val formalOuts = for (v <- formalOutsV) yield new VariableExpr(v)
-    val (preGlobalsV, preGlobals) = etran.FreshGlobals("call")
-    val postEtran = etran.FromPreGlobals(preGlobals)
-    
-    // pick new k for this method call
-    val (methodCallKV, methodCallK) = Boogie.NewBVar("methodCallK", tint, true)
-    BLocal(methodCallKV) ::
-    bassume(0 < methodCallK && 1000*methodCallK < percentPermission(1) && 1000*methodCallK < methodK) ::
-    Comment("call " + id) ::
-    // introduce formal parameters and pre-state globals
-    (for (v <- formalThisV :: formalInsV ::: formalOutsV) yield BLocal(Variable2BVarWhere(v))) :::
-    BLocals(preGlobalsV) :::
-    // remember values of globals
-    copyState(preGlobals, etran) :::
-    // check definedness of arguments
-    isDefined(obj) :::
-    bassert(nonNull(obj), c.pos, "The target of the method call might be null.") ::
-    (args flatMap { e: Expression => isDefined(e)}) :::
-    // assign actual ins to formal ins
-    (formalThis := obj) ::
-    (for ((v,e) <- formalIns zip args) yield (v := e)) :::
-    // exhale preconditions
-    Exhale(Preconditions(c.m.Spec) map
-          (p => SubstVars(p, formalThis, c.m.Ins, formalIns)) zip (Preconditions(c.m.Spec) map { p => ErrorMessage(c.pos, "The precondition at " + p.pos + " might not hold.")}), "precondition", methodCallK, false) :::
-    // havoc formal outs
-    (for (v <- formalOuts) yield Havoc(v)) :::
-    // havoc lockchanges
-    LockHavoc(for (e <- LockChanges(c.m.Spec) map (p => SubstVars(p, formalThis, c.m.Ins ++ c.m.Outs, formalIns ++ formalOuts))) yield etran.Tr(e), postEtran) :::
-    // inhale postconditions (using the state before the call as the "old" state)
-    postEtran.Inhale(Postconditions(c.m.Spec) map
-                     (p => SubstVars(p, formalThis, c.m.Ins ++ c.m.Outs, formalIns ++ formalOuts)) , "postcondition", false, methodCallK) :::
-    // declare any new local variables among the actual outs
-    (for (v <- c.locals) yield BLocal(Variable2BVarWhere(v))) :::
-    // assign formal outs to actual outs
-    (for ((v,e) <- lhs zip formalOuts) yield (v :=e))
-  }
-
-  def translateWhile(w: WhileStmt, methodK: Expr): List[Stmt] = {
-    val guard = w.guard;
-    val lkch = w.lkch;
-    val body = w.body;
-
-    val (preLoopGlobalsV, preLoopGlobals) = etran.FreshGlobals("while")
-    val loopEtran = etran.FromPreGlobals(preLoopGlobals)
-    val (iterStartGlobalsV, iterStartGlobals) = etran.FreshGlobals("iterStart")
-    val iterStartEtran = etran.FromPreGlobals(iterStartGlobals)
-    val saveLocalsV = for (v <- w.LoopTargets) yield new Variable(v.id, v.t)
-    val iterStartLocalsV = for (v <- w.LoopTargets) yield new Variable(v.id, v.t)
-    val lkchOld = lkch map (e => SubstVars(e, w.LoopTargets,
-                                             for (v <- saveLocalsV) yield new VariableExpr(v)))
-    val lkchIterStart = lkch map (e => SubstVars(e, w.LoopTargets,
-                                                   for (v <- iterStartLocalsV) yield new VariableExpr(v)))
-    val oldLocks = lkchOld map (e => loopEtran.oldEtran.Tr(e))
-    val iterStartLocks = lkchIterStart map (e => iterStartEtran.oldEtran.Tr(e))
-    val newLocks = lkch map (e => loopEtran.Tr(e));
-    val (whileKV, whileK) = Boogie.NewBVar("whileK", tint, true)
-    val previousEtran = etran // save etran
-    
-    Comment("while") ::
-    // pick new k for this method call
-    BLocal(whileKV) ::
-    bassume(0 < whileK && 1000*whileK < percentPermission(1) && 1000*whileK < methodK) ::
-    // save globals
-    BLocals(preLoopGlobalsV) :::
-    copyState(preLoopGlobals, loopEtran) :::
-    // check invariant on entry to the loop
-    Exhale(w.oldInvs map { inv => (inv, ErrorMessage(inv.pos, "The loop invariant might not hold on entry to the loop."))}, "loop invariant, initially", whileK, false) :::
-    tag(Exhale(w.newInvs map { inv => (inv, ErrorMessage(inv.pos, "The loop invariant might not hold on entry to the loop."))}, "loop invariant, initially", whileK, false), keepTag) :::
-    List(bassert(DebtCheck, w.pos, "Loop invariant must consume all debt on entry to the loop.")) :::
-    // check lockchange on entry to the loop
-    Comment("check lockchange on entry to the loop") ::
-    (bassert(LockFrame(lkch, etran), w.pos, "Method execution before loop might lock/unlock more than allowed by lockchange clause of loop.")) ::
-    // save values of local-variable loop targets
-    (for (sv <- saveLocalsV) yield BLocal(Variable2BVarWhere(sv))) :::
-    (for ((v,sv) <- w.LoopTargets zip saveLocalsV) yield (new VariableExpr(sv) := new VariableExpr(v))) :::
-    // havoc local-variable loop targets
-    (w.LoopTargets :\ List[Boogie.Stmt]()) ( (v,vars) => (v match {
-      case v: Variable if v.isImmutable => Boogie.Havoc(Boogie.VarExpr("assigned$" + v.id))
-      case _ => Boogie.Havoc(Boogie.VarExpr(v.UniqueName)) }) :: vars) :::
-    Boogie.If(null,
-    // 1. CHECK  DEFINEDNESS OF INVARIANT
-      { etran = etran.resetFpi
-      Comment("check loop invariant definedness") ::
-      //(w.LoopTargets.toList map { v: Variable => Boogie.Havoc(Boogie.VarExpr(v.id)) }) :::
-      resetState(etran) :::
-      InhaleWithChecking(w.oldInvs, "loop invariant definedness", whileK) :::
-      tag(InhaleWithChecking(w.newInvs, "loop invariant definedness", whileK), keepTag) :::                  
-      bassume(false) }
-    , Boogie.If(null,
-    // 2. CHECK LOOP BODY
-      // Renew state: set Mask to ZeroMask and Credits to ZeroCredits, and havoc Heap everywhere except
-      // at {old(local),local}.{held,rdheld}
-      { etran = etran.resetFpi
-      resetState(etran) :::
-      Inhale(w.Invs, "loop invariant, body", whileK) :::
-      // assume lockchange at the beginning of the loop iteration
-      Comment("assume lockchange at the beginning of the loop iteration") ::
-      (bassume(LockFrame(lkch, etran))) ::
-      // this is the state at the beginning of the loop iteration; save these values
-      BLocals(iterStartGlobalsV) :::
-      copyState(iterStartGlobals, iterStartEtran) :::
-      (for (isv <- iterStartLocalsV) yield BLocal(Variable2BVarWhere(isv))) :::
-      (for ((v,isv) <- w.LoopTargets zip iterStartLocalsV) yield
-         (new VariableExpr(isv) := new VariableExpr(v))) :::
-      // evaluate the guard
-      isDefined(guard) ::: List(bassume(guard)) :::
-      translateStatement(body, whileK) ::: 
-      // check invariant
-      Exhale(w.oldInvs map { inv => (inv, ErrorMessage(inv.pos, "The loop invariant at " + inv.pos + " might not be preserved by the loop."))}, "loop invariant, maintained", whileK, true) :::
-      tag(Exhale(w.newInvs map { inv => (inv, ErrorMessage(inv.pos, "The loop invariant at " + inv.pos + " might not be preserved by the loop."))}, "loop invariant, maintained", whileK, true), keepTag) :::
-      isLeaking(w.pos, "The loop might leak references.") :::
-      // check lockchange after loop iteration
-      Comment("check lockchange after loop iteration") ::
-        (bassert(LockFrame(lkch, etran), w.pos, "The loop might lock/unlock more than the lockchange clause allows.")) ::
-      // perform debt check
-      bassert(DebtCheck, w.pos, "Loop body is not allowed to leave any debt.") :::
-      bassume(false)},
-   // 3. AFTER LOOP
-     { etran = previousEtran
-     LockHavoc(oldLocks ++ newLocks, loopEtran) :::
-     // assume lockchange after the loop
-     Comment("assume lockchange after the loop") ::
-     (bassume(LockFrame(lkch, etran))) ::
-     Inhale(w.Invs, "loop invariant, after loop", whileK) :::
-     bassume(!guard)}))
-  }
-
-  def translateRefinement(r: RefinementBlock, methodK: Expr): List[Stmt] = {
-    // abstract expression translator
-    val absTran = etran;
-    // concrete expression translate
-<<<<<<< HEAD
-    val (conGlobalsV, conGlobals) = etran.FreshGlobals("concrete")
-    val conTran = new ExpressionTranslator(conGlobals, etran.oldEtran.globals, currentClass); // TODO: what about FoldedPredicateInfo?
-    // shared locals before block (excluding immutable)
-=======
-    val conGlobals = etran.FreshGlobals("concrete")
-    val conTran = new ExpressionTranslator(conGlobals map {v => new VarExpr(v)}, etran.oldEtran.Globals, currentClass);
-    // shared locals existing before the block (excluding immutable)
->>>>>>> af8a60c0
-    val before = for (v <- r.before; if (! v.isImmutable)) yield v;
-    // shared locals declared in the block
-    val (duringA, duringC) = r.during;
-    // variables for locals before (to restore for the abstract version)
-    val beforeV = for (v <- before) yield new Variable(v.id, v.t)
-    // variables for locals after (to compare with the abstract version)
-    val afterV = for (v <- before) yield new Variable(v.id, v.t)
-
-    Comment("refinement block") ::
-    // save heap
-    BLocals(conGlobalsV) :::
-    copyState(conGlobals, etran) :::
-    // save shared local variables
-    (for (v <- beforeV) yield BLocal(Variable2BVarWhere(v))) :::            
-    (for ((v, w) <- beforeV zip before) yield (new VariableExpr(v) := new VariableExpr(w))) :::
-    // run concrete C on the fresh heap
-    {
-      etran = conTran;
-      Comment("concrete program:") ::
-      tag(translateStatements(r.con, methodK), keepTag)
-    } :::
-    // run angelically A on the old heap
-    Comment("abstract program:") ::
-    { etran = absTran;
-    r.abs match {
-      case List(s: SpecStmt) =>
-        var (m, me) = NewBVar("specMask", tmask, true)
-        var (sm, sme) = NewBVar("specSecMask", tmask, true)
-        tag(
-          Comment("give witnesses to the declared local variables") ::
-          (for (v <- duringA) yield BLocal(Variable2BVarWhere(v))) :::
-          (for ((v, w) <- duringA zip duringC) yield (new VariableExpr(v) := new VariableExpr(w))) :::
-<<<<<<< HEAD
-          BLocal(m) :: BLocal(sm) ::
-          (me := absTran.Mask) :: (sme := absTran.SecMask) ::
-          absTran.Exhale(me, sme, List((s.post,ErrorMessage(r.pos, "Refinement may fail to satisfy specification statement post-condition."))), "SpecStmt", false, todoiparam, todobparam) :::
-=======
-          BLocal(m) ::
-          (me := absTran.Mask) ::
-          absTran.Exhale(s.post, me, absTran.Heap, ErrorMessage(r.pos, "Refinement may fail to satisfy the specification statement post-condition."), false, methodK, false, false) :::
->>>>>>> af8a60c0
-          (for ((v, w) <- beforeV zip before; if (! s.lhs.exists(ve => ve.v == w))) yield
-             bassert(new VariableExpr(v) ==@ new VariableExpr(w), r.pos, "Refinement may change a variable outside of the frame of the specification statement: " + v.id)),
-          keepTag)
-      case _ =>
-        // save locals after
-        (for (v <- afterV) yield BLocal(Variable2BVarWhere(v))) :::
-        (for ((v, w) <- afterV zip before) yield (new VariableExpr(v) := new VariableExpr(w))) :::
-        // restore locals before
-        (for ((v, w) <- before zip beforeV) yield (new VariableExpr(v) := new VariableExpr(w))) :::
-        translateStatements(r.abs, methodK) :::
-        // assert equality on shared locals
-        tag(
-          (for ((v, w) <- afterV zip before) yield
-            bassert(new VariableExpr(v) ==@ new VariableExpr(w), r.pos, "Refinement may produce a different value for the pre-state local variable: " + v.id)) :::
-          (for ((v, w) <- duringA zip duringC) yield
-            bassert(new VariableExpr(v) ==@ new VariableExpr(w), r.pos, "Refinement may produce a different value for the declared variable: " + v.id)),
-          keepTag)
-    }} :::
-    {
-      val (v,ve) = NewBVar("this", tref, true)
-      // TODO: check for mask coupling
-      // TODO: we only inhale concrete values for "This"
-
-      def copy(e: Expression):List[Stmt] = e match {
-        case And(a,b) => copy(a) ::: copy(b)
-        case Implies(a,b) => Boogie.If(absTran.Tr(a), copy(b), Nil)
-        case Access(ma, _) if ! ma.isPredicate => absTran.Heap.store(absTran.Tr(ma.e), new VarExpr(ma.f.FullName), conTran.Heap.select(absTran.Tr(ma.e), ma.f.FullName))
-        case _: PermissionExpr => throw new NotSupportedException("not implemented")
-        case _ => Nil
-      }
-
-      // copy variables in the coupling invariants to the abstract heap (to preserve their values across refinement blocks and establish invariant)
-      (for (ci <- currentClass.CouplingInvariants)
-        yield Boogie.If((ci.fields.map(f => absTran.CanRead(new VarExpr("this"), f.FullName)).reduceLeft(_ || _)),
-          copy(ci.e), Nil)) :::
-      // assert equality on shared globals (except those that are replaced)
-      tag(
-        for (f <- currentClass.refines.Fields; if ! currentClass.CouplingInvariants.exists(_.fields.contains(f)))
-          yield bassert((absTran.Heap.select(ve, f.FullName) ==@ conTran.Heap.select(ve, f.FullName)).forall(v), r.pos, "Refinement may change the value of the field " + f.FullName),
-        keepTag)            
-    } :::
-    Comment("end of the refinement block")
-  }
-
-  def UpdateMu(o: Expr, allowOnlyFromBottom: Boolean, justAssumeValue: Boolean,
-               lowerBounds: List[Expression], upperBounds: List[Expression], error: ErrorMessage): List[Stmt] = {
-    def BoundIsNullObject(b: Expression): Boogie.Expr = {
-      if (b.typ.IsMu) false else b ==@ bnull
-    }
-    def MuValue(b: Expression): Expr = {
-      if (b.typ.IsMu) b else etran.Heap.select(b, "mu")
-    }
-    def Below(a: Expr, b: Expr) = {
-      new FunctionApp("MuBelow", a, b)
-    }
-    val (muV, mu) = Boogie.NewBVar("mu", Boogie.NamedType("Mu"), true)
-    // check that bounds are well-defined
-    ((lowerBounds ++ upperBounds) flatMap { bound => isDefined(bound)}) :::
-    // check that we have full access to o.mu
-    (if (!justAssumeValue)
-      List(bassert(CanWrite(o, "mu"), error.pos, error.message + " The mu field of the target might not be writable."))
-     else
-       List()) :::
-    // ...and that o.mu starts off as lockbottom, if desired
-    (if (allowOnlyFromBottom)
-      List(bassert(etran.Heap.select(o,"mu") ==@ bLockBottom,
-                   error.pos, error.message + " The object may already be shared (i.e., mu may not be LockBottom)"))
-     else
-      List()) :::
-    // check for each bound that if it is a non-null object, then its mu field is readable
-    (for (bound <- lowerBounds ++ upperBounds if !bound.typ.IsMu) yield
-      bassert((bound ==@ bnull) || CanRead(bound, "mu"), bound.pos, "The mu field of bound at " + bound.pos + " might not be readable." )) :::
-    // check that each lower bound is smaller than each upper bound
-    (for (lb <- lowerBounds; ub <- upperBounds) yield
-      bassert( (etran.ShaveOffOld(lb), etran.ShaveOffOld(ub)) match {
-        case ((MaxLockLiteral(),o0), (MaxLockLiteral(),o1)) =>
-          if (o0 == o1)
-            false
-          else
-            etran.TemporalMaxLockComparison(etran.ChooseEtran(o0), etran.ChooseEtran(o1))
-        case ((MaxLockLiteral(),o), _) => etran.ChooseEtran(o).MaxLockIsBelowX(MuValue(ub))
-        case (_, (MaxLockLiteral(),o)) => etran.ChooseEtran(o).MaxLockIsAboveX(MuValue(lb))
-        case _ => BoundIsNullObject(lb) ||
-                  BoundIsNullObject(ub) ||
-                  Below(MuValue(lb), MuValue(ub)) }, lb.pos, "The lower bound at " + lb.pos + " might not be smaller than the upper bound at " + ub.pos + ".")) :::
-    // havoc mu
-    BLocal(muV) :: Havoc(mu) :: bassume(mu !=@ bLockBottom) ::
-    // assume that mu is between the given bounds (or above waitlevel if no bounds are given)
-    (if (lowerBounds == Nil && upperBounds == Nil) {
-      // assume waitlevel << mu
-      List(bassume(etran.MaxLockIsBelowX(mu)))
-    } else {
-      (for (lb <- lowerBounds) yield
-        // assume lb << mu
-        bassume(
-          if (etran.IsMaxLockLit(lb)) {
-            val (f,o) = etran.ShaveOffOld(lb)
-            etran.ChooseEtran(o).MaxLockIsBelowX(mu)
-          } else
-            (BoundIsNullObject(lb) || Below(MuValue(lb), mu)))) :::
-      (for (ub <- upperBounds) yield
-        // assume mu << ub
-        bassume(
-          if (etran.IsMaxLockLit(ub)) {
-            val (f,o) = etran.ShaveOffOld(ub)
-            etran.ChooseEtran(o).MaxLockIsAboveX(mu)
-          } else
-            (BoundIsNullObject(ub) || Below(mu, MuValue(ub)))))
-    }) :::
-    // store the mu field
-    (if (justAssumeValue) bassume(etran.Heap.select(o, "mu") ==@ mu) else etran.Heap.store(o, "mu", mu))
-  }
-
-  def isLeaking(pos: Position, msg: String): List[Boogie.Stmt] = {
-    if(Chalice.checkLeaks) {
-      var o = Boogie.VarExpr("$o");
-      var f = "$f";
-      val (ttV,tt) = Boogie.NewTVar("T")
-      List(
-        bassert(new Boogie.Forall(
-          List(ttV),
-          List(Boogie.BVar("$o", tref), Boogie.BVar("$f", FieldType(tt))),
-          Nil,
-          (o ==@ bnull) || ((new MapSelect(etran.Mask, o, f, "perm$R") ==@ 0) && (new MapSelect(etran.Mask, o, f, "perm$N") ==@ 0))
-        ), pos, msg)
-      )
-    } else {
-      Nil
-    }
-  }
-
-  def LockFrame(lkch: List[Expression], etran: ExpressionTranslator) =
-    LocksUnchanged(for (l <- lkch) yield etran.Tr(l), etran)
-  def LocksUnchanged(exceptions: List[Boogie.Expr], etran: ExpressionTranslator) = {
-    val (lkV, lk) = Boogie.NewBVar("lk", tref, true)
-    val b: Boogie.Expr = false
-    Boogie.Forall(Nil, List(lkV),
-                  List(new Trigger(etran.Heap.select(lk, "held")), new Trigger(etran.Heap.select(lk, "rdheld"))),
-                  (((0 < etran.Heap.select(lk, "held")) ==@
-                    (0 < etran.oldEtran.Heap.select(lk, "held"))) &&
-                   (new Boogie.MapSelect(etran.Heap, lk, "rdheld") ==@
-                    new Boogie.MapSelect(etran.oldEtran.Heap, lk, "rdheld"))) ||
-          // It seems we should exclude newly-allocated objects from lockchange. Since Chalice does not have an "alloc" field,
-          // we could use the "mu" field as an approximation, but that breaks the HandOverHand example. So we leave it for now.
-          // (new Boogie.MapSelect(etran.oldEtran.Heap, lk, "mu") ==@ bLockBottom) ||
-                  ((exceptions :\ b) ((e,ll) => ll || (lk ==@ e))))
-  }
-  def LockHavoc(locks: List[Boogie.Expr], etran: ExpressionTranslator) = {
-    val (heldV, held) = NewBVar("isHeld", IntClass, true)
-    val (rdheldV, rdheld) = NewBVar("isRdHeld", BoolClass, true)
-    BLocal(heldV) :: BLocal(rdheldV) ::
-    (for (o <- locks) yield {  // todo: somewhere we should worry about Df(l)
-      Havoc(held) :: Havoc(rdheld) ::
-      bassume(rdheld ==> (0 < held)) ::
-      new MapUpdate(etran.Heap, o, VarExpr("held"), held) ::
-      new MapUpdate(etran.Heap, o, VarExpr("rdheld"), rdheld) }).flatten
-  }
-  def NumberOfLocksHeldIsInvariant(oldLocks: List[Boogie.Expr], newLocks: List[Boogie.Expr],
-                                   etran: ExpressionTranslator) = {
-    (for ((o,n) <- oldLocks zip newLocks) yield {
-      // oo.held == nn.held && oo.rdheld == nn.rdheld
-      (((0 < new Boogie.MapSelect(etran.oldEtran.Heap, o, "held")) ==@
-        (0 < new Boogie.MapSelect(etran.Heap, n, "held"))) &&
-       (new Boogie.MapSelect(etran.oldEtran.Heap, o, "rdheld") ==@
-        new Boogie.MapSelect(etran.Heap, n, "rdheld"))) ::
-      // no.held == on.held && no.rdheld == on.rdheld
-      (((0 < new Boogie.MapSelect(etran.Heap, o, "held")) ==@
-        (0 < new Boogie.MapSelect(etran.oldEtran.Heap, n, "held"))) &&
-       (new Boogie.MapSelect(etran.Heap, o, "rdheld") ==@
-        new Boogie.MapSelect(etran.oldEtran.Heap, n, "rdheld"))) ::
-      // o == n || (oo.held != no.held && (!oo.rdheld || !no.rdheld))
-      ((o ==@ n) ||
-       (((0 < new Boogie.MapSelect(etran.oldEtran.Heap, o, "held")) !=@ (0 < new Boogie.MapSelect(etran.Heap, o, "held"))) &&
-        ((! new Boogie.MapSelect(etran.oldEtran.Heap, o, "rdheld")) ||
-         (! new Boogie.MapSelect(etran.Heap, o, "rdheld"))))) ::
-      Nil
-    }).flatten
-  }
-
-  implicit def lift(s: Stmt): List[Stmt] = List(s)
-  def isDefined(e: Expression) = etran.isDefined(e)(true)
-  def TrExpr(e: Expression) = etran.Tr(e)
-
-  def InhaleInvariants(obj: Expression, readonly: Boolean, tran: ExpressionTranslator, currentK: Expr) = {
-    val shV = new Variable("sh", new Type(obj.typ))
-    val sh = new VariableExpr(shV)
-    BLocal(Variable2BVar(shV)) :: Boogie.Assign(TrExpr(sh), TrExpr(obj)) ::
-    tran.Inhale(obj.typ.MonitorInvariants map
-           (inv => SubstThis(inv.e, sh)) map
-           (inv => (if (readonly) SubstRd(inv) else inv)), "monitor invariant", false, currentK)
-  }
-  def ExhaleInvariants(obj: Expression, readonly: Boolean, msg: ErrorMessage, tran: ExpressionTranslator, currentK: Expr) = {
-    val shV = new Variable("sh", new Type(obj.typ))
-    val sh = new VariableExpr(shV)
-    BLocal(Variable2BVar(shV)) :: Boogie.Assign(TrExpr(sh), TrExpr(obj)) ::
-    tran.Exhale(obj.typ.MonitorInvariants map
-           (inv => SubstThis(inv.e, sh)) map
-           (inv => (if (readonly) SubstRd(inv) else inv, msg)), "monitor invariant", false, currentK, false)
-  }
-  def InhaleInvariants(obj: Expression, readonly: Boolean, currentK: Expr) = {
-    val shV = new Variable("sh", new Type(obj.typ))
-    val sh = new VariableExpr(shV)
-    BLocal(Variable2BVar(shV)) :: Boogie.Assign(TrExpr(sh), TrExpr(obj)) ::
-    Inhale(obj.typ.MonitorInvariants map
-           (inv => SubstThis(inv.e, sh)) map
-           (inv => (if (readonly) SubstRd(inv) else inv)), "monitor invariant", currentK)
-  }
-  def ExhaleInvariants(obj: Expression, readonly: Boolean, msg: ErrorMessage, currentK: Expr) = {
-    val shV = new Variable("sh", new Type(obj.typ))
-    val sh = new VariableExpr(shV)
-    BLocal(Variable2BVar(shV)) :: Boogie.Assign(TrExpr(sh), TrExpr(obj)) ::
-    Exhale(obj.typ.MonitorInvariants map
-           (inv => SubstThis(inv.e, sh)) map
-           (inv => (if (readonly) SubstRd(inv) else inv, msg)), "monitor invariant", currentK, false)
-  }
-
-  def Inhale(predicates: List[Expression], occasion: String, currentK: Expr): List[Boogie.Stmt] = etran.Inhale(predicates, occasion, false, currentK)
-  def Exhale(predicates: List[(Expression, ErrorMessage)], occasion: String, currentK: Expr, exactchecking: Boolean): List[Boogie.Stmt] = etran.Exhale(predicates, occasion, false, currentK, exactchecking)
-  def ExhaleDuringUnfold(predicates: List[(Expression, ErrorMessage)], occasion: String, currentK: Expr, exactchecking: Boolean): List[Boogie.Stmt] = etran.ExhaleDuringUnfold(predicates, occasion, false, currentK, exactchecking)
-  def InhaleWithChecking(predicates: List[Expression], occasion: String, currentK: Expr): List[Boogie.Stmt] = etran.Inhale(predicates, occasion, true, currentK)
-  def ExhaleWithChecking(predicates: List[(Expression, ErrorMessage)], occasion: String, currentK: Expr, exactchecking: Boolean): List[Boogie.Stmt] = etran.Exhale(predicates, occasion, true, currentK, exactchecking)
-
-  def CanRead(obj: Boogie.Expr, field: Boogie.Expr): Boogie.Expr = etran.CanRead(obj, field)
-  def CanWrite(obj: Boogie.Expr, field: Boogie.Expr): Boogie.Expr = etran.CanWrite(obj, field)
-
-
-/**********************************************************************
-*****************          EXPRESSIONS                *****************
-**********************************************************************/
-
-/** Represents a predicate that has been folded by ourselfs, or that we have peeked
- * at using unfolding.
- */
-case class FoldedPredicate(predicate: Predicate, receiver: Expr, version: Expr, conditions: Set[(VarExpr,Boolean)], flag: Expr)
-
-/** All information that we need to keep track of about folded predicates. */
-class FoldedPredicatesInfo {
-  
-  private var foldedPredicates: List[FoldedPredicate] = List()
-  var currentConditions: Set[(VarExpr,Boolean)] = Set()
-  
-  /** Add a predicate that we have folded */
-  def addFoldedPredicate(predicate: FoldedPredicate) {
-    foldedPredicates ::= predicate
-  }
-  
-  /** Start again with the empty information about folded predicates. */
-  def reset {
-    foldedPredicates = List()
-    currentConditions = Set()
-  }
-  
-  /** return a list of folded predicates that might match for predicate */
-  def getFoldedPredicates(predicate: Predicate): List[FoldedPredicate] = {
-    foldedPredicates filter (fp => fp.predicate.FullName == predicate.FullName)
-  }
-  
-  /** get an upper bound on the recursion depth when updating the secondary mask */
-  def getRecursionBound(predicate: Predicate): Int = {
-    foldedPredicates length
-  }
-  
-}
-object FoldedPredicatesInfo {
-  def apply() = new FoldedPredicatesInfo()
-}
-
-case class Globals(heap: Expr, mask: Expr, secmask: Expr, credits: Expr) {
-  def list: List[Expr] = List(heap, mask, secmask, credits)
-}
-
-class ExpressionTranslator(val globals: Globals, preGlobals: Globals, val fpi: FoldedPredicatesInfo, currentClass: Class, checkTermination: Boolean) {
-
-  import TranslationHelper._
-
-  val Heap = globals.heap;
-  val Mask = globals.mask;
-  val SecMask = globals.secmask;
-  val Credits = globals.credits;
-  lazy val oldEtran = new ExpressionTranslator(preGlobals, preGlobals, fpi, currentClass, checkTermination)
-
-  def this(globals: Globals, preGlobals: Globals, fpi: FoldedPredicatesInfo, currentClass: Class) = this(globals, preGlobals, fpi, currentClass, false)
-  def this(globals: Globals, preGlobals: Globals, currentClass: Class) = this(globals, preGlobals, FoldedPredicatesInfo(), currentClass, false)
-  def this(globals: Globals, cl: Class) = this(globals, Globals(Boogie.Old(globals.heap), Boogie.Old(globals.mask), Boogie.Old(globals.secmask), Boogie.Old(globals.credits)), cl)
-  def this(cl: Class) = this(Globals(VarExpr(HeapName), VarExpr(MaskName), VarExpr(SecMaskName), VarExpr(CreditsName)), cl)
-
-  def ChooseEtran(chooseOld: Boolean) = if (chooseOld) oldEtran else this
-  
-  /** return a new etran which is identical, expect for the fpi */
-  def resetFpi = {
-    new ExpressionTranslator(globals, preGlobals, new FoldedPredicatesInfo, currentClass, checkTermination)
-  }
-
-  /**
-   * Create a list of fresh global variables
-   */
-  def FreshGlobals(prefix: String): (List[Boogie.BVar], Globals) = {
-    val vs = new Boogie.BVar(prefix + HeapName, theap, true) ::
-    new Boogie.BVar(prefix + MaskName, tmask, true) ::
-    new Boogie.BVar(prefix + SecMaskName, tmask, true) ::
-    new Boogie.BVar(prefix + CreditsName, tcredits, true) ::
-    Nil
-    val es = vs map {v => new Boogie.VarExpr(v)}
-    (vs, Globals(es(0), es(1), es(2), es(3)))
-  }
-
-  def FromPreGlobals(pg: Globals) = {
-    new ExpressionTranslator(globals, pg, fpi, currentClass, checkTermination)
-  }
-
-  def UseCurrentAsOld() = {
-    new ExpressionTranslator(globals, globals, fpi, currentClass, checkTermination);
-  }
-
-  def WhereOldIs(h: Boogie.Expr, m: Boogie.Expr, sm: Boogie.Expr, c: Boogie.Expr) = {
-    new ExpressionTranslator(globals, Globals(h, m, sm, c), fpi, currentClass, checkTermination);
-  }
-
-  def CheckTermination(check: Boolean) = {
-    new ExpressionTranslator(globals, preGlobals, fpi, currentClass, check);
-  }
-  
-  /**********************************************************************
-  *****************              TR/DF                  *****************
-  **********************************************************************/
-
-  def isDefined(e: Expression)(implicit assumption: Expr): List[Boogie.Stmt] = {
-    def prove(goal: Expr, pos: Position, msg: String)(implicit assumption: Expr) =
-      bassert(assumption ==> goal, pos, msg)
-    
-    desugar(e) match {
-      case IntLiteral(n) => Nil
-      case BoolLiteral(b) => Nil
-      case NullLiteral() => Nil
-      case StringLiteral(s) => Nil
-      case MaxLockLiteral() => Nil
-      case LockBottomLiteral() => Nil
-      case _:ThisExpr => Nil
-      case _:Result => Nil
-      case _:BoogieExpr => Nil
-      case _:VariableExpr => Nil
-      case fs @ MemberAccess(e, f) =>       
-        assert(!fs.isPredicate);
-        isDefined(e) ::: 
-        prove(nonNull(Tr(e)), e.pos, "Receiver might be null.") ::
-        prove(CanRead(Tr(e), fs.f.FullName), fs.pos, "Location might not be readable.")
-      case Full | Star | Epsilon | MethodEpsilon => Nil
-      case ForkEpsilon(token) => isDefined(token)
-      case MonitorEpsilon(Some(monitor)) => isDefined(monitor)
-      case ChannelEpsilon(Some(channel)) => isDefined(channel)
-      case PredicateEpsilon(_) => Nil
-      case ChannelEpsilon(None) | MonitorEpsilon(None) => Nil
-      case PermPlus(l,r) => isDefined(l) ::: isDefined(r)
-      case PermMinus(l,r) => isDefined(l) ::: isDefined(r)
-      case PermTimes(l,r) => isDefined(l) ::: isDefined(r)
-      case IntPermTimes(l,r) => isDefined(l) ::: isDefined(r)
-      case Frac(perm) => isDefined(perm)
-      case Epsilons(p) => isDefined(p)
-      case _:PermissionExpr => throw new InternalErrorException("permission expression unexpected here: " + e.pos + " (" + e + ")")
-      case c@Credit(e, n) =>
-        isDefined(e) :::
-        isDefined(c.N)
-      case Holds(e) =>
-        isDefined(e)
-      case RdHolds(e) =>
-        isDefined(e)
-      case _: Assigned => Nil
-      case Old(e) =>
-        oldEtran.isDefined(e)
-      case IfThenElse(con, then, els) =>
-        isDefined(con) ::: Boogie.If(Tr(con), isDefined(then), isDefined(els))
-      case Not(e) =>
-        isDefined(e)
-      case func@FunctionApplication(obj, id, args) =>
-        val (tmpGlobalsV, tmpGlobals) = this.FreshGlobals("fapp")
-        val tmpTranslator = new ExpressionTranslator(tmpGlobals, this.oldEtran.globals, currentClass);
-        
-        // pick new k
-        val (funcappKV, funcappK) = Boogie.NewBVar("funcappK", tint, true)
-        
-        // check definedness of receiver + arguments
-        (obj :: args flatMap { arg => isDefined(arg) }) :::
-        // check that receiver is not null
-        List(prove(nonNull(Tr(obj)), obj.pos, "Receiver might be null.")) :::
-        // check precondition of the function by exhaling the precondition in tmpHeap/tmpMask/tmpCredits
-        Comment("check precondition of call") ::
-        BLocal(funcappKV) :: bassume(0 < funcappK && 1000*funcappK < percentPermission(1)) ::
-        bassume(assumption) ::
-        BLocals(tmpGlobalsV) :::
-        copyState(tmpGlobals, this) :::
-        tmpTranslator.Exhale(Preconditions(func.f.spec) map { pre=> (SubstVars(pre, obj, func.f.ins, args), ErrorMessage(func.pos, "Precondition at " + pre.pos + " might not hold."))},
-                             "function call",
-                             false, funcappK, false) :::
-        // size of the heap of callee must be strictly smaller than size of the heap of the caller
-        (if(checkTermination) { List(prove(NonEmptyMask(tmpGlobals.mask), func.pos, "The heap of the callee might not be strictly smaller than the heap of the caller.")) } else Nil)
-      case unfolding@Unfolding(acc@Access(pred@MemberAccess(obj, f), perm), e) =>
-        val (tmpGlobalsV, tmpGlobals) = this.FreshGlobals("unfolding")
-        val tmpTranslator = new ExpressionTranslator(tmpGlobals, this.oldEtran.globals, currentClass);
-        
-        val receiverOk = isDefined(obj) ::: prove(nonNull(Tr(obj)), obj.pos, "Receiver might be null.");
-        val definition = scaleExpressionByPermission(SubstThis(DefinitionOf(pred.predicate), obj), perm, unfolding.pos)
-        
-        // pick new k
-        val (unfoldingKV, unfoldingK) = Boogie.NewBVar("unfoldingK", tint, true)
-        
-        Comment("unfolding") ::
-        BLocal(unfoldingKV) :: bassume(0 < unfoldingK && 1000*unfoldingK < percentPermission(1)) ::
-        // check definedness
-        receiverOk ::: isDefined(perm) :::
-        // copy state into temporary variables
-        BLocals(tmpGlobalsV) :::
-        copyState(tmpGlobals, this) :::
-        // exhale the predicate
-        tmpTranslator.ExhaleDuringUnfold(List((acc, ErrorMessage(unfolding.pos, "Unfolding might fail."))), "unfolding", false, unfoldingK, false) :::
-        // inhale the definition of the predicate
-        tmpTranslator.Inhale(List(definition), "unfolding", false, unfoldingK) :::
-        // check definedness of e in state where the predicate is unfolded
-        tmpTranslator.isDefined(e)
-      case Iff(e0,e1) =>
-        isDefined(e0) ::: isDefined(e1)
-      case Implies(e0,e1) =>
-        isDefined(e0) ::: isDefined(e1)(assumption && Tr(e0))
-      case And(e0,e1) =>
-        isDefined(e0) ::: isDefined(e1)(assumption && Tr(e0))
-      case Or(e0,e1) =>
-        isDefined(e0) ::: isDefined(e1)(assumption && Boogie.UnaryExpr("!", Tr(e0)))
-      case LockBelow(e0,e1) =>
-        var df = isDefined(e0) ::: isDefined(e1);
-        if (e0.typ.IsRef) {
-          df = df ::: List(prove(nonNull(Tr(e0)), e0.pos, "Receiver might be null."), prove(CanRead(Tr(e0),"mu"), e0.pos, "The mu field might not be readable."));
-        }
-         if (e1.typ.IsRef) {
-          df = df ::: List(prove(nonNull(Tr(e1)), e1.pos, "Receiver might be null."), prove(CanRead(Tr(e1),"mu"), e1.pos, "The mu field might not be readable."));
-        }
-        df
-      case e: CompareExpr =>
-        isDefined(e.E0) ::: isDefined(e.E1)
-      case Div(e0,e1) =>
-        isDefined(e0) ::: isDefined(e1) :::
-        List(prove(Tr(e1) !=@ 0, e1.pos, "Denominator might be zero."))
-      case Mod(e0,e1) =>
-        isDefined(e0) ::: isDefined(e1) ::: List(prove(Tr(e1) !=@ 0, e1.pos, "Denominator might be zero."))
-      case e: ArithmeticExpr =>
-        isDefined(e.E0) ::: isDefined(e.E1)
-      case EmptySeq(t) => Nil
-      case ExplicitSeq(es) =>
-        es flatMap { e => isDefined(e) }
-      case Range(min, max) =>
-        isDefined(min) ::: isDefined(max) :::
-        prove(Tr(min) <= Tr(max), e.pos, "Range minimum might not be smaller or equal to range maximum.")
-      case Append(e0, e1) =>
-        isDefined(e0) ::: isDefined(e1)
-      case at@At(e0, e1) =>
-        isDefined(e0) ::: isDefined(e1) :::
-        prove(0 <= Tr(e1), at.pos, "Sequence index might be negative.") ::
-        prove(Tr(e1) < SeqLength(Tr(e0)), at.pos, "Sequence index might be larger than or equal to the length of the sequence.")
-      case Drop(e0, e1) => 
-        isDefined(e0) ::: isDefined(e1) :::
-        prove(0 <= Tr(e1), e.pos, "Cannot drop less than zero elements.") ::
-        prove(Tr(e1) <= SeqLength(Tr(e0)), e.pos, "Cannot drop more than elements than the length of the sequence.")
-      case Take(e0, e1) => 
-        isDefined(e0) ::: isDefined(e1) :::
-        prove(0 <= Tr(e1), e.pos, "Cannot take less than zero elements.") ::
-        prove(Tr(e1) <= SeqLength(Tr(e0)), e.pos, "Cannot take more than elements than the length of the sequence.")
-      case Length(e) =>
-        isDefined(e)
-      case Contains(e0, e1) =>
-        isDefined(e0) ::: isDefined(e1)
-      case Eval(h, e) =>
-        val (evalHeap, evalMask, evalSecMask, evalCredits, checks, assumptions) = fromEvalState(h);
-        val evalEtran = new ExpressionTranslator(Globals(evalHeap, evalMask, evalSecMask, evalCredits), this.oldEtran.globals, currentClass);
-        evalEtran.isDefined(e)
-      case _ : SeqQuantification => throw new InternalErrorException("should be desugared")
-      case tq @ TypeQuantification(_, _, _, e, (min, max)) =>
-        // replace variables since we need locals
-        val vars = tq.variables map {v => val result = new Variable(v.id, v.t); result.pos = v.pos; result;}
-        prove(Tr(min) <= Tr(max), e.pos, "Range minimum might not be smaller or equal to range maximum.") :::
-        (vars map {v => BLocal(Variable2BVarWhere(v))}) :::
-        isDefined(SubstVars(e, tq.variables, vars map {v => new VariableExpr(v);}))
-      case tq @ TypeQuantification(_, _, _, e, _) =>
-        // replace variables since we need locals
-        val vars = tq.variables map {v => val result = new Variable(v.id, v.t); result.pos = v.pos; result;}
-        (vars map {v => BLocal(Variable2BVarWhere(v))}) :::
-        isDefined(SubstVars(e, tq.variables, vars map {v => new VariableExpr(v);}))
-    }
-  }
-
-  /** Translate an expression, using 'trrec' in the recursive calls (which takes
-   *  the expression and an expression translator as argument). The default
-   *  behaviour is to translate only pure assertions (and throw and error otherwise).
-   */
-  def Tr(e: Expression): Boogie.Expr = Tr(e, (ee,et) => et.Tr(ee))
-  def Tr(e: Expression, trrec: (Expression, ExpressionTranslator) => Expr): Boogie.Expr = {
-    def trrecursive(e: Expression): Expr = trrec(e, this)
-    desugar(e) match {
-    case IntLiteral(n) => n
-    case BoolLiteral(b) => b
-    case NullLiteral() => bnull
-    case StringLiteral(s) =>
-      // since there currently are no operations defined on string, except == and !=, just translate
-      // each string to a unique number
-      s.hashCode()
-    case BoogieExpr(b) => b
-    case MaxLockLiteral() => throw new InternalErrorException("waitlevel case should be handled in << and == and !=")
-    case LockBottomLiteral() => bLockBottom
-    case _:ThisExpr => VarExpr("this")
-    case _:Result => VarExpr("result")
-    case ve : VariableExpr => VarExpr(ve.v.UniqueName)
-    case fs @ MemberAccess(e,_) =>
-      assert(! fs.isPredicate);
-      var r = Heap.select(trrecursive(e), fs.f.FullName);
-      if (fs.f.isInstanceOf[SpecialField] && fs.f.id == "joinable")
-        r !=@ 0 // joinable is encoded as an integer
-      else
-        r
-    case _:Permission => throw new InternalErrorException("permission unexpected here")
-    case _:PermissionExpr => throw new InternalErrorException("permission expression unexpected here: " + e.pos)
-    case _:Credit => throw new InternalErrorException("credit expression unexpected here")
-    case Holds(e) =>
-      (0 < Heap.select(trrecursive(e), "held")) &&
-      !Heap.select(trrecursive(e), "rdheld")
-    case RdHolds(e) =>
-      Heap.select(trrecursive(e), "rdheld")
-    case a: Assigned =>
-      VarExpr("assigned$" + a.v.UniqueName)
-    case Old(e) =>
-      trrec(e, oldEtran)
-    case IfThenElse(con, then, els) =>
-      Boogie.Ite(trrecursive(con), trrecursive(then), trrecursive(els))  // of type: VarExpr(TrClass(then.typ))
-    case Not(e) =>
-      ! trrecursive(e)
-    case func@FunctionApplication(obj, id, args) =>
-      FunctionApp(functionName(func.f), Heap :: (obj :: args map { arg => trrecursive(arg)}))
-    case uf@Unfolding(_, e) =>
-      trrecursive(e)
-    case Iff(e0,e1) =>
-      trrecursive(e0) <==> trrecursive(e1)
-    case Implies(e0,e1) =>
-      trrecursive(e0) ==> trrecursive(e1)
-    case And(e0,e1) =>
-      trrecursive(e0) && trrecursive(e1)
-    case Or(e0,e1) =>
-      trrecursive(e0) || trrecursive(e1)
-    case Eq(e0,e1) =>
-      (ShaveOffOld(e0), ShaveOffOld(e1)) match {
-        case ((MaxLockLiteral(),o0), (MaxLockLiteral(),o1)) =>
-          if (o0 == o1)
-            true
-          else
-            MaxLockPreserved
-        case ((MaxLockLiteral(),o), _) => ChooseEtran(o).IsHighestLock(trrecursive(e1))
-        case (_, (MaxLockLiteral(),o)) => ChooseEtran(o).IsHighestLock(trrecursive(e0))
-        case _ => if(e0.typ.IsSeq) FunctionApp("Seq#Equal", List(trrecursive(e0), trrecursive(e1))) else (trrecursive(e0) ==@ trrecursive(e1))
-      }
-    case Neq(e0,e1) =>
-      trrecursive(Not(Eq(e0,e1)))
-    case Less(e0,e1) =>
-      trrecursive(e0) < trrecursive(e1)
-    case AtMost(e0,e1) =>
-      trrecursive(e0) <= trrecursive(e1)
-    case AtLeast(e0,e1) =>
-      trrecursive(e0) >= trrecursive(e1)
-    case Greater(e0,e1) =>
-      trrecursive(e0) > trrecursive(e1)
-    case LockBelow(e0,e1) => {
-      def MuValue(b: Expression): Boogie.Expr =
-        if (b.typ.IsRef) new Boogie.MapSelect(Heap, trrecursive(b), "mu") else trrecursive(b)
-      (ShaveOffOld(e0), ShaveOffOld(e1)) match {
-        case ((MaxLockLiteral(),o0), (MaxLockLiteral(),o1)) =>
-          if (o0 == o1)
-            false
-          else
-            TemporalMaxLockComparison(ChooseEtran(o0), ChooseEtran(o1))
-        case ((MaxLockLiteral(),o), _) => ChooseEtran(o).MaxLockIsBelowX(MuValue(e1))
-        case (_, (MaxLockLiteral(),o)) => ChooseEtran(o).MaxLockIsAboveX(MuValue(e0))
-        case _ => new FunctionApp("MuBelow", MuValue(e0), MuValue(e1)) }
-    }
-    case Plus(e0,e1) =>
-      trrecursive(e0) + trrecursive(e1)
-    case Minus(e0,e1) =>
-      trrecursive(e0) - trrecursive(e1)
-    case Times(e0,e1) =>
-      trrecursive(e0) * trrecursive(e1)
-    case Div(e0,e1) =>
-      trrecursive(e0) / trrecursive(e1)
-    case Mod(e0,e1) =>
-      trrecursive(e0) % trrecursive(e1)
-    case EmptySeq(t) =>
-      createEmptySeq
-    case ExplicitSeq(es) =>
-      es match {
-        case Nil => createEmptySeq
-        case h :: Nil => createSingletonSeq(trrecursive(h))
-        case h :: t => createAppendSeq(createSingletonSeq(trrecursive(h)), trrecursive(ExplicitSeq(t)))
-      }
-    case Range(min, max) =>
-      createRange(trrecursive(min), trrecursive(max))
-    case Append(e0, e1) =>
-      createAppendSeq(trrecursive(e0), trrecursive(e1))
-    case at@At(e0, e1) =>SeqIndex(trrecursive(e0), trrecursive(e1))
-    case Drop(e0, e1) =>
-      e1 match {
-        case IntLiteral(0) =>
-          trrecursive(e0)
-        case _ =>
-          Boogie.FunctionApp("Seq#Drop", List(trrecursive(e0), trrecursive(e1)))
-      }
-    case Take(e0, e1) =>
-      Boogie.FunctionApp("Seq#Take", List(trrecursive(e0), trrecursive(e1)))
-    case Length(e) => SeqLength(trrecursive(e))
-    case Contains(e0, e1) => SeqContains(trrecursive(e1), trrecursive(e0))
-    case Eval(h, e) =>
-      val (evalHeap, evalMask, evalSecMask, evalCredits, checks, assumptions) = fromEvalState(h);
-      val evalEtran = new ExpressionTranslator(Globals(evalHeap, evalMask, evalSecMask, evalCredits), oldEtran.globals, currentClass);
-      trrec(e, evalEtran)
-    case _:SeqQuantification => throw new InternalErrorException("should be desugared")
-    case tq @ TypeQuantification(Forall, _, _, e, _) =>
-      Boogie.Forall(Nil, tq.variables map { v => Variable2BVar(v)}, Nil, trrecursive(e))
-    case tq @ TypeQuantification(Exists, _, _, e, _) =>
-      Boogie.Exists(Nil, tq.variables map { v => Variable2BVar(v)}, Nil, trrecursive(e))
-    }
-  }
-  
-  /** translate everything, including permissions and credit expressions */
-  def TrAll(e: Expression): Expr = {
-    def TrAllHelper(e: Expression, etran: ExpressionTranslator): Expr = e match {
-      case pred@MemberAccess(e, p) if pred.isPredicate =>
-        val tmp = Access(pred, Full); tmp.pos = pred.pos
-        TrAll(tmp)
-      case acc@Access(e,perm) =>
-        val memberName = if(e.isPredicate) e.predicate.FullName else e.f.FullName;
-        CanRead(Tr(e.e), memberName)
-      case acc @ AccessSeq(s, Some(member), perm) =>
-        if (member.isPredicate) throw new NotSupportedException("not yet implemented");
-        val memberName = member.f.FullName;
-        val (refV, ref) = Boogie.NewBVar("ref", tref, true);
-        (SeqContains(Tr(s), ref) ==> CanRead(ref, memberName)).forall(refV)
-      case _ => etran.Tr(e, TrAllHelper)
-    }
-    TrAllHelper(e, this)
-  }
-
-  def ShaveOffOld(e: Expression): (Expression, Boolean) = e match {
-    case Old(e) =>
-      val (f,o) = ShaveOffOld(e)
-      (f,true)
-    case _ => (e,false)
-  }
-  def IsMaxLockLit(e: Expression) = {
-    val (f,o) = ShaveOffOld(e)
-    f.isInstanceOf[MaxLockLiteral]
-  }
-
-  /**********************************************************************
-  *****************          INHALE/EXHALE              *****************
-  **********************************************************************/
-
-  def Inhale(predicates: List[Expression], occasion: String, check: Boolean, currentK: Expr): List[Boogie.Stmt] = {
-    if (predicates.size == 0) return Nil;
-    
-    //val (ihV, ih) = Boogie.NewBVar("inhaleHeap", theap, true)
-    Comment("inhale (" + occasion + ")") ::
-    //BLocal(ihV) :: Boogie.Havoc(ih) ::
-    //bassume(IsGoodInhaleState(ih, Heap, Mask, SecMask)) ::
-    (for (p <- predicates) yield Inhale(p, Heap, check, currentK)).flatten :::
-    bassume(AreGoodMasks(Mask, SecMask)) ::
-    bassume(wf(Heap, Mask, SecMask)) ::
-    Comment("end inhale")
-  }
-  
-  def InhalePermission(perm: Permission, obj: Expr, memberName: String, currentK: Expr, m: Expr = Mask): List[Boogie.Stmt] = {
-    
-    val (f, stmts) = extractKFromPermission(perm, currentK)
-    val n = extractEpsilonsFromPermission(perm);
-    
-    stmts :::
-    (perm.permissionType match {
-      case PermissionType.Mixed =>
-        bassume(f > 0 || (f == 0 && n > 0)) ::
-        IncPermission(obj, memberName, f, m) :::
-        IncPermissionEpsilon(obj, memberName, n, m)
-      case PermissionType.Epsilons =>
-        bassume(n > 0) ::
-        IncPermissionEpsilon(obj, memberName, n, m)
-      case PermissionType.Fraction =>
-        bassume(f > 0) ::
-        IncPermission(obj, memberName, f, m)
-    })
-  }
-  
-  def Inhale(p: Expression, ih: Boogie.Expr, check: Boolean, currentK: Expr): List[Boogie.Stmt] =
-    InhaleImplementation(p, ih, check, currentK, false)
-  
-  def InhaleToSecMask(p: Expression): List[Boogie.Stmt] =
-    InhaleImplementation(p, Heap /* it should not matter what we pass here */, false /* check */, -1 /* it should not matter what we pass here */, true)
-
-  def InhaleImplementation(p: Expression, ih: Boogie.Expr, check: Boolean, currentK: Expr, transferToSecMask: Boolean): List[Boogie.Stmt] = desugar(p) match {
-    case pred@MemberAccess(e, p) if pred.isPredicate => 
-      val chk = (if (check) {
-        isDefined(e)(true) ::: 
-        bassert(nonNull(Tr(e)), e.pos, "Receiver might be null.") :: Nil
-      } else Nil)
-      val tmp = Access(pred, Full);
-      tmp.pos = pred.pos;
-      chk ::: InhaleImplementation(tmp, ih, check, currentK, transferToSecMask)
-    case AccessAll(obj, perm) => throw new InternalErrorException("should be desugared")
-    case AccessSeq(s, None, perm) => throw new InternalErrorException("should be desugared")
-    case acc@Access(e,perm) =>
-      val trE = Tr(e.e)
-      val module = currentClass.module;
-      val memberName = if(e.isPredicate) e.predicate.FullName else e.f.FullName;
-
-      // List(bassert(nonNull(trE), acc.pos, "The target of the acc predicate might be null."))
-      (if(check) isDefined(e.e)(true) ::: isDefined(perm)(true)
-      else Nil) :::
-      bassume(nonNull(trE)) ::
-      new MapUpdate(Heap, trE, VarExpr(memberName), new Boogie.MapSelect(ih, trE, memberName)) ::
-      bassume(wf(Heap, Mask, SecMask)) ::
-      (if(e.isPredicate) Nil else List(bassume(TypeInformation(new Boogie.MapSelect(Heap, trE, memberName), e.f.typ.typ)))) :::
-      InhalePermission(perm, trE, memberName, currentK, (if (transferToSecMask) SecMask else Mask)) :::
-      bassume(AreGoodMasks(Mask, SecMask)) ::
-      bassume(IsGoodState(heapFragment(new Boogie.MapSelect(ih, trE, memberName)))) ::
-      bassume(wf(Heap, Mask, SecMask)) ::
-      bassume(wf(ih, Mask, SecMask))
-    case acc @ AccessSeq(s, Some(member), perm) =>
-	  if (transferToSecMask) throw new NotSupportedException("not yet implemented")
-      if (member.isPredicate) throw new NotSupportedException("not yet implemented");
-      val e = Tr(s);
-      val memberName = member.f.FullName;
-      val (refV, ref) = Boogie.NewBVar("ref", tref, true);
-      
-      val (r, stmts) = extractKFromPermission(perm, currentK)
-      val n = extractEpsilonsFromPermission(perm);
-
-      stmts :::
-      // assume that the permission is positive
-      bassume((SeqContains(e, ref) ==>
-      (perm.permissionType match {
-        case PermissionType.Fraction => r > 0
-        case PermissionType.Mixed    => r > 0 || (r == 0 && n > 0)
-        case PermissionType.Epsilons => n > 0
-      })).forall(refV)) ::
-      (if (check) isDefined(s)(true) ::: isDefined(perm)(true) else Nil) :::
-      {
-        val (aV,a) = Boogie.NewTVar("alpha");
-        val (refV, ref) = Boogie.NewBVar("ref", tref, true);
-        val (fV, f) = Boogie.NewBVar("f", FieldType(a), true);
-        (Heap := Lambda(List(aV), List(refV, fV),
-          (SeqContains(e, ref) && f ==@ memberName).thenElse
-            (ih(ref, f), Heap(ref, f)))) ::
-        bassume((SeqContains(e, ref) ==> TypeInformation(Heap(ref, memberName), member.f.typ.typ)).forall(refV))
-      } :::
-      bassume(wf(Heap, Mask, SecMask)) ::
-      // update the map
-      {
-        val (aV,a) = Boogie.NewTVar("alpha");
-        val (fV, f) = Boogie.NewBVar("f", FieldType(a), true);
-        val (pcV,pc) = Boogie.NewBVar("p", tperm, true);
-        Mask := Lambda(List(aV), List(refV, fV),
-          (SeqContains(e, ref) && f ==@ memberName).thenElse
-            (Lambda(List(), List(pcV),
-              Boogie.Ite(pc ==@ "perm$R",
-                Mask(ref, f)("perm$R") + r,
-                Mask(ref, f)("perm$N") + n)),
-            Mask(ref, f)))
-      } :::
-      bassume(AreGoodMasks(Mask, SecMask)) ::
-      bassume(wf(Heap, Mask, SecMask)) ::
-      bassume(wf(ih, Mask, SecMask))
-    case cr@Credit(ch, n) =>
-      val trCh = Tr(ch)
-      (if (check)
-         isDefined(ch)(true) :::
-         bassert(nonNull(trCh), ch.pos, "The target of the credit predicate might be null.") :::
-         isDefined(cr.N)(true)
-       else
-         Nil) :::
-      new Boogie.MapUpdate(Credits, trCh, new Boogie.MapSelect(Credits, trCh) + Tr(cr.N))
-    case Implies(e0,e1) =>
-      (if(check) isDefined(e0)(true) else Nil) :::
-      Boogie.If(Tr(e0), InhaleImplementation(e1, ih, check, currentK, transferToSecMask), Nil)
-    case IfThenElse(con, then, els) =>
-      (if(check) isDefined(con)(true) else Nil) :::
-      Boogie.If(Tr(con), InhaleImplementation(then, ih, check, currentK, transferToSecMask), InhaleImplementation(els, ih, check, currentK, transferToSecMask))
-    case And(e0,e1) =>
-      InhaleImplementation(e0, ih, check, currentK, transferToSecMask) ::: InhaleImplementation(e1, ih, check, currentK, transferToSecMask)
-    case holds@Holds(e) =>
-      val trE = Tr(e);
-      (if(check)
-         isDefined(e)(true) :::
-         bassert(nonNull(trE), holds.pos, "The target of the holds predicate might be null.")
-       else Nil) :::
-      bassume(AreGoodMasks(Mask, SecMask)) ::
-      bassume(IsGoodState(heapFragment(new Boogie.MapSelect(ih, trE, "held")))) ::
-      bassume(wf(Heap, Mask, SecMask)) ::
-      bassume(wf(ih, Mask, SecMask)) ::
-      new Boogie.MapUpdate(Heap, trE, VarExpr("held"),
-                      new Boogie.MapSelect(ih, trE, "held")) ::
-      bassume(0 < new Boogie.MapSelect(ih, trE, "held")) ::
-      bassume(! new Boogie.MapSelect(ih, trE, "rdheld")) ::
-      bassume(wf(Heap, Mask, SecMask)) ::
-      bassume(AreGoodMasks(Mask, SecMask)) ::
-      bassume(IsGoodState(heapFragment(new Boogie.MapSelect(ih, trE, "held")))) ::
-      bassume(wf(Heap, Mask, SecMask)) ::
-      bassume(wf(ih, Mask, SecMask))
-    case Eval(h, e) => 
-	  if (transferToSecMask) throw new NotSupportedException("not yet implemented")
-      val (evalHeap, evalMask, evalSecMask, evalCredits, checks, proofOrAssume) = fromEvalState(h);
-      val (preGlobalsV, preGlobals) = etran.FreshGlobals("eval")
-      val preEtran = new ExpressionTranslator(preGlobals, currentClass)
-      BLocals(preGlobalsV) :::
-      (preGlobals.mask := ZeroMask) ::
-      (preGlobals.secmask := ZeroMask) ::
-      // Should we start from ZeroMask instead of an arbitrary mask? In that case, assume submask(preEtran.Mask, evalMask); at the end!
-      (if(check) checks else Nil) :::
-      // havoc the held field when inhaling eval(o.release, ...)
-      (if(h.isInstanceOf[ReleaseState]) {
-        val (freshHeldV, freshHeld) = NewBVar("freshHeld", tint, true);
-        val obj = Tr(h.target());
-        List(BLocal(freshHeldV), bassume((0<Heap.select(obj, "held")) <==> (0<freshHeld)), (Heap.select(obj, "held") := freshHeld))
-      } else Nil) :::
-      bassume(AreGoodMasks(preEtran.Mask, preEtran.SecMask)) ::
-      bassume(wf(preEtran.Heap, preEtran.Mask, preEtran.SecMask)) ::
-      bassume(proofOrAssume) ::
-      preEtran.InhaleImplementation(e, ih, check, currentK, transferToSecMask) :::
-      bassume(preEtran.Heap ==@ evalHeap) ::
-      bassume(submask(preEtran.Mask, evalMask))
-    case uf@Unfolding(acc@Access(pred@MemberAccess(obj, f), perm), ufexpr) =>
-	  if (transferToSecMask) throw new NotSupportedException("not yet implemented")
-      // handle unfolding like the next case, but also record permissions of the predicate
-      // in the secondary mask and track the predicate in the auxilary information
-      val (receiverV, receiver) = Boogie.NewBVar("predRec", tref, true)
-      val (versionV, version) = Boogie.NewBVar("predVer", tint, true)
-      val (flagV, flag) = Boogie.NewBVar("predFlag", tbool, true)
-      val o = TrExpr(obj);
-      
-      val stmts = BLocal(receiverV) :: (receiver := o) ::
-      BLocal(flagV) :: (flag := true) ::
-      functionTrigger(o, pred.predicate) ::
-      BLocal(versionV) :: (version := etran.Heap.select(o, pred.predicate.FullName)) ::
-      (if(check) isDefined(uf)(true) else Nil) :::
-      TransferPermissionToSecMask(pred.predicate, BoogieExpr(receiver), perm, uf.pos) :::
-      bassume(Tr(uf))
-      
-      // record folded predicate
-      etran.fpi.addFoldedPredicate(FoldedPredicate(pred.predicate, receiver, version, etran.fpi.currentConditions, flag))
-      
-      stmts
-    case e =>
-      (if(check) isDefined(e)(true) else Nil) :::
-      bassume(Tr(e))
-  }
-  
-  /** Transfer the permissions mentioned in the body of the predicate to the
-   * secondary mask.
-  */
-  def TransferPermissionToSecMask(pred: Predicate, obj: Expression, perm: Permission, pos: Position): List[Stmt] = {
-    var definition = scaleExpressionByPermission(SubstThis(DefinitionOf(pred), obj), perm, pos)
-    // go through definition and handle all permisions correctly
-    InhaleToSecMask(definition)
-  }
-  
-  // Exhale is done in two passes: In the first run, everything except permissions
-  // which need exact checking are exhaled. Then, in the second run, those
-  // permissions are exhaled. The behaviour is controlled with the parameter
-  // onlyExactCheckingPermissions.
-  // The reason for this behaviour is that we want to support preconditions like
-  // "acc(o.f,100-rd) && acc(o.f,rd)", which should be equivalent to a full
-  // permission to o.f. However, when we exhale in the given order, we cannot
-  // use inexact checking for the abstract read permission ("acc(o.f,rd)"), as
-  // this would introduce the (unsound) assumption that "methodcallk < mask[o.f]".
-  // To avoid detecting this, we exhale all abstract read permissions first (or,
-  // more precisely, we exhale all permissions with exact checking later).
-  
-  /** Regular exhale */
-  def Exhale(predicates: List[(Expression, ErrorMessage)], occasion: String, check: Boolean, currentK: Expr, exactchecking: Boolean): List[Boogie.Stmt] = 
-    Exhale(Mask, SecMask, predicates, occasion, check, currentK, exactchecking)
-  /** Exhale as part of a unfold statement (just like a regular exhale, but no heap havocing) */
-  def ExhaleDuringUnfold(predicates: List[(Expression, ErrorMessage)], occasion: String, check: Boolean, currentK: Expr, exactchecking: Boolean): List[Boogie.Stmt] = 
-    Exhale(Mask, SecMask, predicates, occasion, check, currentK, exactchecking, false, -1, false, null, true)
-  /** Regular exhale with specific mask/secmask */
-  def Exhale(m: Expr, sm: Expr, predicates: List[(Expression, ErrorMessage)], occasion: String, check: Boolean, currentK: Expr, exactchecking: Boolean): List[Boogie.Stmt] = {
-    Exhale(m, sm, predicates, occasion, check, currentK, exactchecking, false, -1, false, null, false)
-  }
-  /** Exhale that transfers permission to the secondary mask */
-  def ExhaleAndTransferToSecMask(predicates: List[(Expression, ErrorMessage)], occasion: String, currentK: Expr, exactchecking: Boolean): List[Boogie.Stmt] = {
-    Exhale(Mask, SecMask, predicates, occasion, false, currentK, exactchecking, true /* transfer to SecMask */, -1, false, null, false)
-  }
-  /** Remove permission from the secondary mask, and assume all assertions that
-   * would get generated. Recursion is bouded by the parameter depth.
-   */
-  def UpdateSecMask(predicate: Predicate, receiver: Expr, version: Expr, perm: Permission, currentK: Expr): List[Stmt] = {
-    val depth = etran.fpi.getRecursionBound(predicate)
-    UpdateSecMask(predicate, receiver, version, perm, currentK, depth, Map())
-  }
-  def UpdateSecMaskDuringUnfold(predicate: Predicate, receiver: Expr, version: Expr, perm: Permission, currentK: Expr): List[Stmt] = {
-    UpdateSecMask(predicate, receiver, version, perm, currentK, 1, Map())
-  }
-  def UpdateSecMask(predicate: Predicate, receiver: Expr, version: Expr, perm: Permission, currentK: Expr, depth: Int, previousReceivers: Map[String,List[Expr]]): List[Stmt] = {
-    assert (depth >= 0)
-    if (depth <= 0) return Nil
-    
-    val definition = scaleExpressionByPermission(SubstThis(DefinitionOf(predicate), BoogieExpr(receiver)), perm, NoPosition)
-    val occasion = "update SecMask"
-    
-    // condition: if any folded predicate matches (both receiver and version), update the secondary map
-    val disj = (for (fp <- etran.fpi.getFoldedPredicates(predicate)) yield {
-        val conditions = (fp.conditions map (c => if (c._2) c._1 else !c._1)).foldLeft(true: Expr){ (a: Expr, b: Expr) => a && b }
-        val b = fp.version ==@ version && fp.receiver ==@ receiver && conditions && fp.flag
-        (b, fp.flag)
-      })
-    val b = (disj map (a => a._1)).foldLeft(false: Expr){ (a: Expr, b: Expr) => a || b }
-    
-    // add receiver to list of previous receivers
-    val newPreviousReceivers = previousReceivers + (predicate.FullName -> (receiver :: previousReceivers.getOrElse(predicate.FullName, Nil)))
-
-    // assumption that the current receiver is different from all previous ones
-    (for (r <- previousReceivers.getOrElse(predicate.FullName, Nil)) yield {
-      bassume(receiver !=@ r)
-    }) :::
-    // actually update the secondary mask
-    Boogie.If(b,
-      // remove correct predicate from the auxiliary information by setting
-      // its flag to false
-      (disj.foldLeft(Nil: List[Stmt]){ (a: List[Stmt], b: (Expr, Expr)) => Boogie.If(b._1,/*(b._2 := false) :: */Nil,a) :: Nil }) :::
-      // asserts are converted to assumes, so error messages do not matter
-      assert2assume(Exhale(SecMask, SecMask, List((definition, ErrorMessage(NoPosition, ""))), occasion, false, currentK, false /* it should not important what we pass here */, false, depth-1, true, newPreviousReceivers, false)),
-      Nil) :: Nil
-  }
-  /** Most general form of exhale; implements all the specific versions above */
-  // Note: If isUpdatingSecMask, then m is actually a secondary mask, and at the
-  // moment we do not want an assumption IsGoodMask(SecMask). Therefore, we omit
-  // those if isUpdatingSecMask.
-  // Furthermore, we do not want to generate assumptions that we have enough
-  // permission available (something like "assume 50% >= SecMask[obj,f]"; note
-  // that these assumption come from the assertions that check that the necessary
-  // permissions are available, and are then turned into assumptions by
-  // assertion2assumption.
-  //
-  // Assumption 1: if isUpdatingSecMask==true, then the exhale heap is not used at
-  // all, and the regular heap is not changed.
-  // Assumption 2: If isUpdatingSecMask is false, then recurseOnPredicatesDepth
-  // is meaningless (and should be -1 by convention). Only if isUpdatingSecMask
-  // is true, then the depth is important. It is initially set in the method
-  // UpdateSecMask (because only there we have precise knowledge of what upper
-  // bound we want to use).
-  // Assumption 3: Similarly, if isUpdatingSecMask is false, then the list
-  // previousReceivers is not needed, and thus null.
-  // Assumption 4+5: duringUnfold can only be true if transferPermissionToSecMask
-  // and isUpdatingSecMask are not.
-  def Exhale(m: Expr, sm: Expr, predicates: List[(Expression, ErrorMessage)], occasion: String, check: Boolean, currentK: Expr, exactchecking: Boolean, transferPermissionToSecMask: Boolean, recurseOnPredicatesDepth: Int, isUpdatingSecMask: Boolean, previousReceivers: Map[String,List[Expr]], duringUnfold: Boolean): List[Boogie.Stmt] = {
-    assert ((isUpdatingSecMask && recurseOnPredicatesDepth >= 0) || (!isUpdatingSecMask && recurseOnPredicatesDepth == -1)) // check assumption 2
-    assert (isUpdatingSecMask || (previousReceivers == null))
-    assert (!(isUpdatingSecMask && duringUnfold))
-    assert (!(transferPermissionToSecMask && duringUnfold))
-    if (predicates.size == 0) return Nil;
-    val (ehV, eh) = Boogie.NewBVar("exhaleHeap", theap, true)
-    var (emV, em: Expr) = Boogie.NewBVar("exhaleMask", tmask, true)
-    Comment("begin exhale (" + occasion + ")") ::
-    (if (!isUpdatingSecMask && !duringUnfold)
-      BLocal(emV) :: (em := m) ::
-      BLocal(ehV) :: Boogie.Havoc(eh) :: Nil
-    else {
-      em = m
-      Nil
-    }) :::
-    (for (p <- predicates) yield ExhaleHelper(p._1, em, sm, eh, p._2, check, currentK, exactchecking, false, transferPermissionToSecMask, recurseOnPredicatesDepth, isUpdatingSecMask, previousReceivers, duringUnfold)).flatten :::
-    (for (p <- predicates) yield ExhaleHelper(p._1, em, sm, eh, p._2, check, currentK, exactchecking, true, transferPermissionToSecMask, recurseOnPredicatesDepth, isUpdatingSecMask, previousReceivers, duringUnfold)).flatten :::
-    (if (!isUpdatingSecMask && !duringUnfold)
-      (m := em) ::
-      bassume(IsGoodExhaleState(eh, Heap, m, sm)) ::
-      (Heap := eh) :: Nil
-    else Nil) :::
-    (if (isUpdatingSecMask) Nil else bassume(AreGoodMasks(m, sm)) :: Nil) :::
-    bassume(wf(Heap, m, sm)) ::
-    Comment("end exhale")
-  }
-  
-  // see comment in front of method exhale about parameter isUpdatingSecMask
-  def ExhalePermission(perm: Permission, obj: Expr, memberName: String, currentK: Expr, pos: Position, error: ErrorMessage, em: Boogie.Expr, exactchecking: Boolean, isUpdatingSecMask: Boolean): List[Boogie.Stmt] = {
-    val (f, stmts) = extractKFromPermission(perm, currentK)
-    val n = extractEpsilonsFromPermission(perm);
-    
-    val res = stmts :::
-    (perm.permissionType match {
-      case PermissionType.Mixed =>
-        bassert(f > 0 || (f == 0 && n > 0), error.pos, error.message + " The permission at " + pos + " might not be positive.") ::
-        DecPermissionBoth(obj, memberName, f, n, em, error, pos, exactchecking)
-      case PermissionType.Epsilons =>
-        bassert(n > 0, error.pos, error.message + " The permission at " + pos + " might not be positive.") ::
-        DecPermissionEpsilon(obj, memberName, n, em, error, pos)
-      case PermissionType.Fraction =>
-        bassert(f > 0, error.pos, error.message + " The permission at " + pos + " might not be positive.") ::
-        DecPermission(obj, memberName, f, em, error, pos, exactchecking)
-    })
-    
-    if (isUpdatingSecMask)
-      res filter (a => !a.isInstanceOf[Boogie.Assert]) // we do not want "insufficient permission checks" at the moment, as they will be turned into (possibly wrong) assumptions
-    else res
-  }
-  
-  // does this permission require exact checking, or is it enough to check that we have any permission > 0?
-  def needExactChecking(perm: Permission, default: Boolean): Boolean = {
-    perm match {
-      case Full => true
-      case Frac(_) => true
-      case Epsilon => default
-      case PredicateEpsilon(_) | MonitorEpsilon(_) | ChannelEpsilon(_) | ForkEpsilon(_) => true
-      case MethodEpsilon => default
-      case Epsilons(p) => true
-      case Star => false
-      case IntPermTimes(lhs, rhs) => needExactChecking(rhs, default)
-      case PermTimes(lhs, rhs) => {
-        val l = needExactChecking(lhs, default);
-        val r = needExactChecking(rhs, default);
-        (if (l == false || r == false) false else true) // if one side doesn't need exact checking, the whole multiplication doesn't
-      }
-      case PermPlus(lhs, rhs) => {
-        val l = needExactChecking(lhs, default);
-        val r = needExactChecking(rhs, default);
-        (if (l == true || r == true) true else false) // if one side needs exact checking, use exact
-      }
-      case PermMinus(lhs, rhs) => {
-        val l = needExactChecking(lhs, default);
-        val r = needExactChecking(rhs, default);
-        (if (l == true || r == true) true else false) // if one side needs exact checking, use exact
-      }
-    }
-  }
-  
-  def ExhaleHelper(p: Expression, m: Boogie.Expr, sm: Boogie.Expr, eh: Boogie.Expr, error: ErrorMessage, check: Boolean, currentK: Expr, exactchecking: Boolean, onlyExactCheckingPermissions: Boolean, transferPermissionToSecMask: Boolean, recurseOnPredicatesDepth: Int, isUpdatingSecMask: Boolean, previousReceivers: Map[String,List[Expr]], duringUnfold: Boolean): List[Boogie.Stmt] = desugar(p) match {
-    case pred@MemberAccess(e, p) if pred.isPredicate =>
-      val tmp = Access(pred, Full);
-      tmp.pos = pred.pos;
-      ExhaleHelper(tmp, m, sm, eh, error, check, currentK, exactchecking, onlyExactCheckingPermissions, transferPermissionToSecMask, recurseOnPredicatesDepth, isUpdatingSecMask, previousReceivers, duringUnfold)
-    case AccessAll(obj, perm) => throw new InternalErrorException("should be desugared")
-    case AccessSeq(s, None, perm) => throw new InternalErrorException("should be desugared")
-    case acc@Access(e,perm) =>
-      val ec = needExactChecking(perm, exactchecking)
-      if (ec != onlyExactCheckingPermissions) Nil else {
-        val memberName = if(e.isPredicate) e.predicate.FullName else e.f.FullName;
-        val (starKV, starK) = NewBVar("starK", tint, true);
-        val trE = Tr(e.e)
-        
-        // check definedness
-        (if(check) isDefined(e.e)(true) :::
-                   bassert(nonNull(Tr(e.e)), error.pos, error.message + " The target of the acc predicate at " + acc.pos + " might be null.") else Nil) :::
-        // if the mask does not contain sufficient permissions, try folding acc(e, fraction)
-        // TODO: include automagic again
-        // check that the necessary permissions are there and remove them from the mask
-        ExhalePermission(perm, trE, memberName, currentK, acc.pos, error, m, ec, isUpdatingSecMask) :::
-        // transfer permission to secondary mask if necessary
-        (if (transferPermissionToSecMask) InhalePermission(perm, trE, memberName, currentK, sm)
-        else Nil) :::
-        // give up secondary permission to locations of the body of the predicate (also recursively)
-        (if (e.isPredicate && !transferPermissionToSecMask)
-          (if (isUpdatingSecMask)
-            UpdateSecMask(e.predicate, trE, Heap.select(trE, memberName), perm, currentK, recurseOnPredicatesDepth, previousReceivers)
-          else
-            (if (duringUnfold)
-              UpdateSecMaskDuringUnfold(e.predicate, trE, Heap.select(trE, memberName), perm, currentK)
-            else
-              UpdateSecMask(e.predicate, trE, Heap.select(trE, memberName), perm, currentK)
-            )
-          )
-        else Nil) :::
-        // update version number (if necessary)
-        (if (e.isPredicate && !isUpdatingSecMask)
-          Boogie.If(!CanRead(trE, memberName, m, sm), // if we cannot access the predicate anymore, then its version will be havoced
-            (if (!duringUnfold) bassume(Heap.select(trE, memberName) < eh.select(trE, memberName)) :: Nil // assume that the predicate's version grows monotonically
-            else { // duringUnfold -> the heap is not havoced, thus we need to locally havoc the version
-              val (oldVersV, oldVers) = Boogie.NewBVar("oldVers", tint, true)
-              val (newVersV, newVers) = Boogie.NewBVar("newVers", tint, true)
-              BLocal(oldVersV) :: (oldVers := Heap.select(trE, memberName)) ::
-              BLocal(newVersV) :: Boogie.Havoc(newVers) :: (Heap.select(trE, memberName) := newVers) ::
-              bassume(oldVers < Heap.select(trE, memberName)) :: Nil
-            }),
-            Nil) :: Nil
-        else Nil) :::
-        (if (isUpdatingSecMask) Nil else bassume(AreGoodMasks(m, sm)) :: Nil) :::
-        bassume(wf(Heap, m, sm)) :::
-        (if (m != Mask || sm != SecMask) bassume(wf(Heap, Mask, SecMask)) :: Nil else Nil)
-      }
-    case acc @ AccessSeq(s, Some(member), perm) =>
-      if (member.isPredicate) throw new NotSupportedException("not yet implemented");
-      val ec = needExactChecking(perm, exactchecking);
-      
-      if (ec != onlyExactCheckingPermissions) Nil else {
-        val e = Tr(s);
-        val memberName = member.f.FullName;
-        val (r, stmts) = extractKFromPermission(perm, currentK)
-        val n = extractEpsilonsFromPermission(perm);
-        
-        stmts :::
-        (if (check) isDefined(s)(true) ::: isDefined(perm)(true) else Nil) :::
-        {
-          val (aV,a) = Boogie.NewTVar("alpha");
-          val (refV, ref) = Boogie.NewBVar("ref", tref, true);
-          val (fV, f) = Boogie.NewBVar("f", FieldType(a), true);
-          val (pcV,pc) = Boogie.NewBVar("p", tperm, true);
-          val mr = m(ref, memberName)("perm$R");
-          val mn = m(ref, memberName)("perm$N");
-          
-          // assert that the permission is positive
-          bassert((SeqContains(e, ref) ==>
-            (perm.permissionType match {
-              case PermissionType.Fraction => r > 0
-              case PermissionType.Mixed    => r > 0 || (r == 0 && n > 0)
-              case PermissionType.Epsilons => n > 0
-            })).forall(refV), error.pos, error.message + " The permission at " + acc.pos + " might not be positive.") ::
-          // make sure enough permission is available
-          //  (see comment in front of method exhale for explanation of isUpdatingSecMask)
-          (if (!isUpdatingSecMask) bassert((SeqContains(e, ref) ==>
-            ((perm,perm.permissionType) match {
-              case _ if !ec     => mr > 0
-              case (Star,_)     => mr > 0
-              case (_,PermissionType.Fraction) => r <= mr && (r ==@ mr ==> 0 <= mn)
-              case (_,PermissionType.Mixed)    => r <= mr && (r ==@ mr ==> n <= mn)
-              case (_,PermissionType.Epsilons) => mr ==@ 0 ==> n <= mn
-            })).forall(refV), error.pos, error.message + " Insufficient permission at " + acc.pos + " for " + member.f.FullName) :: Nil else Nil) :::
-          // additional assumption on k if we have a star permission or use inexact checking
-          ( perm match {
-              case _ if !ec => bassume((SeqContains(e, ref) ==> (r < mr)).forall(refV)) :: Nil
-              case Star => bassume((SeqContains(e, ref) ==> (r < mr)).forall(refV)) :: Nil
-              case _ => Nil
-          }) :::
-          // update the map
-          (m := Lambda(List(aV), List(refV, fV),
-            (SeqContains(e, ref) && f ==@ memberName).thenElse(
-              Lambda(List(), List(pcV), (pc ==@ "perm$R").thenElse(mr - r, mn - n)),
-              m(ref, f))))
-        } :::
-        (if (isUpdatingSecMask) Nil else bassume(AreGoodMasks(m, sm)) :: Nil) :::
-        bassume(wf(Heap, m, sm)) :::
-        (if (m != Mask || sm != SecMask) bassume(wf(Heap, Mask, SecMask)) :: Nil else Nil)
-      }
-    case cr@Credit(ch, n) if !onlyExactCheckingPermissions =>
-      val trCh = Tr(ch)
-      (if (check)
-         isDefined(ch)(true) :::
-         bassert(nonNull(trCh), ch.pos, "The target of the credit predicate might be null.") :::
-         isDefined(cr.N)(true)
-       else
-         Nil) :::
-       // only update the heap if we are not updating the secondary mask
-      (if (!isUpdatingSecMask)
-        new Boogie.MapUpdate(Credits, trCh, new Boogie.MapSelect(Credits, trCh) - Tr(cr.N)) :: Nil
-      else Nil)
-    case Implies(e0,e1) =>
-      (if(check && !onlyExactCheckingPermissions) isDefined(e0)(true) else Nil) :::
-      Boogie.If(Tr(e0), ExhaleHelper(e1, m, sm, eh, error, check, currentK, exactchecking, onlyExactCheckingPermissions, transferPermissionToSecMask, recurseOnPredicatesDepth, isUpdatingSecMask, previousReceivers, duringUnfold), Nil)
-    case IfThenElse(con, then, els) =>
-      (if(check) isDefined(con)(true) else Nil) :::
-      Boogie.If(Tr(con), ExhaleHelper(then, m, sm, eh, error, check, currentK, exactchecking, onlyExactCheckingPermissions, transferPermissionToSecMask, recurseOnPredicatesDepth, isUpdatingSecMask, previousReceivers, duringUnfold), ExhaleHelper(els, m, sm, eh, error, check, currentK, exactchecking, onlyExactCheckingPermissions, transferPermissionToSecMask, recurseOnPredicatesDepth, isUpdatingSecMask, previousReceivers, duringUnfold))
-    case And(e0,e1) =>
-      ExhaleHelper(e0, m, sm, eh, error, check, currentK, exactchecking, onlyExactCheckingPermissions, transferPermissionToSecMask, recurseOnPredicatesDepth, isUpdatingSecMask, previousReceivers, duringUnfold) ::: ExhaleHelper(e1, m, sm, eh, error, check, currentK, exactchecking, onlyExactCheckingPermissions, transferPermissionToSecMask, recurseOnPredicatesDepth, isUpdatingSecMask, previousReceivers, duringUnfold)
-    case holds@Holds(e) if !onlyExactCheckingPermissions => 
-      (if(check) isDefined(e)(true) :::
-      bassert(nonNull(Tr(e)), error.pos, error.message + " The target of the holds predicate at " + holds.pos + " might be null.") :: Nil else Nil) :::
-      bassert(0 < new Boogie.MapSelect(Heap, Tr(e), "held"), error.pos, error.message + " The current thread might not hold lock at " + holds.pos + ".") ::
-      bassert(! new Boogie.MapSelect(Heap, Tr(e), "rdheld"), error.pos, error.message + " The current thread might hold the read lock at " + holds.pos + ".") ::
-      (if (isUpdatingSecMask) Nil else bassume(AreGoodMasks(m, sm)) :: Nil) :::
-      bassume(wf(Heap, m, sm))
-    case Eval(h, e) if !onlyExactCheckingPermissions =>
-      val (evalHeap, evalMask, evalSecMask, evalCredits, checks, proofOrAssume) = fromEvalState(h);
-      val (preGlobalsV, preGlobals) = etran.FreshGlobals("eval")
-      val preEtran = new ExpressionTranslator(preGlobals, currentClass);
-      BLocals(preGlobalsV) :::
-      copyState(preGlobals, Globals(evalHeap, evalMask, evalSecMask, evalCredits)) :::
-      (if(check) checks else Nil) :::
-      (if (isUpdatingSecMask) Nil else bassume(AreGoodMasks(preEtran.Mask, preEtran.SecMask)) :: Nil) :::
-      bassume(wf(preEtran.Heap, preEtran.Mask, preEtran.SecMask)) ::
-      bassert(proofOrAssume, p.pos, "Arguments for joinable might not match up.") ::
-      preEtran.Exhale(List((e, error)), "eval", check, currentK, exactchecking)
-    case e if !onlyExactCheckingPermissions => (if(check) isDefined(e)(true) else Nil) ::: List(bassert(Tr(e), error.pos, error.message + " The expression at " + e.pos + " might not evaluate to true."))
-    case _ => Nil
-  }
-  
-  def extractKFromPermission(expr: Permission, currentK: Expr): (Expr, List[Boogie.Stmt]) = expr match {
-    case Full => (permissionFull, Nil)
-    case Epsilon => (currentK, Nil)
-    case Epsilons(_) => (0, Nil)
-    case PredicateEpsilon(_) => (predicateK, Nil)
-    case MonitorEpsilon(_) => (monitorK, Nil)
-    case ChannelEpsilon(_) => (channelK, Nil)
-    case MethodEpsilon => (currentK, Nil)
-    case ForkEpsilon(token) =>
-      val fk = etran.Heap.select(Tr(token), forkK)
-      (fk, bassume(0 < fk && fk < percentPermission(1)) /* this is always true for forkK */)
-    case Star =>
-      val (starKV, starK) = NewBVar("starK", tint, true);
-      (starK, BLocal(starKV) :: bassume(starK > 0 /* an upper bound is provided later by DecPermission */) :: Nil)
-    case Frac(p) => (percentPermission(Tr(p)), Nil)
-    case IntPermTimes(lhs, rhs) => {
-      val (r, rs) = extractKFromPermission(rhs, currentK)
-      (lhs * r, rs)
-    }
-    case PermTimes(lhs, rhs) => {
-      val (l, ls) = extractKFromPermission(lhs, currentK)
-      val (r, rs) = extractKFromPermission(rhs, currentK)
-      val (resV, res) = Boogie.NewBVar("productK", tint, true)
-      (res, ls ::: rs ::: BLocal(resV) :: bassume(permissionFull * res ==@ l * r) :: Nil)
-    }
-    case PermPlus(lhs, rhs) => {
-      val (l, ls) = extractKFromPermission(lhs, currentK)
-      val (r, rs) = extractKFromPermission(rhs, currentK)
-      (l + r, Nil)
-    }
-    case PermMinus(lhs, rhs) => {
-      val (l, ls) = extractKFromPermission(lhs, currentK)
-      val (r, rs) = extractKFromPermission(rhs, currentK)
-      (l - r, Nil)
-    }
-  }
-  
-  def extractEpsilonsFromPermission(expr: Permission): Expr = expr match {
-    case _:Write => 0
-    case Epsilons(n) => Tr(n)
-    case PermTimes(lhs, rhs) => 0 // multiplication cannot give epsilons
-    case IntPermTimes(lhs, rhs) => lhs * extractEpsilonsFromPermission(rhs)
-    case PermPlus(lhs, rhs) => {
-      val l = extractEpsilonsFromPermission(lhs)
-      val r = extractEpsilonsFromPermission(rhs)
-      l + r
-    }
-    case PermMinus(lhs, rhs) => {
-      val l = extractEpsilonsFromPermission(lhs)
-      val r = extractEpsilonsFromPermission(rhs)
-      l - r
-    }
-  }
-
-  def fromEvalState(h: EvalState): (Expr, Expr, Expr, Expr, List[Stmt], Expr) = {
-    h match {
-      case AcquireState(obj) =>
-        (AcquireHeap(Heap.select(Tr(obj), "held")),
-         AcquireMask(Heap.select(Tr(obj), "held")),
-         AcquireSecMask(Heap.select(Tr(obj), "held")),
-         AcquireCredits(Heap.select(Tr(obj), "held")),
-         isDefined(obj)(true), true)
-      case ReleaseState(obj) =>
-        (LastSeenHeap(Heap.select(Tr(obj), "mu"), Heap.select(Tr(obj), "held")),
-         LastSeenMask(Heap.select(Tr(obj), "mu"), Heap.select(Tr(obj), "held")),
-         LastSeenSecMask(Heap.select(Tr(obj), "mu"), Heap.select(Tr(obj), "held")),
-         LastSeenCredits(Heap.select(Tr(obj), "mu"), Heap.select(Tr(obj), "held")),
-         isDefined(obj)(true), true)
-      case CallState(token, obj, id, args) =>
-        val argsSeq = CallArgs(Heap.select(Tr(token), "joinable"));
-
-        var f: ((Expression, Int)) => Expr =
-            (a: (Expression, Int)) => a match {
-                case (VariableExpr("?"),_) => true: Expr
-                case _ => new MapSelect(argsSeq, a._2) ==@ Tr(a._1)
-              }
-        var ll: List[(Expression, Int)] = null
-        ll = (args zip (1 until args.length+1).toList);
-        
-        var i = 0;
-        (CallHeap(Heap.select(Tr(token), "joinable")), 
-         CallMask(Heap.select(Tr(token), "joinable")),
-         CallSecMask(Heap.select(Tr(token), "joinable")),
-         CallCredits(Heap.select(Tr(token), "joinable")),
-         isDefined(token)(true) :::
-         isDefined(obj)(true) :::
-         (args flatMap { a => isDefined(a)(true)}) :::
-         bassert(CanRead(Tr(token), "joinable"), obj.pos, "Joinable field of the token might not be readable.") ::
-         bassert(Heap.select(Tr(token), "joinable") !=@ 0, obj.pos, "Token might not be active."),
-         (new MapSelect(argsSeq, 0) ==@ Tr(obj) ) &&
-         ((ll map { 
-            f
-         }).foldLeft(true: Expr){ (a: Expr, b: Expr) => a && b})
-        )
-    }
-  }
-
-  /**********************************************************************
-  *****************          PERMISSIONS                *****************
-  **********************************************************************/
-
-  def CanRead(obj: Boogie.Expr, field: Boogie.Expr, m: Boogie.Expr, sm: Boogie.Expr): Boogie.Expr = new Boogie.FunctionApp("CanRead", List(m, sm, obj, field))
-  def CanRead(obj: Boogie.Expr, field: String, m: Boogie.Expr, sm: Boogie.Expr): Boogie.Expr = CanRead(obj, new Boogie.VarExpr(field), m, sm)
-  def CanRead(obj: Boogie.Expr, field: Boogie.Expr): Boogie.Expr = new Boogie.FunctionApp("CanRead", List(Mask, SecMask, obj, field))
-  def CanRead(obj: Boogie.Expr, field: String): Boogie.Expr = CanRead(obj, new Boogie.VarExpr(field))
-  def CanReadForSure(obj: Boogie.Expr, field: Boogie.Expr): Boogie.Expr = new Boogie.FunctionApp("CanReadForSure", List(Mask, obj, field))
-  def CanReadForSure(obj: Boogie.Expr, field: String): Boogie.Expr = CanReadForSure(obj, new Boogie.VarExpr(field))
-  def CanWrite(obj: Boogie.Expr, field: Boogie.Expr): Boogie.Expr = new Boogie.FunctionApp("CanWrite", Mask, obj, field)
-  def CanWrite(obj: Boogie.Expr, field: String): Boogie.Expr = CanWrite(obj, new Boogie.VarExpr(field))
-  def HasNoPermission(obj: Boogie.Expr, field: String) =
-    (new Boogie.MapSelect(Mask, obj, field, "perm$R") ==@ Boogie.IntLiteral(0)) &&
-    (new Boogie.MapSelect(Mask, obj, field, "perm$N") ==@ Boogie.IntLiteral(0))
-  def SetNoPermission(obj: Boogie.Expr, field: String, mask: Boogie.Expr) =
-    Boogie.Assign(new Boogie.MapSelect(mask, obj, field), Boogie.VarExpr("Permission$Zero"))
-  def HasFullPermission(obj: Boogie.Expr, field: String, mask: Boogie.Expr) =
-    (new Boogie.MapSelect(mask, obj, field, "perm$R") ==@ permissionFull) &&
-    (new Boogie.MapSelect(mask, obj, field, "perm$N") ==@ Boogie.IntLiteral(0))
-  def SetFullPermission(obj: Boogie.Expr, field: String) =
-    Boogie.Assign(new Boogie.MapSelect(Mask, obj, field), Boogie.VarExpr("Permission$Full"))
-
-  def IncPermission(obj: Boogie.Expr, field: String, howMuch: Boogie.Expr, m: Expr = Mask): List[Boogie.Stmt] = {
-    MapUpdate3(m, obj, field, "perm$R", new Boogie.MapSelect(m, obj, field, "perm$R") + howMuch) :: Nil
-  }
-  def IncPermissionEpsilon(obj: Boogie.Expr, field: String, epsilons: Boogie.Expr, m: Expr = Mask): List[Boogie.Stmt] = {
-    MapUpdate3(m, obj, field, "perm$N", new Boogie.MapSelect(m, obj, field, "perm$N") + epsilons) ::
-    bassume(wf(Heap, m, SecMask)) :: Nil
-  }
-  def DecPermission(obj: Boogie.Expr, field: String, howMuch: Boogie.Expr, mask: Boogie.Expr, error: ErrorMessage, pos: Position, exactchecking: Boolean): List[Boogie.Stmt] = {
-    val fP: Boogie.Expr = new Boogie.MapSelect(mask, obj, field, "perm$R")
-    val fC: Boogie.Expr = new Boogie.MapSelect(mask, obj, field, "perm$N")
-    (if (exactchecking) bassert(howMuch <= fP && (howMuch ==@ fP ==> 0 <= fC), error.pos, error.message + " Insufficient fraction at " + pos + " for " + field + ".") :: Nil
-    else bassert(fP > 0, error.pos, error.message + " Insufficient fraction at " + pos + " for " + field + ".") :: bassume(howMuch < fP)) :::
-    MapUpdate3(mask, obj, field, "perm$R", new Boogie.MapSelect(mask, obj, field, "perm$R") - howMuch)
-  }
-  def DecPermissionEpsilon(obj: Boogie.Expr, field: String, epsilons: Boogie.Expr, mask: Boogie.Expr, error: ErrorMessage, pos: Position): List[Boogie.Stmt] = {
-    val xyz = new Boogie.MapSelect(mask, obj, field, "perm$N")
-    bassert((new Boogie.MapSelect(mask, obj, field, "perm$R") ==@ Boogie.IntLiteral(0)) ==> (epsilons <= xyz), error.pos, error.message + " Insufficient epsilons at " + pos + "  for " + field + ".") ::
-    MapUpdate3(mask, obj, field, "perm$N", new Boogie.MapSelect(mask, obj, field, "perm$N") - epsilons) ::
-    bassume(wf(Heap, Mask, SecMask)) :: Nil
-  }
-  def DecPermissionBoth(obj: Boogie.Expr, field: String, howMuch: Boogie.Expr, epsilons: Boogie.Expr, mask: Boogie.Expr, error: ErrorMessage, pos: Position, exactchecking: Boolean): List[Boogie.Stmt] = {
-    val fP: Boogie.Expr = new Boogie.MapSelect(mask, obj, field, "perm$R")
-    val fC: Boogie.Expr = new Boogie.MapSelect(mask, obj, field, "perm$N")
-
-    (if (exactchecking) bassert(howMuch <= fP && (howMuch ==@ fP ==> epsilons <= fC), error.pos, error.message + " Insufficient permission at " + pos + " for " + field + ".") :: Nil
-    else bassert(fP > 0, error.pos, error.message + " Insufficient permission at " + pos + " for " + field + ".") :: bassume(howMuch < fP)) :::
-    MapUpdate3(mask, obj, field, "perm$N", fC - epsilons) ::
-    MapUpdate3(mask, obj, field, "perm$R", fP - howMuch) ::
-    bassume(wf(Heap, Mask, SecMask)) :: Nil
-  }
-
-  def MapUpdate3(m: Boogie.Expr, arg0: Boogie.Expr, arg1: String, arg2: String, rhs: Boogie.Expr) = {
-    // m[a,b,c] := rhs
-    // m[a,b][c] := rhs
-    // m[a,b] := map[a,b][c := rhs]
-    val m01 = new Boogie.MapSelect(m, arg0, arg1)
-    Boogie.Assign(m01, Boogie.MapStore(m01, arg2, rhs))
-  }
-
-  def DecPerm(m: Expr, e: Expr, f: Expr, i: Expr) = FunctionApp("DecPerm", List(m, e, f, i))
-  def DecEpsilons(m: Expr, e: Expr, f: Expr, i: Expr) = FunctionApp("DecEpsilons", List(m, e, f, i))
-  def IncPerm(m: Expr, e: Expr, f: Expr, i: Expr) = FunctionApp("IncPerm", List(m, e, f, i))
-  def IncEpsilons(m: Expr, e: Expr, f: Expr, i: Expr) = FunctionApp("IncEpsilons", List(m, e, f, i))
-
-
-  def MaxLockIsBelowX(x: Boogie.Expr) = {  // waitlevel << x
-    val (oV, o) = Boogie.NewBVar("o", tref, true)
-    new Boogie.Forall(oV,
-                      (contributesToWaitLevel(o, Heap, Credits)) ==>
-                      new Boogie.FunctionApp("MuBelow", new Boogie.MapSelect(Heap, o, "mu"), x))
-  }
-  def MaxLockIsAboveX(x: Boogie.Expr) = {  // x << waitlevel
-    val (oV, o) = Boogie.NewBVar("o", tref, true)
-    new Boogie.Exists(oV,
-                      (contributesToWaitLevel(o, Heap, Credits)) &&
-                      new Boogie.FunctionApp("MuBelow", x, new Boogie.MapSelect(Heap, o, "mu")))
-  }
-  def IsHighestLock(x: Boogie.Expr) = {
-    // (forall r :: r.held ==> r.mu << x || r.mu == x)
-    val (rV, r) = Boogie.NewBVar("r", tref, true)
-    new Boogie.Forall(rV,
-                      contributesToWaitLevel(r, Heap, Credits) ==>
-                        (new Boogie.FunctionApp("MuBelow", new MapSelect(Heap, r, "mu"), x) ||
-                        (new Boogie.MapSelect(Heap, r, "mu") ==@ x)))
-  }
-  def MaxLockPreserved = {  // old(waitlevel) == waitlevel
-    // I don't know what the best encoding of this conding is, so I'll try a disjunction.
-    // Disjunct b0 is easier to prove, but it is stronger than b1.
-
-    // (forall r: ref ::
-    //     old(Heap)[r,held] == Heap[r,held] &&
-    //     (Heap[r,held] ==> old(Heap)[r,mu] == Heap[r,mu]))
-    val (rV, r) = Boogie.NewBVar("r", tref, true)
-    val b0 = new Boogie.Forall(rV,
-                      ((0 < new Boogie.MapSelect(oldEtran.Heap, r, "held")) ==@
-                       (0 < new Boogie.MapSelect(Heap, r, "held"))) &&
-                      ((0 < new Boogie.MapSelect(Heap, r, "held")) ==>
-                        (new Boogie.MapSelect(oldEtran.Heap, r, "mu") ==@
-                         new Boogie.MapSelect(Heap, r, "mu"))))
-
-    // (forall o, p ::
-    //     old(o.held) && (forall r :: old(r.held) ==> old(r.mu) << old(o.mu) || old(r.mu)==old(o.mu)) &&
-    //         p.held  && (forall r ::     r.held  ==>     r.mu  <<     p.mu  ||     r.mu ==    p.mu )
-    //     ==>
-    //     old(o.mu) == p.mu)
-    val (oV, o) = Boogie.NewBVar("o", tref, true)
-    val (pV, p) = Boogie.NewBVar("p", tref, true)
-    val b1 = Boogie.Forall(Nil, List(oV,pV), Nil,
-                  ((0 < new Boogie.MapSelect(oldEtran.Heap, o, "held")) &&
-                   oldEtran.IsHighestLock(new Boogie.MapSelect(oldEtran.Heap, o, "mu")) &&
-                   (0 < new Boogie.MapSelect(Heap, p, "held")) &&
-                   IsHighestLock(new Boogie.MapSelect(Heap, p, "mu")))
-                  ==>
-                  (new Boogie.MapSelect(oldEtran.Heap, o, "mu") ==@ new Boogie.MapSelect(Heap, p, "mu")))
-    b0 || b1
-  }
-  def TemporalMaxLockComparison(e0: ExpressionTranslator, e1: ExpressionTranslator) = {  // e0(waitlevel) << e1(waitlevel)
-    // (exists o ::
-    //     e1(o.held) &&
-    //     (forall r :: e0(r.held) ==> e0(r.mu) << e1(o.mu)))
-    val (oV, o) = Boogie.NewBVar("o", tref, true)
-    new Boogie.Exists(oV,
-                      (0 < new Boogie.MapSelect(e1.Heap, o, "held")) &&
-                      e0.MaxLockIsBelowX(new Boogie.MapSelect(e1.Heap, o, "mu")))
-  }
-}
-
-  // implicit (uses etran)
-
-  implicit def expression2Expr(e: Expression) = etran.Tr(e);
-
-  // prelude (uses etran)
-  def isHeld(e: Expr): Expr = (0 < etran.Heap.select(e, "held"))
-  def isRdHeld(e: Expr): Expr = etran.Heap.select(e, "rdheld")
-  def isShared(e: Expr): Expr = etran.Heap.select(e, "mu") !=@ bLockBottom
-
-object TranslationHelper {
-  // implicit conversions
-
-  implicit def string2VarExpr(s: String) = VarExpr(s);
-  implicit def field2Expr(f: Field) = VarExpr(f.FullName);
-  implicit def bool2Bool(b: Boolean): Boogie.BoolLiteral = Boogie.BoolLiteral(b)
-  implicit def int2Int(n: Int): Boogie.IntLiteral = Boogie.IntLiteral(n)
-  implicit def lift(s: Boogie.Stmt): List[Boogie.Stmt] = List(s)
-  implicit def type2BType(cl: Class): BType = {
-    if(cl.IsRef) {
-      tref
-    } else if(cl.IsBool) {
-      tbool
-    } else if(cl.IsMu) {
-      tmu
-    } else if(cl.IsInt) {
-      tint
-    } else if(cl.IsString) {
-      tstring
-    } else if(cl.IsSeq) {
-      tseq(type2BType(cl.asInstanceOf[SeqClass].parameter))
-    } else {
-      assert(false, "unexpected type: " + cl.FullName); null
-    }
-  }
-  implicit def decl2DeclList(decl: Decl): List[Decl] = List(decl)
-  implicit def function2RichFunction(f: Function) = RichFunction(f);
-
-  case class RichFunction(f: Function) {
-    def apply(args: List[Expr]) = {
-      FunctionApp(functionName(f), args)
-    }
-  }
-  
-  // prelude definitions
-  
-  def ModuleType = NamedType("ModuleName");
-  def ModuleName(cl: Class) = "module#" + cl.module.id;
-  def TypeName = NamedType("TypeName");
-  def FieldType(tp: BType) = IndexedType("Field", tp);
-  def bassert(e: Expr, pos: Position, msg: String) = new Boogie.Assert(e, pos, msg)
-  def bassert(e: Expr, pos: Position, msg: String, subsumption: Int) = new Boogie.Assert(e, pos, msg, subsumption)
-  def bassume(e: Expr) = Boogie.Assume(e)
-  def BLocal(id: String, tp: BType) = new Boogie.LocalVar(id, tp)
-  def BLocal(x: Boogie.BVar) = Boogie.LocalVar(x)
-  def BLocals(xs: List[Boogie.BVar]) = xs map BLocal
-  def tArgSeq = NamedType("ArgSeq");
-  def tref = NamedType("ref");
-  def tbool = NamedType("bool");
-  def tmu  = NamedType("Mu");
-  def tint = NamedType("int");
-  def tstring = NamedType("string");
-  def tseq(arg: BType) = IndexedType("Seq", arg)
-  def theap = NamedType("HeapType");
-  def tmask = NamedType("MaskType");
-  def tcredits = NamedType("CreditsType");
-  def tperm = NamedType("PermissionComponent");
-  def ZeroMask = VarExpr("ZeroMask");
-  def ZeroCredits = VarExpr("ZeroCredits");
-  def HeapName = "Heap";
-  def MaskName = "Mask";
-  def SecMaskName = "SecMask";
-  def CreditsName = "Credits";
-  def GlobalNames = List(HeapName, MaskName, SecMaskName, CreditsName);
-  def CanAssumeFunctionDefs = VarExpr("CanAssumeFunctionDefs");
-  def permissionFull = percentPermission(100);
-  def permissionOnePercent = percentPermission(1);
-  def percentPermission(e: Expr) = {
-    Chalice.percentageSupport match {
-      case 0 | 1 => e*VarExpr("Permission$denominator")
-      case 2 | 3 => FunctionApp("Fractions", List(e))
-    }
-  }
-  def forkK = "forkK";
-  def channelK = "channelK";
-  def monitorK = "monitorK";
-  def predicateK = "predicateK";
-  def CurrentModule = VarExpr("CurrentModule");
-  def IsGoodState(e: Expr) = FunctionApp("IsGoodState", List(e));
-  def dtype(e: Expr) = FunctionApp("dtype", List(e))
-  def functionName(f: Function) = "#" + f.FullName;
-  def className(cl: Class) = Boogie.VarExpr(cl.id + "#t")
-  def bnull = Boogie.Null();
-  def bLockBottom = VarExpr("$LockBottom")
-  def nonNull(e: Expr): Expr = e !=@ bnull
-  def LastSeenHeap(sharedBit: Expr, heldBit: Expr) = FunctionApp("LastSeen$Heap", List(sharedBit, heldBit))
-  def LastSeenMask(sharedBit: Expr, heldBit: Expr) = FunctionApp("LastSeen$Mask", List(sharedBit, heldBit))
-  def LastSeenSecMask(sharedBit: Expr, heldBit: Expr) = FunctionApp("LastSeen$SecMask", List(sharedBit, heldBit))
-  def LastSeenCredits(sharedBit: Expr, heldBit: Expr) = FunctionApp("LastSeen$Credits", List(sharedBit, heldBit))
-  def AcquireHeap(heldBit: Expr) = FunctionApp("Acquire$Heap", List(heldBit))
-  def AcquireMask(heldBit: Expr) = FunctionApp("Acquire$Mask", List(heldBit))
-  def AcquireSecMask(heldBit: Expr) = FunctionApp("Acquire$SecMask", List(heldBit))
-  def AcquireCredits(heldBit: Expr) = FunctionApp("Acquire$Credits", List(heldBit))
-  def CallHeap(joinableBit: Expr) = FunctionApp("Call$Heap", List(joinableBit))
-  def CallMask(joinableBit: Expr) = FunctionApp("Call$Mask", List(joinableBit))
-  def CallSecMask(joinableBit: Expr) = FunctionApp("Call$SecMask", List(joinableBit))
-  def CallCredits(joinableBit: Expr) = FunctionApp("Call$Credits", List(joinableBit))
-  def CallArgs(joinableBit: Expr) = FunctionApp("Call$Args", List(joinableBit))
-  def submask(m0: Expr, m1: Expr) = FunctionApp("submask", List(m0, m1))
-
-  def wf(g: Globals) = FunctionApp("wf", List(g.heap, g.mask, g.secmask));
-  def wf(h: Expr, m: Expr, sm: Expr) = FunctionApp("wf", List(h, m, sm));
-  def IsGoodMask(m: Expr) = FunctionApp("IsGoodMask", List(m))
-  def AreGoodMasks(m: Expr, sm: Expr) = IsGoodMask(m) // && IsGoodMask(sm) /** The second mask does currently not necessarily contain positive permissions, which means that we cannot assume IsGoodMask(sm). This might change in the future if we see a need for it */
-  def IsGoodInhaleState(ih: Expr, h: Expr, m: Expr, sm: Expr) = FunctionApp("IsGoodInhaleState", List(ih,h,m,sm))
-  def IsGoodExhaleState(eh: Expr, h: Expr, m: Expr, sm: Expr) = FunctionApp("IsGoodExhaleState", List(eh,h,m,sm))
-  def contributesToWaitLevel(e: Expr, h: Expr, c: Expr) =
-    (0 < h.select(e, "held")) || h.select(e, "rdheld")  || (new Boogie.MapSelect(c, e) < 0)
-  def NonEmptyMask(m: Expr) = ! FunctionApp("EmptyMask", List(m))
-  def NonPredicateField(f: String) = FunctionApp("NonPredicateField", List(VarExpr(f)))
-  def PredicateField(f: String) = FunctionApp("PredicateField", List(VarExpr(f)))
-  def cast(a: Expr, b: Expr) = FunctionApp("cast", List(a, b))
-  
-  // output a dummy function assumption that serves as trigger for the function
-  // definition axiom.
-  def functionTrigger(receiver: Expr, predicate: Predicate): Stmt = {
-    bassume(FunctionApp("#" + predicate.FullName+"#trigger", receiver :: Nil))
-  }
-  
-  def emptyPartialHeap: Expr = Boogie.VarExpr("emptyPartialHeap")
-  def heapFragment(dep: Expr): Expr = Boogie.FunctionApp("heapFragment", List(dep))
-  def combine(l: Expr, r: Expr): Expr = {
-    (l,r) match {
-      case (VarExpr("emptyPartialHeap"), a) => a
-      case (a, VarExpr("emptyPartialHeap")) => a
-      case _ => Boogie.FunctionApp("combine", List(l, r))
-    }
-  }
-  def tpartialheap = NamedType("PartialHeapType");
-  
-  def copyState(globals: Globals, et: ExpressionTranslator): List[Stmt] =
-    copyState(globals, et.globals)
-  def copyState(globals: Globals, globalsToCopyFrom: Globals): List[Stmt] = {
-    (for ((a, b) <- globals.list zip globalsToCopyFrom.list) yield (a := b)) :::
-    bassume(wf(globals)) :: Nil
-  }
-  def resetState(et: ExpressionTranslator): List[Stmt] = resetState(et.globals)
-  def resetState(globals: Globals): List[Stmt] = {
-    (globals.mask := ZeroMask) ::
-    (globals.secmask := ZeroMask) ::
-    (globals.credits := ZeroCredits) ::
-    Havoc(globals.heap) ::
-    Nil
-  }
-  
-  // sequences
-
-  def createEmptySeq = FunctionApp("Seq#Empty", List())
-  def createSingletonSeq(e: Expr) = FunctionApp("Seq#Singleton", List(e)) 
-  def createAppendSeq(a: Expr, b: Expr) = FunctionApp("Seq#Append", List(a, b)) 
-  def createRange(min: Expr, max: Expr) = FunctionApp("Seq#Range", List(min, max))
-  def SeqLength(s: Expr) = FunctionApp("Seq#Length", List(s))
-  def SeqContains(s: Expr, elt: Expr) = FunctionApp("Seq#Contains", List(s, elt))
-  def SeqIndex(s: Expr, idx: Expr) = FunctionApp("Seq#Index", List(s, idx))
-
-  def Variable2BVar(v: Variable) = new Boogie.BVar(v.UniqueName, v.t.typ)
-  def Variable2BVarWhere(v: Variable) = NewBVarWhere(v.UniqueName, v.t)
-  def NewBVarWhere(id: String, tp: Type) = {
-    new Boogie.BVar(id, tp.typ){
-      override val where = TypeInformation(new Boogie.VarExpr(id), tp.typ) }
-  }
-
-  // scale an expression (such as the definition of a predicate) by a permission
-  def scaleExpressionByPermission(expr: Expression, perm1: Permission, pos: Position): Expression = {
-    val result = expr match {
-      case pred@MemberAccess(o, p) if pred.isPredicate => Access(pred, perm1)
-      case Access(e, perm2) => Access(e, multiplyPermission(perm1, perm2, pos))
-      case AccessSeq(e, f, perm2) => AccessSeq(e, f, multiplyPermission(perm1, perm2, pos))
-      case And(lhs, rhs) => And(scaleExpressionByPermission(lhs, perm1, pos), scaleExpressionByPermission(rhs, perm1, pos))
-      case Implies(lhs, rhs) => Implies(lhs, scaleExpressionByPermission(rhs, perm1, pos))
-      case _ if ! expr.isInstanceOf[PermissionExpr] => expr
-      case _ => throw new InternalErrorException("Unexpected expression, unable to scale.");
-    }
-    result.pos = expr.pos;
-    result
-  }
-  
-  // multiply two permissions
-  def multiplyPermission(perm1: Permission, perm2: Permission, pos: Position): Permission = {
-    val result = (perm1,perm2) match {
-      case (Full,p2) => p2
-      case (p1,Full) => p1
-      case (Epsilons(_),_) => throw new NotSupportedException(pos + ": Scaling epsilon permissions with non-full permissions is not possible.")
-      case (_,Epsilons(_)) => throw new NotSupportedException(pos + ": Scaling epsilon permissions with non-full permissions is not possible.")
-      case (p1,p2) => PermTimes(p1,p2)
-    }
-    result
-  }
-
-  def TypeInformation(e: Boogie.Expr, cl: Class): Boogie.Expr = {
-    if (cl.IsRef) {
-      (e ==@ Boogie.Null()) || (dtype(e) ==@ className(cl))
-    } else if (cl.IsSeq && cl.parameters(0).IsRef) {
-      val (v,ve) = Boogie.NewBVar("$i", tint, true);
-      (0 <= ve && ve < SeqLength(e)
-        ==> TypeInformation(SeqIndex(e,ve), cl.parameters(0))).forall(v);
-    } else {
-      true
-    }
-  }
-  
-  /** Generate an expression that represents the state a function can depend on
-   *  (as determined by examining the functions preconditions).
-   */
-  def functionDependencies(pre: Expression, etran: ExpressionTranslator): Boogie.Expr = {
-    desugar(pre) match {
-      case pred@MemberAccess(e, p) if pred.isPredicate =>
-        functionDependencies(Access(pred, Full), etran)
-      case acc@Access(e, _) =>
-        val memberName = if(e.isPredicate) e.predicate.FullName else e.f.FullName;
-        heapFragment(new Boogie.MapSelect(etran.Heap, etran.Tr(e.e), memberName))
-      case Implies(e0,e1) =>
-        heapFragment(Boogie.Ite(etran.Tr(e0), functionDependencies(e1, etran), emptyPartialHeap))
-      case And(e0,e1) =>
-        combine(functionDependencies(e0, etran), functionDependencies(e1, etran))
-      case IfThenElse(con, then, els) =>
-        heapFragment(Boogie.Ite(etran.Tr(con), functionDependencies(then, etran), functionDependencies(els, etran)))
-      case Unfolding(acc@Access(pred@MemberAccess(obj, f), perm), e) =>
-        combine(heapFragment(new Boogie.MapSelect(etran.Heap, etran.Tr(pred.e), pred.predicate.FullName)), functionDependencies(e, etran))
-      case _: PermissionExpr => throw new InternalErrorException("unexpected permission expression")
-      case e =>
-        e visit {_ match { case _ : PermissionExpr => throw new InternalErrorException("unexpected permission expression"); case _ =>}}
-        emptyPartialHeap
-    }
-  }
-
-  /** Generate the boolean condition that needs to be true in order to assume
-   *  that a function with precondition pre has the same value in two different
-   *  states. Essentially, everything that the function can depend on must be
-   *  equal.
-   *
-   *  - conservative for Implies and IfThenElse
-   *  - returns an expression of Boogie type bool
-   */
-  def functionDependenciesEqual(pre: Expression, etran1: ExpressionTranslator, etran2: ExpressionTranslator): Boogie.Expr = {
-    desugar(pre) match {
-      case pred@MemberAccess(e, p) if pred.isPredicate =>
-        functionDependenciesEqual(Access(pred, Full), etran1, etran2)
-      case Access(e, _) =>
-        val memberName = if(e.isPredicate) e.predicate.FullName else e.f.FullName;
-        etran1.Heap.select(etran1.Tr(e.e), memberName) ==@ etran2.Heap.select(etran2.Tr(e.e), memberName)
-      case AccessSeq(s, Some(e), _) =>
-        val name = if(e.isPredicate) e.predicate.FullName else e.f.FullName;
-        val (iV, i) = Boogie.NewBVar("i", tint, true)
-        (SeqLength(etran1.Tr(s)) ==@ SeqLength(etran2.Tr(s))) &&
-        ((((0 <= i) && (i < SeqLength(etran1.Tr(s)))) ==>
-          (etran1.Heap.select(SeqIndex(etran1.Tr(s), i), name) ==@ etran2.Heap.select(SeqIndex(etran2.Tr(s), i), name))).forall(iV))
-      case Implies(e0,e1) =>
-        Boogie.Ite(etran1.Tr(e0) || etran2.Tr(e0), functionDependenciesEqual(e1, etran1, etran2), true)
-      case And(e0,e1) =>
-        functionDependenciesEqual(e0, etran1, etran2) && functionDependenciesEqual(e1, etran1, etran2)
-      case IfThenElse(con, then, els) =>
-        functionDependenciesEqual(then, etran1, etran2) && functionDependenciesEqual(els, etran1, etran2)
-      case Unfolding(acc@Access(pred@MemberAccess(obj, f), perm), e) =>
-        (etran1.Heap.select(etran1.Tr(pred.e), pred.predicate.FullName) ==@ etran2.Heap.select(etran2.Tr(pred.e), pred.predicate.FullName)) && functionDependenciesEqual(e, etran1, etran2)
-      case _: PermissionExpr => throw new InternalErrorException("unexpected permission expression")
-      case e =>
-        e visit {_ match { case _ : PermissionExpr => throw new InternalErrorException("unexpected permission expression"); case _ =>}}
-        Boogie.BoolLiteral(true)
-    }
-  }
-  
-  def Preconditions(spec: List[Specification]): List[Expression] = {
-    val result = spec flatMap ( s => s match {
-      case Precondition(e) => List(e)
-      case _ => Nil });
-    if(Chalice.autoMagic) {
-      automagic(result.foldLeft(BoolLiteral(true): Expression)({ (a, b) => And(a, b)}), Nil)._1 ::: result
-    } else {
-      result
-    }
-  }
-  def Postconditions(spec: List[Specification]): List[Expression] = {
-    val result = spec flatMap ( s => s match {
-      case Postcondition(e) => List(e)
-      case _ => Nil })
-    if(Chalice.autoMagic) {
-      automagic(result.foldLeft(BoolLiteral(true): Expression)({ (a, b) => And(a, b)}), Nil)._1 ::: result
-    } else {
-      result
-    }
-  }
-
-  def automagic(expr: Expression, handled: List[Expression]): (/*assumptions*/ List[Expression], /*newHandled*/List[Expression]) = {
-    def isHandled(e: Expression) = handled exists { ex => ex.equals(e) }
-    expr match {
-      case ma@MemberAccess(obj, f) =>
-        val (assumptions, handled1) = automagic(obj, handled);
-        if(isHandled(ma)) {
-          (assumptions, handled1)
-        } else {
-          if(ma.isPredicate){
-            // assumption: obj!=null
-            (assumptions ::: Neq(obj, NullLiteral()) :: Nil, handled1 ::: List(ma))
-          } else {
-            // assumption: obj!=null && acc(obj, f)
-            (assumptions ::: Neq(obj, NullLiteral()) :: Access(ma, Full) :: Nil, handled1 ::: List(ma))
-          }
-        }
-      case Access(ma@MemberAccess(obj, f), perm) =>
-        val (assumptions, handled1) = automagic(obj, handled ::: List(ma));
-        perm match {
-          case Full | Epsilon | Star | MethodEpsilon => (assumptions, handled1);
-          case Frac(fraction) => val result = automagic(fraction, handled1); (assumptions ::: result._1, result._2)
-          case Epsilons(epsilon) => val result = automagic(epsilon, handled1); (assumptions ::: result._1, result._2)
-          case ChannelEpsilon(None) | PredicateEpsilon(None) | MonitorEpsilon(None) => (assumptions, handled1)
-          case ChannelEpsilon(Some(e)) => val result = automagic(e, handled1); (assumptions ::: result._1, result._2)
-          case PredicateEpsilon(Some(e)) => val result = automagic(e, handled1); (assumptions ::: result._1, result._2)
-          case MonitorEpsilon(Some(e)) => val result = automagic(e, handled1); (assumptions ::: result._1, result._2)
-          case ForkEpsilon(e) => val result = automagic(e, handled1); (assumptions ::: result._1, result._2)
-          case IntPermTimes(e0, e1) =>
-            val (assumptions1, handled2) = automagic(e0, handled1);
-            val result = automagic(e1, handled2); 
-            (assumptions ::: assumptions1 ::: result._1, result._2)
-          case PermTimes(e0, e1) =>
-            val (assumptions1, handled2) = automagic(e0, handled1);
-            val result = automagic(e1, handled2); 
-            (assumptions ::: assumptions1 ::: result._1, result._2)
-          case PermPlus(e0, e1) =>
-            val (assumptions1, handled2) = automagic(e0, handled1);
-            val result = automagic(e1, handled2); 
-            (assumptions ::: assumptions1 ::: result._1, result._2)
-          case PermMinus(e0, e1) =>
-            val (assumptions1, handled2) = automagic(e0, handled1);
-            val result = automagic(e1, handled2); 
-            (assumptions ::: assumptions1 ::: result._1, result._2)
-        }
-      case AccessAll(obj, perm) => 
-        automagic(obj, handled)
-      case Holds(e) =>
-        automagic(e, handled)
-      case RdHolds(e) =>
-        automagic(e, handled)
-      case a: Assigned =>
-       (Nil, handled)
-      case Old(e) =>
-       (Nil, handled) // ??
-      case IfThenElse(con, then, els) =>
-        val (assumptions, handled1) = automagic(con, handled);
-        val (assumptions2, handled2) = automagic(then, handled1);
-        val result = automagic(els, handled2); 
-        (assumptions ::: assumptions2 ::: result._1, result._2)
-      case Not(e) =>
-        automagic(e, handled)
-      case func@FunctionApplication(obj, id, args) =>
-        var assumption = Nil: List[Expression];
-        var newHandled = handled;
-        for(a <- obj :: args) {
-          val (ass, hd) = automagic(a, handled);
-          assumption = assumption ::: ass;
-          newHandled = hd;
-        }
-        (assumption, newHandled)
-      case uf@Unfolding(_, e) =>
-        (Nil, handled)
-      case bin: BinaryExpr =>
-        val (assumptions, handled1) = automagic(bin.E0, handled);
-        val result = automagic(bin.E1, handled1); 
-        (assumptions ::: result._1, result._2)
-      case EmptySeq(t) =>
-        (Nil, handled)
-      case ExplicitSeq(es) =>
-        var assumption = Nil: List[Expression];
-        var newHandled = handled;
-        for(a <- es) {
-          val (ass, hd) = automagic(a, handled);
-          assumption = assumption ::: ass;
-          newHandled = hd;
-        }
-        (assumption, newHandled)
-      case Range(min, max) =>
-        val (assumptions, handled1) = automagic(min, handled);
-        val result = automagic(max, handled1); 
-        (assumptions ::: result._1, result._2)
-      case Length(e) =>
-        automagic(e, handled)
-      case Eval(h, e) =>
-        (Nil, handled)
-      case _ => (Nil, handled)
-    }
-  }
-
-  def DefinitionOf(predicate: Predicate): Expression = {
-    if(Chalice.autoMagic) {
-      And(automagic(predicate.definition, Nil)._1.foldLeft(BoolLiteral(true): Expression)({ (a, b) => And(a, b)}), predicate.definition)
-    } else {
-      predicate.definition
-    }
-  }
-
-  def LockChanges(spec: List[Specification]): List[Expression] = {
-    spec flatMap ( s => s match {
-      case LockChange(ee) => ee
-      case _ => Nil })
-  }
-
-  def SubstRd(e: Expression): Expression = e match {
-    case Access(e, _:Permission) =>
-      //val r = Access(e,MonitorEpsilon(None)); r.pos = e.pos; r.typ = BoolClass; r
-      val r = Access(e,Epsilons(IntLiteral(1))); r.pos = e.pos; r.typ = BoolClass; r
-    case Implies(e0,e1) =>
-      val r = Implies(e0, SubstRd(e1)); r.pos = e.pos; r.typ = BoolClass; r
-    case And(e0,e1) =>
-      val r = And(SubstRd(e0), SubstRd(e1)); r.pos = e.pos; r.typ = BoolClass; r
-    case _ => e
-  }
-
-  def UnfoldPredicatesWithReceiverThis(expr: Expression): Expression = {
-    val func = (e:Expression) =>
-      e match {
-        case pred@MemberAccess(o, f) if pred.isPredicate && o.isInstanceOf[ThisExpr] =>
-          Some(SubstThis(DefinitionOf(pred.predicate), o))
-        case Access(pred@MemberAccess(o, f), p) if pred.isPredicate && o.isInstanceOf[ThisExpr] =>
-          val definition = scaleExpressionByPermission(SubstThis(DefinitionOf(pred.predicate), o), p, e.pos)
-          Some(definition)
-        case func@FunctionApplication(obj: ThisExpr, name, args) if 2<=Chalice.defaults && func.f.definition.isDefined =>
-          Some(SubstVars(func.f.definition.get, obj, func.f.ins, args))
-        case _ => None
-      }
-    AST.transform(expr, func)
-  }
-
-  // needed to do a _simultaneous_ substitution!
-  def SubstVars(expr: Expression, x:Expression, vs:List[Variable], es:List[Expression]): Expression =
-    SubstVars(expr, Some(x), Map() ++ (vs zip es));
-  def SubstVars(expr: Expression, vs:List[Variable], es:List[Expression]): Expression =
-    SubstVars(expr, None, Map() ++ (vs zip es));
-  def SubstVars(expr: Expression, t: Option[Expression], vs: Map[Variable, Expression]): Expression = expr.transform {
-    case _: ThisExpr if t.isDefined => t
-    case e: VariableExpr =>
-      if (vs.contains(e.v)) Some(vs(e.v)) else None;
-    case q: Quantification =>
-      q.variables foreach { (v) => if (vs.contains(v)) throw new InternalErrorException("cannot substitute a variable bound in the quantifier")}
-      None;
-    case _ => None;
-  }
-
-  def SubstThis(expr: Expression, x: Expression): Expression = expr.transform {
-    case _: ThisExpr => Some(x)
-    case _ => None
-  }
-
-  def SubstResult(expr: Expression, x: Expression): Expression = expr.transform {
-    case _: Result => Some(x)
-    case _ => None
-  }
-
-  // De-sugar expression (idempotent)
-  // * unroll wildcard pattern (for objects) in permission expression
-  // * convert sequence quantification into type quantification
-  // * perform simple permission expression optimizations (e.g. Frac(1)+Frac(1) = Frac(1+1) or Frac(100) = Full)
-  // * simplify quantification over empty sequences
-  def desugar(expr: Expression): Expression = expr transform {
-    _ match {
-      case Frac(IntLiteral(100)) => Some(Full)
-      case PermTimes(Full, r) => Some(r)
-      case PermTimes(l, Full) => Some(l)
-      case PermPlus(lhs, rhs) =>
-        val ll = desugar(lhs)
-        val rr = desugar(rhs)
-        (ll, rr) match {
-          case (Frac(l), Frac(r)) => Some(Frac(Plus(l,r)))
-          case _ => Some(PermPlus(ll.asInstanceOf[Permission], rr.asInstanceOf[Permission]))
-        }
-      case PermMinus(lhs, rhs) =>
-        val ll = desugar(lhs)
-        val rr = desugar(rhs)
-        (ll, rr) match {
-          case (Frac(l), Frac(r)) => Some(Frac(Minus(l,r)))
-          case _ => Some(PermMinus(ll.asInstanceOf[Permission], rr.asInstanceOf[Permission]))
-        }
-      case PermTimes(lhs, rhs) =>
-        val ll = desugar(lhs)
-        val rr = desugar(rhs)
-        (ll, rr) match {
-          case (Frac(l), Frac(r)) => Some(Frac(Times(l,r)))
-          case _ => Some(PermTimes(ll.asInstanceOf[Permission], rr.asInstanceOf[Permission]))
-        }
-      case AccessAll(obj, perm) =>
-        Some(obj.typ.Fields.map({f =>
-          val ma = MemberAccess(desugar(obj), f.id);
-          ma.f = f; ma.pos = expr.pos; ma.typ = f.typ.typ;
-          val acc = Access(ma, perm);
-          acc.pos = expr.pos; acc.typ = acc.typ; acc
-        }).foldLeft(BoolLiteral(true): Expression){(e1, e2) =>
-          val and = And(e1, e2);
-          and.pos = expr.pos; and.typ = BoolClass; and
-        })
-      case AccessSeq(s, None, perm) =>
-        Some(s.typ.parameters(0).Fields.map({(f) =>
-          val ma = MemberAccess(At(desugar(s), IntLiteral(0)), f.id);
-          ma.f = f; ma.pos = expr.pos; ma.typ = f.typ.typ;
-          val acc = AccessSeq(s, Some(ma), perm);
-          acc.pos = expr.pos; acc.typ = acc.typ; acc
-        }).foldLeft(BoolLiteral(true): Expression){(e1, e2) =>
-          val and = And(e1, e2);
-          and.pos = expr.pos; and.typ = BoolClass; and
-        })
-      case qe @ SeqQuantification(q, is, Range(min, max), e) =>
-        val dmin = desugar(min);
-        val dmax = desugar(max);
-        val dis = qe.variables;
-        val disx = dis map {v => new VariableExpr(v)};
-        val de = desugar(e);
-
-        val assumption = disx map {x =>
-          And(AtMost(dmin, x), Less(x, dmax))
-        } reduceLeft {(e0, e1) =>
-          And(e0, e1)
-        };
-        assumption transform {e => e.pos = expr.pos; None};
-        val body = q match {
-          case Forall => Implies(assumption, de);
-          case Exists => And(assumption, de);
-        }
-        body.pos = expr.pos;
-        val result = TypeQuantification(q, is, new Type(IntClass), body, (dmin,dmax));
-        result.variables = dis;
-        Some(result);
-      case qe @ SeqQuantification(Forall, is, ExplicitSeq(List()), e) => Some(BoolLiteral(true))
-      case qe @ SeqQuantification(Exists, is, ExplicitSeq(List()), e) => Some(BoolLiteral(false))
-      case qe @ SeqQuantification(Forall, is, EmptySeq(_), e) => Some(BoolLiteral(true))
-      case qe @ SeqQuantification(Exists, is, EmptySeq(_), e) => Some(BoolLiteral(false))
-      case qe @ SeqQuantification(q, is, seq, e) =>
-        val dseq = desugar(seq);
-        val min = IntLiteral(0);
-        val max = Length(dseq);
-        val dis = qe.variables map {v => new Variable(v.UniqueName, new Type(IntClass))};
-        val disx = dis map {v => new VariableExpr(v)};
-        val de = SubstVars(desugar(e), qe.variables, disx map {x => At(dseq, x)});
-
-        val assumption = disx map {x =>
-          And(AtMost(min, x), Less(x, max))
-        } reduceLeft {(e0, e1) =>
-          And(e0, e1)
-        };
-        assumption transform {e => e.pos = expr.pos; None};
-        val body = q match {
-          case Forall => Implies(assumption, de);
-          case Exists => And(assumption, de);
-        }
-        body.pos = expr.pos;
-        val result = new TypeQuantification(q, is, new Type(IntClass), body);
-        result.variables = dis;
-        Some(result);
-      case _ => None;
-    }
-  }
-
-  // tags statements to be preserved
-  val keepTag = Boogie.Tag("keep")
-  
-  // Assume the only composite statement in Boogie is If
-  def tag(l: List[Stmt], t: Boogie.Tag):List[Stmt] =
-    for (s <- l) yield {
-      s.tags = t :: s.tags;
-      s match {
-        case Boogie.If(_, thn, els) => tag(thn, t); tag(els, t);
-        case _ => 
-      }
-      s
-    }
-  // Assume the only composite statement in Boogie is If
-  def assert2assume(l: List[Stmt], b: Boolean):List[Stmt] =
-    if (Chalice.noFreeAssume && b) l else
-      l flatMap {
-        case Boogie.If(guard, thn, els) => Boogie.If(guard, assert2assume(thn), assert2assume(els))
-        case ba @ Boogie.Assert(e) =>
-          if (ba.tags contains keepTag) ba else Comment(" assert " + ba.pos + ": " + ba.message) :: Boogie.Assume(e)
-        case s => s
-      }
-  def assert2assume(l: List[Stmt]):List[Stmt] = assert2assume(l, false)
-}
-
-}
+//-----------------------------------------------------------------------------
+//
+// Copyright (C) Microsoft Corporation.  All Rights Reserved.
+//
+//-----------------------------------------------------------------------------
+package chalice;
+import scala.util.parsing.input.Position
+import scala.util.parsing.input.NoPosition
+
+import Boogie.Proc, Boogie.NamedType, Boogie.NewBVar, Boogie.Havoc, Boogie.Stmt, Boogie.Const,
+       Boogie.Decl, Boogie.Expr, Boogie.FunctionApp, Boogie.Axiom, Boogie.BVar, Boogie.BType,
+       Boogie.VarExpr, Boogie.IndexedType, Boogie.Comment, Boogie.MapUpdate, Boogie.MapSelect,
+       Boogie.If, Boogie.Lambda, Boogie.Trigger;
+
+case class ErrorMessage(pos: Position, message: String)
+
+class Translator {
+  import TranslationHelper._;
+  var currentClass = null: Class;
+  var modules = Nil: List[String]
+  var etran = new ExpressionTranslator(null);
+  
+  def translateProgram(decls: List[TopLevelDecl]): List[Decl] = {
+    decls flatMap {
+      case cl: Class => translateClass(cl)
+      case ch: Channel =>
+        translateClass(ChannelClass(ch)) :::
+        translateWhereClause(ch)
+        /* TODO: waitlevel not allowed in postcondition of things forked (or, rather, joined) */
+    }
+  }
+
+  def translateClass(cl: Class): List[Decl] = {
+    currentClass = cl;
+    etran = new ExpressionTranslator(cl);
+    var declarations: List[Decl] = Nil;
+    // add module (if no added yet)
+    if(modules forall {mname => ! mname.equals(cl.module)}) {
+      declarations = Const(ModuleName(cl), true, ModuleType) :: declarations;
+      modules = cl.module :: modules;
+    }
+    // add class name
+    declarations = Const(className(cl).id, true, TypeName) :: declarations;
+    // translate monitor invariant
+    declarations = declarations ::: translateMonitorInvariant(cl.MonitorInvariants, cl.pos);
+    // translate each member
+    for(member <- cl.members) {
+      etran.fpi.reset
+      declarations = declarations ::: translateMember(member);
+    }
+    declarations
+  }
+
+  /**********************************************************************
+  *****************            MEMBERS                  *****************
+  **********************************************************************/
+  
+  def translateMember(member: Member): List[Decl] = {
+    member match {
+      case f: Field =>
+        translateField(f)
+      case m: Method =>
+        translateMethod(m)
+      case f: Function => 
+        translateFunction(f)
+      case pred: Predicate =>
+        translatePredicate(pred)
+      case inv: MonitorInvariant =>
+        Nil // already dealt with before
+      case _: Condition =>
+        throw new NotSupportedException("not yet implemented")
+      case mt: MethodTransform =>
+        translateMethodTransform(mt)
+      case ci: CouplingInvariant =>
+        Nil
+    }
+  }
+  
+  def translateWhereClause(ch: Channel): List[Decl] = {
+    
+    // pick new k
+    val (whereKV, whereK) = Boogie.NewBVar("whereK", tint, true)
+    val whereKStmts = BLocal(whereKV) :: bassume(0 < whereK && 1000*whereK < permissionOnePercent)
+    
+    // check definedness of where clause
+    Proc(ch.channelId + "$whereClause$checkDefinedness",
+      NewBVarWhere("this", new Type(currentClass)) :: (ch.parameters map {i => Variable2BVarWhere(i)}),
+      Nil,
+      GlobalNames,
+      DefaultPrecondition(),
+      whereKStmts :::
+      DefinePreInitialState :::
+      InhaleWithChecking(List(ch.where), "channel where clause", whereK) :::
+      // smoke test: is the where clause equivalent to false?
+      (if (Chalice.smoke) {
+        val a = SmokeTest.initSmokeAssert(ch.pos, "Where clause of channel " + ch.channelId + " is equivalent to false.")
+        translateStatement(a.chaliceAssert, whereK)
+      } else Nil)
+    )
+  }
+
+  def translateMonitorInvariant(invs: List[MonitorInvariant], pos: Position): List[Decl] = {
+    val (h0V, h0) = NewBVar("h0", theap, true);
+    val (m0V, m0) = NewBVar("m0", tmask, true);
+    val (sm0V, sm0) = NewBVar("sm0", tmask, true);
+    val (c0V, c0) = NewBVar("c0", tcredits, true);
+    val (h1V, h1) = NewBVar("h1", theap, true);
+    val (m1V, m1) = NewBVar("m1", tmask, true);
+    val (sm1V, sm1) = NewBVar("sm1", tmask, true);
+    val (c1V, c1) = NewBVar("c1", tcredits, true);
+    val (lkV, lk) = NewBVar("lk", tref, true);
+    
+    // pick new k
+    val (methodKV, methodK) = Boogie.NewBVar("methodK", tint, true)
+    val methodKStmts = BLocal(methodKV) :: bassume(0 < methodK && 1000*methodK < permissionOnePercent)
+    
+    val oldTranslator = new ExpressionTranslator(Globals(h1, m1, sm1, c1), Globals(h0, m0, sm0, c0), currentClass);
+    Proc(currentClass.id + "$monitorinvariant$checkDefinedness",
+      List(NewBVarWhere("this", new Type(currentClass))),
+      Nil,
+      GlobalNames,
+      DefaultPrecondition(),
+        methodKStmts :::
+        BLocal(h0V) :: BLocal(m0V) :: BLocal(sm0V) :: BLocal(c0V) :: BLocal(h1V) :: BLocal(m1V) :: BLocal(sm1V) :: BLocal(c1V) :: BLocal(lkV) ::
+        bassume(wf(h0, m0, sm0)) :: bassume(wf(h1, m1, sm1)) ::
+        resetState(oldTranslator) :::
+        oldTranslator.Inhale(invs map { mi => mi.e}, "monitor invariant", false, methodK) :::
+        resetState(etran) :::
+        // check that invariant is well-defined
+        etran.WhereOldIs(h1, m1, sm1, c1).Inhale(invs map { mi => mi.e}, "monitor invariant", true, methodK) :::
+        // smoke test: is the monitor invariant equivalent to false?
+        (if (Chalice.smoke) {
+          val a = SmokeTest.initSmokeAssert(pos, "Monitor invariant is equivalent to false.")
+          translateStatement(a.chaliceAssert, methodK)
+        } else Nil) :::
+        (if (! Chalice.checkLeaks || invs.length == 0) Nil else
+          // check that there are no loops among .mu permissions in monitors
+          // !CanWrite[this,mu]
+          bassert(!etran.CanWrite(VarExpr("this"), "mu"), invs(0).pos, "Monitor invariant is not allowed to hold write permission to this.mu") ::
+          // (forall lk :: lk != null && lk != this && CanRead[lk,mu] ==>
+          //   CanRead[this,mu] && Heap[this,mu] << Heap[lk,mu])
+          bassert(
+            (lk !=@ NullLiteral() && lk !=@ VarExpr("this") && etran.CanRead(lk, "mu")) ==>
+            (etran.CanRead(VarExpr("this"), "mu") &&
+             new FunctionApp("MuBelow", etran.Heap.select(VarExpr("this"), "mu"), etran.Heap.select(lk, "mu"))),
+            invs(0).pos,
+            "Monitor invariant can hold permission of other o.mu field only this.mu if this.mu<<o.mu")
+        ) :::
+        //check that invariant is reflexive
+        etran.UseCurrentAsOld().Exhale(invs map {mi => (mi.e, ErrorMessage(mi.pos, "Monitor invariant might not be reflexive."))}, "invariant reflexive?", false, methodK, true) :::
+        bassert(DebtCheck(), pos, "Monitor invariant is not allowed to contain debt.")
+    )
+  }
+
+  def translateField(f: Field): List[Decl] = {
+    Const(f.FullName, true, FieldType(f.typ.typ)) ::
+    Axiom(NonPredicateField(f.FullName))
+  }
+
+  def translateFunction(f: Function): List[Decl] = {
+    val myresult = BVar("result", f.out.typ);
+    etran = etran.CheckTermination(! Chalice.skipTermination);
+    val checkBody = f.definition match {case Some(e) => isDefined(e); case None => Nil};
+    etran = etran.CheckTermination(false);
+    
+    // pick new k
+    val (functionKV, functionK) = Boogie.NewBVar("functionK", tint, true)
+    val functionKStmts = BLocal(functionKV) :: bassume(0 < functionK && 1000*functionK < permissionOnePercent)
+    
+    // Boogie function that represents the Chalice function
+    Boogie.Function(functionName(f), BVar("heap", theap) :: BVar("this", tref) :: (f.ins map Variable2BVar), BVar("$myresult", f.out.typ)) ::
+    // check definedness of the function's precondition and body
+    Proc(f.FullName + "$checkDefinedness", 
+      NewBVarWhere("this", new Type(currentClass)) :: (f.ins map {i => Variable2BVarWhere(i)}),
+      Nil,
+      GlobalNames,
+      DefaultPrecondition(),
+      functionKStmts :::
+      //bassume(CanAssumeFunctionDefs) ::
+      DefinePreInitialState :::
+      // check definedness of the precondition
+      InhaleWithChecking(Preconditions(f.spec) map { p => (if(0 < Chalice.defaults) UnfoldPredicatesWithReceiverThis(p) else p)}, "precondition", functionK) :::
+      bassume(CurrentModule ==@ VarExpr(ModuleName(currentClass))) :: // verify the body assuming that you are in the module
+      // smoke test: is precondition equivalent to false?
+      (if (Chalice.smoke) {
+        val a = SmokeTest.initSmokeAssert(f.pos, "Precondition of function " + f.Id + " is equivalent to false.")
+        translateStatement(a.chaliceAssert, functionK)
+      } else Nil) :::
+      // check definedness of function body
+      checkBody :::
+      (f.definition match {case Some(e) => BLocal(myresult) :: (Boogie.VarExpr("result") := etran.Tr(e)); case None => Nil}) :::
+      // check that postcondition holds
+      ExhaleWithChecking(Postconditions(f.spec) map { post => ((if(0 < Chalice.defaults) UnfoldPredicatesWithReceiverThis(post) else post),
+              ErrorMessage(f.pos, "Postcondition at " + post.pos + " might not hold."))}, "function postcondition", functionK, true)) ::
+    // definition axiom
+    (f.definition match {
+      case Some(definition) => definitionAxiom(f, definition);
+      case None => Nil
+    }) :::
+    // framing axiom (+ frame function)
+    framingAxiom(f) :::
+    // postcondition axiom(s)
+    postconditionAxiom(f)
+  }
+  
+  def definitionAxiom(f: Function, definition: Expression): List[Decl] = {
+    val inArgs = (f.ins map {i => Boogie.VarExpr(i.UniqueName)})
+    val thisArg = VarExpr("this")
+    val args = thisArg :: inArgs;
+    
+    val formalsNoMask = BVar(HeapName, theap) :: BVar("this", tref) :: (f.ins map Variable2BVar)
+    val formals = BVar(MaskName, tmask) :: BVar(SecMaskName, tmask) :: formalsNoMask
+    val applyF = FunctionApp(functionName(f), List(etran.Heap) ::: args);
+    val limitedApplyF = FunctionApp(functionName(f) + "#limited", List(etran.Heap) ::: args)
+    val pre = Preconditions(f.spec).foldLeft(BoolLiteral(true): Expression)({ (a, b) => And(a, b) });
+    val wellformed = wf(VarExpr(HeapName), VarExpr(MaskName), VarExpr(SecMaskName))
+    val triggers = f.dependentPredicates map (p => new Trigger(List(limitedApplyF, wellformed, FunctionApp("#" + p.FullName+"#trigger", thisArg :: Nil))))
+
+    /** Limit application of the function by introducing a second (limited) function */
+    val body = etran.Tr(
+      if (f.isRecursive && ! f.isUnlimited) {
+        val limited = Map() ++ (f.SCC zip (f.SCC map {f =>
+          val result = Function(f.id + "#limited", f.ins, f.out, f.spec, None);
+          result.Parent = f.Parent;
+          result;
+        }));
+        def limit: Expression => Option[Expression] = _ match {
+          case app @ FunctionApplication(obj, id, args) if (f.SCC contains app.f) =>
+            val result = FunctionApplication(obj transform limit, id, args map (e => e transform limit));
+            result.f = limited(app.f);
+            Some(result)
+          case _ => None
+        }
+        definition transform limit;
+      } else {
+        definition
+      }
+    );
+
+    /* axiom (forall h: HeapType, m, sm: MaskType, this: ref, x_1: t_1, ..., x_n: t_n ::
+         wf(h, m, sm) && CurrentModule == module#C ==> #C.f(h, m, this, x_1, ..., x_n) == tr(body))
+    */
+    Axiom(new Boogie.Forall(Nil,
+      formals, List(new Trigger(List(applyF,wellformed))),
+        (wellformed && (CurrentModule ==@ ModuleName(currentClass)) && etran.TrAll(pre))
+        ==>
+        (applyF ==@ body))) ::
+    (if (f.isRecursive)
+      // define the limited function (even for unlimited function since its SCC might have limited functions)
+      Boogie.Function(functionName(f) + "#limited", formalsNoMask, BVar("$myresult", f.out.typ)) ::
+      Axiom(new Boogie.Forall(Nil, formals,
+            new Trigger(List(applyF,wellformed)) :: triggers,
+            (wellformed ==> (applyF ==@ limitedApplyF)))) ::
+      Nil
+    else
+      Nil)
+  }
+
+  def framingAxiom(f: Function): List[Decl] = {
+    val pre = Preconditions(f.spec).foldLeft(BoolLiteral(true): Expression)({ (a, b) => And(a, b) });
+    var hasAccessSeq = false;
+    pre visit {_ match {case _: AccessSeq => hasAccessSeq = true; case _ => }}
+
+    if (!hasAccessSeq) {
+      // Encoding with heapFragment and combine
+      /* function ##C.f(state, ref, t_1, ..., t_n) returns (t);
+         axiom (forall h: HeapType, m, sm: MaskType, this: ref, x_1: t_1, ..., x_n: t_n ::
+            wf(h, m, sm) && IsGoodState(partialHeap) ==> #C.f(h, m, sm, this, x_1, ..., x_n) ==  ##C.f(partialHeap, this, x_1, ..., x_n))
+      */
+      val partialHeap = functionDependencies(pre, etran);
+      val inArgs = (f.ins map {i => Boogie.VarExpr(i.UniqueName)});
+      val frameFunctionName = "#" + functionName(f);
+
+      val args = VarExpr("this") :: inArgs;
+      val applyF = FunctionApp(functionName(f) + (if (f.isRecursive) "#limited" else ""), List(etran.Heap) ::: args);
+      val applyFrameFunction = FunctionApp(frameFunctionName, partialHeap :: args)
+      val wellformed = wf(VarExpr(HeapName), VarExpr(MaskName), VarExpr(SecMaskName))
+      
+      Boogie.Function(frameFunctionName, Boogie.BVar("state", tpartialheap) :: Boogie.BVar("this", tref) :: (f.ins map Variable2BVar), new BVar("$myresult", f.out.typ)) ::
+      Axiom(new Boogie.Forall(
+        BVar(HeapName, theap) :: BVar(MaskName, tmask) :: BVar(SecMaskName, tmask) :: BVar("this", tref) :: (f.ins map Variable2BVar),
+        new Trigger(List(applyF, wellformed)),
+          (wellformed && IsGoodState(partialHeap) && CanAssumeFunctionDefs)
+          ==>
+          (applyF ==@ applyFrameFunction))
+      )
+    } else {
+      // Encoding with universal quantification over two heaps
+      /* axiom (forall h1, h2: HeapType, m1, m2, sm1, sm2: MaskType, this: ref, x_1: t_1, ..., x_n: t_n ::
+            wf(h1,m1,sm1) && wf(h2,m2,sm1) && functionDependenciesEqual(h1, h2, #C.f) ==>
+              #C.f(h1, m1, sm1, this, x_1, ..., x_n) == #C.f(h2, m2, sm2, this, x_1, ..., x_n)
+       */
+      var args = VarExpr("this") :: (f.ins map {i => Boogie.VarExpr(i.UniqueName)});
+
+      // create two heaps
+      val (globals1V, globals1) = etran.FreshGlobals("a"); val etran1 = new ExpressionTranslator(globals1, currentClass);
+      val (globals2V, globals2) = etran.FreshGlobals("b"); val etran2 = new ExpressionTranslator(globals2, currentClass);
+      val List(heap1, mask1, secmask1, _) = globals1V;
+      val List(heap2, mask2, secmask2, _) = globals2V;
+      val apply1 = FunctionApp(functionName(f), etran1.Heap :: args)
+      val apply2 = FunctionApp(functionName(f), etran2.Heap :: args)
+      val wellformed1 = wf(etran1.Heap, etran1.Mask, etran1.SecMask)
+      val wellformed2 = wf(etran2.Heap, etran2.Mask, etran2.SecMask)
+
+      Axiom(new Boogie.Forall(
+        heap1 :: heap2 :: mask1 :: mask2 :: secmask1 :: secmask2 :: BVar("this", tref) :: (f.ins map Variable2BVar),
+        new Trigger(List(apply1, apply2, wellformed1, wellformed2)),
+          (wellformed1 && wellformed2 && functionDependenciesEqual(pre, etran1, etran2) && CanAssumeFunctionDefs)
+          ==>
+          (apply1 ==@ apply2)
+      ))
+    }
+  }
+  
+  def postconditionAxiom(f: Function): List[Decl] = {
+    /* axiom (forall h: HeapType, m, sm: MaskType, this: ref, x_1: t_1, ..., x_n: t_n ::
+          wf(h, m, sm) && CanAssumeFunctionDefs ==> Q[#C.f(h, m, this, x_1, ..., x_n)/result]
+    */
+    val inArgs = (f.ins map {i => Boogie.VarExpr(i.UniqueName)});
+    val myresult = Boogie.BVar("result", f.out.typ);
+    val args = VarExpr("this") :: inArgs;
+    val applyF = FunctionApp(functionName(f), List(VarExpr(HeapName)) ::: args)
+    val wellformed = wf(VarExpr(HeapName), VarExpr(MaskName), VarExpr(SecMaskName))
+    
+    //postcondition axioms
+    (Postconditions(f.spec) map { post : Expression =>
+      Axiom(new Boogie.Forall(
+        BVar(HeapName, theap) :: BVar(MaskName, tmask) :: BVar(SecMaskName, tmask) :: BVar("this", tref) :: (f.ins map Variable2BVar),
+        new Trigger(List(applyF, wellformed)),
+        (wellformed && CanAssumeFunctionDefs)
+          ==>
+        etran.Tr(SubstResult(post, f.apply(ExplicitThisExpr(), f.ins map { arg => new VariableExpr(arg) })))
+        ))
+     })
+  }
+
+  def translatePredicate(pred: Predicate): List[Decl] = {
+    
+    // pick new k
+    val (predicateKV, predicateK) = Boogie.NewBVar("predicateK", tint, true)
+    val predicateKStmts = BLocal(predicateKV) :: bassume(0 < predicateK && 1000*predicateK < permissionOnePercent)
+    
+    // const unique class.name: HeapType;
+    Const(pred.FullName, true, FieldType(tint)) ::
+    // axiom PredicateField(f);
+    Axiom(PredicateField(pred.FullName)) ::
+    // trigger function to unfold function definitions
+    Boogie.Function("#" + pred.FullName + "#trigger", BVar("this", tref) :: Nil, BVar("$myresult", tbool)) ::
+    // check definedness of predicate body
+    Proc(pred.FullName + "$checkDefinedness",
+      List(NewBVarWhere("this", new Type(currentClass))),
+      Nil,
+      GlobalNames,
+      DefaultPrecondition(),
+      predicateKStmts :::
+      DefinePreInitialState :::
+      InhaleWithChecking(List(DefinitionOf(pred)), "predicate definition", predicateK) :::
+      // smoke test: is the predicate equivalent to false?
+      (if (Chalice.smoke) {
+        val a = SmokeTest.initSmokeAssert(pred.pos, "Predicate " + pred.FullName + " is equivalent to false.")
+        translateStatement(a.chaliceAssert, predicateK)
+      } else Nil)
+    )
+  }
+
+  def translateMethod(method: Method): List[Decl] = {
+    
+    // pick new k for this method, that represents the fraction for read permissions
+    val (methodKV, methodK) = Boogie.NewBVar("methodK", tint, true)
+    val methodKStmts = BLocal(methodKV) :: bassume(0 < methodK && 1000*methodK < permissionOnePercent)
+    
+    // check definedness of the method contract
+    Proc(method.FullName + "$checkDefinedness", 
+      NewBVarWhere("this", new Type(currentClass)) :: (method.ins map {i => Variable2BVarWhere(i)}),
+      method.outs map {i => Variable2BVarWhere(i)},
+      GlobalNames,
+      DefaultPrecondition(),
+        methodKStmts :::
+        DefinePreInitialState :::
+        bassume(CanAssumeFunctionDefs) ::
+        // check precondition
+        InhaleWithChecking(Preconditions(method.spec), "precondition", methodK) :::
+        DefineInitialState :::
+        resetState(etran) :::
+        // check postcondition
+        InhaleWithChecking(Postconditions(method.spec), "postcondition", methodK) :::
+        // check lockchange
+        (LockChanges(method.spec) flatMap { lc => isDefined(lc)})) ::
+    {
+    etran.fpi.reset
+    // check that method body satisfies the method contract
+    Proc(method.FullName,
+      NewBVarWhere("this", new Type(currentClass)) :: (method.ins map {i => Variable2BVarWhere(i)}),
+      method.outs map {i => Variable2BVarWhere(i)},
+      GlobalNames,
+      DefaultPrecondition(),
+        methodKStmts :::
+        bassume(CurrentModule ==@ Boogie.VarExpr(ModuleName(currentClass))) ::
+        bassume(CanAssumeFunctionDefs) ::
+        DefinePreInitialState :::
+        Inhale(Preconditions(method.spec) map { p => (if(0 < Chalice.defaults) UnfoldPredicatesWithReceiverThis(p) else p)}, "precondition", methodK) :::
+        DefineInitialState :::
+        translateStatements(method.body, methodK) :::
+        Exhale(Postconditions(method.spec) map { p => ((if(0 < Chalice.defaults) UnfoldPredicatesWithReceiverThis(p) else p), ErrorMessage(method.pos, "The postcondition at " + p.pos + " might not hold."))}, "postcondition", methodK, true) :::
+        (if(Chalice.checkLeaks) isLeaking(method.pos, "Method " + method.FullName + " might leak references.") else Nil) :::
+        bassert(LockFrame(LockChanges(method.spec), etran), method.pos, "Method might lock/unlock more than allowed.") :::
+        bassert(DebtCheck, method.pos, "Method body is not allowed to leave any debt."))
+    }
+  }
+
+  def translateMethodTransform(mt: MethodTransform): List[Decl] = {
+    // extract coupling invariants from the class pool of invariants
+    val pool = mt.Parent.CouplingInvariants
+
+    def extractInv(e: Expression): Expression = desugar(e) match {
+      case And(a,b) => And(extractInv(a), extractInv(b))
+      case Implies(a,b) => Implies(a, extractInv(b))
+      case Access(ma, Full) if ! ma.isPredicate =>
+        {for (ci <- pool; 
+          if (ci.fields.contains(ma.f))) 
+          yield scaleExpressionByPermission(ci.e, ci.fraction(ma.f), ma.pos)}.foldLeft(BoolLiteral(true):Expression)(And(_,_))
+      case _: PermissionExpr => throw new NotSupportedException("not supported")
+      case _ => BoolLiteral(true)
+    }
+
+    val preCI = Preconditions(mt.Spec).map(extractInv)
+    val postCI = Postconditions(mt.refines.Spec).map(extractInv)
+
+    // pick new k for this method, that represents the fraction for read permissions
+    val (methodKV, methodK) = Boogie.NewBVar("methodK", tint, true)
+    val methodKStmts = BLocal(methodKV) :: bassume(0 < methodK && 1000*methodK < permissionOnePercent)
+ 
+    // check definedness of refinement specifications
+    Proc(mt.FullName + "$checkDefinedness",
+      NewBVarWhere("this", new Type(currentClass)) :: (mt.Ins map {i => Variable2BVarWhere(i)}),
+      mt.Outs map {i => Variable2BVarWhere(i)},
+      GlobalNames,
+      DefaultPrecondition(),
+        methodKStmts :::
+        DefinePreInitialState :::
+        bassume(CanAssumeFunctionDefs) ::
+        // check precondition
+        InhaleWithChecking(Preconditions(mt.Spec) ::: preCI, "precondition", methodK) :::
+        DefineInitialState :::
+        resetState(etran) :::
+        // check postcondition
+        InhaleWithChecking(Postconditions(mt.refines.Spec), "postcondition", methodK) :::
+        tag(InhaleWithChecking(postCI ::: Postconditions(mt.spec), "postcondition", methodK), keepTag)
+      ) ::
+    // check correctness of refinement
+    Proc(mt.FullName,
+      NewBVarWhere("this", new Type(currentClass)) :: (mt.Ins map {i => Variable2BVarWhere(i)}),
+      mt.Outs map {i => Variable2BVarWhere(i)},
+      GlobalNames,
+      DefaultPrecondition(),
+        methodKStmts ::: 
+        assert2assume {
+          bassume(CurrentModule ==@ Boogie.VarExpr(ModuleName(currentClass))) ::
+          bassume(CanAssumeFunctionDefs) ::
+          DefinePreInitialState :::
+          Inhale(Preconditions(mt.Spec) ::: preCI, "precondition", methodK) :::
+          DefineInitialState :::
+          translateStatements(mt.body, methodK) :::
+          Exhale(Postconditions(mt.refines.Spec) map {p => (p, ErrorMessage(p.pos, "The postcondition at " + p.pos + " might not hold."))}, "postcondition", methodK, true) :::
+          tag(Exhale(
+            (postCI map {p => (p, ErrorMessage(mt.pos, "The coupling invariant might not be preserved."))}) :::
+            (Postconditions(mt.spec) map {p => (p, ErrorMessage(p.pos, "The postcondition at " + p.pos + " might not hold."))}), "postcondition", methodK, true), keepTag)
+        }
+      )
+
+  }
+
+  def DebtCheck() = {
+    // (forall ch :: ch == null || 0 <= Credits[ch])
+    val (chV, ch) = NewBVar("ch", tref, false)
+    new Boogie.Forall(chV, (ch ==@ bnull) || (0 <= new MapSelect(etran.Credits, ch)))
+  }
+
+  def DefaultPrecondition() = {
+    "requires this!=null;" ::
+    "free requires wf(Heap, Mask, SecMask);" ::
+    Nil
+  }
+
+  def DefinePreInitialState = {
+    Comment("define pre-initial state") ::
+    (etran.Mask := ZeroMask) :: (etran.SecMask := ZeroMask) :: (etran.Credits := ZeroCredits)
+  }
+  def DefineInitialState = {
+    Comment("define initial state") ::
+    bassume(etran.Heap ==@ Boogie.Old(etran.Heap)) ::
+    bassume(etran.Mask ==@ Boogie.Old(etran.Mask)) ::
+    bassume(etran.SecMask ==@ Boogie.Old(etran.SecMask)) ::
+    bassume(etran.Credits ==@ Boogie.Old(etran.Credits))
+  }
+
+  /**********************************************************************
+  *****************           STATEMENTS                *****************
+  **********************************************************************/
+  def translateStatements(statements: List[Statement], methodK: Expr): List[Stmt] = statements flatMap (v => translateStatement(v, methodK))
+
+  def translateStatement(s: Statement, methodK: Expr): List[Stmt] = {
+    s match {
+      case a@Assert(e) =>
+        a.smokeErrorNr match {
+          case None =>
+            val (tmpGlobalsV, tmpGlobals) = etran.FreshGlobals("assert");
+            val tmpTranslator = new ExpressionTranslator(tmpGlobals, etran.oldEtran.globals, currentClass);        
+            Comment("assert") ::
+            // exhale e in a copy of the heap/mask/credits
+            BLocals(tmpGlobalsV) :::
+            copyState(tmpGlobals, etran) :::
+            tmpTranslator.Exhale(List((e, ErrorMessage(s.pos, "Assertion might not hold."))), "assert", true, methodK, true)
+          case Some(err) =>
+            bassert(e, a.pos, "SMOKE-TEST-" + err + ". ("+SmokeTest.smokeWarningMessage(err)+")", 0) :: Nil
+        }
+      case Assume(e) =>
+        Comment("assume") ::
+        isDefined(e) :::
+        bassume(e)
+      case BlockStmt(ss) =>
+        translateStatements(ss, methodK)
+      case IfStmt(guard, then, els) =>
+        val (condV, cond) = Boogie.NewBVar("cond", tbool, true)
+        val oldConditions = etran.fpi.currentConditions
+        etran.fpi.currentConditions += ((cond, true))
+        val tt = translateStatement(then, methodK)
+        val et = els match {
+          case None => Nil
+          case Some(els) =>
+            etran.fpi.currentConditions = oldConditions
+            etran.fpi.currentConditions += ((cond, false))
+            translateStatement(els, methodK)
+        }
+        Comment("if") ::
+        BLocal(condV) ::
+        (cond := etran.Tr(guard)) ::
+        isDefined(guard) :::
+        Boogie.If(cond, tt, et)
+      case w: WhileStmt =>
+        translateWhile(w, methodK)
+      case Assign(lhs, rhs) =>
+        def assignOrAssumeEqual(r: Boogie.Expr): List[Boogie.Stmt] = {
+          if (lhs.v.isImmutable) {
+            // this must be a "ghost const"
+            val name = lhs.v.UniqueName
+            bassert(! VarExpr("assigned$" + name), lhs.pos, "Const variable can be assigned to only once.") ::
+            bassume(lhs ==@ r) ::
+            (VarExpr("assigned$" + name) := true)
+          } else {
+            lhs := r
+          }
+        }
+        Comment("assigment to " + lhs.id) ::
+        (rhs match {
+          case rhs@NewRhs(c, initialization, lower, upper) => // x := new C;
+            val (nw, ss) = translateAllocation(rhs.typ, initialization, lower, upper, rhs.pos);
+            ss ::: assignOrAssumeEqual(new VarExpr(nw)) 
+          case rhs: Expression => // x := E;
+            isDefined(rhs) ::: assignOrAssumeEqual(rhs)
+        })
+      case FieldUpdate(lhs@MemberAccess(target, f), rhs) =>
+        val (statements, toStore : Expr) = 
+          (rhs match {
+            case rhs @ NewRhs(c, initialization, lower, upper) =>
+              // e.f := new C;
+              val (nw,ss) = translateAllocation(rhs.typ, initialization, lower, upper, rhs.pos)
+              (ss, new VarExpr(nw))
+            case rhs : Expression =>
+              // e.f := E; 
+              (isDefined(rhs), TrExpr(rhs))
+           });
+        Comment("update field " + f) ::
+        isDefined(target) :::
+        bassert(CanWrite(target, lhs.f), s.pos, "Location might not be writable") ::
+        statements ::: etran.Heap.store(target, lhs.f, toStore) :: bassume(wf(VarExpr(HeapName), VarExpr(MaskName), VarExpr(SecMaskName)))
+      case lv : LocalVar =>
+        translateLocalVarDecl(lv.v, false) :::
+        { lv.rhs match {
+          //update the local, provided a rhs was provided
+          case None => Nil
+          case Some(rhs) => translateStatement(Assign(new VariableExpr(lv.v), rhs), methodK) }}
+      case s: SpecStmt => translateSpecStmt(s, methodK)
+      case c: Call => translateCall(c, methodK)
+      case Install(obj, lowerBounds, upperBounds) =>
+        Comment("install") ::
+        isDefined(obj) :::
+        bassert(nonNull(obj), s.pos, "The target of the install statement might be null.") ::
+        bassert(isHeld(obj), s.pos, "The lock of the target of the install statement might not be held.") ::
+        // assert CanWrite(obj.mu); assume lowerbounds < obj.mu < upperBounds;
+        UpdateMu(obj, false, false, lowerBounds, upperBounds, ErrorMessage(s.pos, "Install might fail."))
+      case Share(obj, lowerBounds, upperBounds) =>
+        val (preShareMaskV, preShareMask) = Boogie.NewBVar("preShareMask", tmask, true)    
+        Comment("share") ::
+        // remember the mask immediately before the share
+        BLocal(preShareMaskV) :: Boogie.Assign(preShareMask, etran.Mask) ::
+        isDefined(obj) :::
+        bassert(nonNull(obj), s.pos, "The target of the share statement might be null.") ::
+        UpdateMu(obj, true, false, lowerBounds, upperBounds, ErrorMessage(s.pos, "Share might fail.")) :::
+        bassume(!isHeld(obj) && ! isRdHeld(obj)) :: // follows from o.mu==lockbottom
+        // assume a seen state is the one right before the share
+        bassume(LastSeenHeap(etran.Heap.select(obj, "mu"), etran.Heap.select(obj, "held")) ==@ etran.Heap) ::
+        bassume(LastSeenMask(etran.Heap.select(obj, "mu"), etran.Heap.select(obj, "held")) ==@ preShareMask) ::
+        bassume(LastSeenCredits(etran.Heap.select(obj, "mu"), etran.Heap.select(obj, "held")) ==@ etran.Credits) ::
+        // exhale the monitor invariant (using the current state as the old state)
+        ExhaleInvariants(obj, false, ErrorMessage(s.pos, "Monitor invariant might not hold."), etran.UseCurrentAsOld(), methodK)
+      case Unshare(obj) =>
+        val (heldV, held) = Boogie.NewBVar("held", Boogie.NamedType("int"), true)
+        val o = TrExpr(obj)
+        Comment("unshare") ::
+        isDefined(obj) :::
+        bassert(nonNull(o), s.pos, "The target of the unshare statement might be null.") ::
+        bassert(CanWrite(o, "mu"), s.pos, "The mu field of the target of the unshare statement might not be writable.") ::
+        bassert(isShared(o), s.pos, "The target of the unshare statement might not be shared.") ::
+        bassert(isHeld(o), s.pos, "The target of the unshare statement might not be locked by the current thread.") :: // locked or read-locked
+        etran.Heap.store(o, "mu", bLockBottom) ::
+        // havoc o.held where 0<=o.held 
+        BLocal(heldV) :: Boogie.Havoc(held) :: bassume(held <= 0) ::
+        etran.Heap.store(o, "held", held) ::
+        // set o.rdheld to false
+        etran.Heap.store(o, "rdheld", false)
+      case Acquire(obj) =>
+        Comment("acquire") ::
+        isDefined(obj) :::
+        bassert(nonNull(TrExpr(obj)), s.pos, "The target of the acquire statement might be null.") ::
+        TrAcquire(s, obj, methodK)
+      case Release(obj) =>
+        Comment("release") ::
+        isDefined(obj) :::
+        bassert(nonNull(TrExpr(obj)), s.pos, "The target of the release statement might be null.") ::
+        TrRelease(s, obj, methodK)
+      case Lock(e, body, readonly) =>
+        val objV = new Variable("lock", new Type(e.typ))
+        val obj = new VariableExpr(objV)
+        val sname = if (readonly) "rd lock" else "lock"
+        val o = TrExpr(obj)
+        Comment(sname) ::
+        isDefined(e) :::
+        BLocal(Variable2BVar(objV)) :: (o := TrExpr(e)) ::
+        bassert(nonNull(o), s.pos, "The target of the " + sname + " statement might be null.") ::
+        { if (readonly) {
+            TrRdAcquire(s, obj, methodK) :::
+            translateStatement(body, methodK) :::
+            TrRdRelease(s, obj, methodK)
+          } else {
+            TrAcquire(s, obj, methodK) :::
+            translateStatement(body, methodK) :::
+            TrRelease(s, obj, methodK)
+          }
+        }
+      case RdAcquire(obj) =>
+        Comment("rd acquire") ::
+        isDefined(obj) :::
+        bassert(nonNull(TrExpr(obj)), s.pos, "The target of the read-acquire statement might be null.") ::
+        TrRdAcquire(s, obj, methodK)
+      case rdrelease@RdRelease(obj) =>
+        Comment("rd release") ::
+        isDefined(obj) :::
+        bassert(nonNull(TrExpr(obj)), obj.pos, "The target of the read-release statement might be null.") ::
+        TrRdRelease(s, obj, methodK)
+      case downgrade@Downgrade(obj) =>
+        val o = TrExpr(obj);
+        val prevHeapV = new Boogie.BVar("prevHeap", theap, true)
+        Comment("downgrade") ::
+        isDefined(obj) :::
+        bassert(nonNull(o), s.pos, "The target of the downgrade statement might be null.") ::
+        bassert(isHeld(o), s.pos, "The lock of the target of the downgrade statement might not be held by the current thread.") ::
+        bassert(! isRdHeld(o), s.pos, "The current thread might hold the read lock.") ::
+        ExhaleInvariants(obj, false, ErrorMessage(downgrade.pos, "Monitor invariant might not hold."), methodK) :::
+        BLocal(prevHeapV) ::
+        InhaleInvariants(obj, true, methodK) :::
+        bassume(etran.Heap ==@ new Boogie.VarExpr(prevHeapV)) ::
+        etran.Heap.store(o, "rdheld", true)
+      case Free(obj) =>
+        val o = TrExpr(obj);
+        isDefined(obj) :::
+        bassert(nonNull(o), s.pos, "The target of the free statement might be null.") ::
+        (for (f <- obj.typ.Fields ++ RootClass.MentionableFields) yield
+          bassert(CanWrite(o, f.FullName), s.pos, "The field " + f.id + " of the target of the free statement might not be writable.")) :::
+        (for (f <- obj.typ.Fields ++ RootClass.MentionableFields) yield
+          etran.SetNoPermission(o, f.FullName, etran.Mask))
+        // probably need to havoc all the fields! Do we check enough?
+      case fold@Fold(acc@Access(pred@MemberAccess(e, f), perm)) =>
+        val o = TrExpr(e);
+        var definition = scaleExpressionByPermission(SubstThis(DefinitionOf(pred.predicate), e), perm, fold.pos)
+        val (receiverV, receiver) = Boogie.NewBVar("predRec", tref, true)
+        val (versionV, version) = Boogie.NewBVar("predVer", tint, true)
+        val (flagV, flag) = Boogie.NewBVar("predFlag", tbool, true)
+        
+        // pick new k
+        val (foldKV, foldK) = Boogie.NewBVar("foldK", tint, true)
+        val stmts = Comment("fold") ::
+        functionTrigger(o, pred.predicate) ::
+        BLocal(foldKV) :: bassume(0 < foldK && 1000*foldK < percentPermission(1) && 1000*foldK < methodK) ::
+        isDefined(e) :::
+        isDefined(perm) :::
+        bassert(nonNull(o), s.pos, "The target of the fold statement might be null.") ::
+        // remove the definition from the current state, and replace by predicate itself
+        etran.ExhaleAndTransferToSecMask(List((definition, ErrorMessage(s.pos, "Fold might fail because the definition of " + pred.predicate.FullName + " does not hold."))), "fold", foldK, false) :::
+        Inhale(List(acc), "fold", foldK) :::
+        BLocal(receiverV) :: (receiver := o) ::
+        BLocal(versionV) :: (version := etran.Heap.select(o, pred.predicate.FullName)) ::
+        BLocal(flagV) :: (flag := true) ::
+        bassume(wf(etran.Heap, etran.Mask, etran.SecMask))
+        
+        // record folded predicate
+        etran.fpi.addFoldedPredicate(FoldedPredicate(pred.predicate, receiver, version, etran.fpi.currentConditions, flag))
+        
+        stmts
+      case unfld@Unfold(acc@Access(pred@MemberAccess(e, f), perm:Permission)) =>
+        val o = TrExpr(e);
+        val definition = scaleExpressionByPermission(SubstThis(DefinitionOf(pred.predicate), e), perm, unfld.pos)
+        
+        // pick new k
+        val (unfoldKV, unfoldK) = Boogie.NewBVar("unfoldK", tint, true)
+        Comment("unfold") ::
+        functionTrigger(o, pred.predicate) ::
+        BLocal(unfoldKV) :: bassume(0 < unfoldK && unfoldK < percentPermission(1) && 1000*unfoldK < methodK) ::
+        isDefined(e) :::
+        bassert(nonNull(o), s.pos, "The target of the fold statement might be null.") ::
+        isDefined(perm) :::
+        ExhaleDuringUnfold(List((acc, ErrorMessage(s.pos, "unfold might fail because the predicate " + pred.predicate.FullName + " does not hold."))), "unfold", unfoldK, false) :::
+        etran.Inhale(List(definition), "unfold", false, unfoldK)
+      case c@CallAsync(declaresLocal, token, obj, id, args) =>
+        val formalThisV = new Variable("this", new Type(c.m.Parent))
+        val formalThis = new VariableExpr(formalThisV)
+        val formalInsV = for (p <- c.m.ins) yield new Variable(p.id, p.t)
+        val formalIns = for (v <- formalInsV) yield new VariableExpr(v)
+
+        val (tokenV,tokenId) = NewBVar("token", tref, true)
+        val (asyncStateV,asyncState) = NewBVar("asyncstate", tint, true)
+        val (preCallHeapV, preCallHeap) = NewBVar("preCallHeap", theap, true)
+        val (preCallMaskV, preCallMask) = NewBVar("preCallMask", tmask, true)
+        val (preCallSecMaskV, preCallSecMask) = NewBVar("preCallSecMask", tmask, true)
+        val (preCallCreditsV, preCallCredits) = NewBVar("preCallCredits", tcredits, true)
+        val (argsSeqV, argsSeq) = NewBVar("argsSeq", tArgSeq, true)
+        val argsSeqLength = 1 + args.length;
+        
+        // pick new k for this fork
+        val (asyncMethodCallKV, asyncMethodCallK) = Boogie.NewBVar("asyncMethodCallK", tint, true)
+        BLocal(asyncMethodCallKV) ::
+        bassume(0 < asyncMethodCallK && 1000*asyncMethodCallK < percentPermission(1) && 1000*asyncMethodCallK < methodK) ::
+        Comment("call " + id) ::
+        // declare the local variable, if needed
+        { if (c.local == null)
+            List[Stmt]()
+          else
+            List(BLocal(Variable2BVarWhere(c.local))) } :::
+        // remember the value of the heap/mask/credits
+        BLocal(preCallHeapV) :: (preCallHeap := etran.Heap) ::
+        BLocal(preCallMaskV) :: (preCallMask := etran.Mask) ::
+        BLocal(preCallSecMaskV) :: (preCallSecMask := etran.SecMask) ::
+        BLocal(preCallCreditsV) :: (preCallCredits := etran.Credits) ::
+        BLocal(argsSeqV) ::
+        // introduce formal parameters and pre-state globals
+        (for (v <- formalThisV :: formalInsV) yield BLocal(Variable2BVarWhere(v))) :::
+        // check definedness of arguments
+        isDefined(obj) :::
+        bassert(nonNull(obj), c.pos, "The target of the method call might be null.") ::
+        (args flatMap { e: Expression => isDefined(e)}) :::
+        // assign actual ins to formal ins
+        (formalThis := obj) ::
+        (for ((v,e) <- formalIns zip args) yield (v := e)) :::
+        // insert all arguments in the argument sequence
+        Boogie.AssignMap(argsSeq, 0, formalThis) ::
+        { var i = 1
+          for (v <- formalIns) yield { val r = Boogie.AssignMap(argsSeq, i, v); i += 1; r }
+        } :::
+        // exhale preconditions
+        Exhale(Preconditions(c.m.spec) map
+          (p => SubstVars(p, formalThis, c.m.ins, formalIns)) zip (Preconditions(c.m.spec) map { p => ErrorMessage(c.pos, "The precondition at " + p.pos + " might not hold.")}), "precondition", asyncMethodCallK, false) :::
+        // create a new token
+        BLocal(tokenV) :: Havoc(tokenId) :: bassume(nonNull(tokenId)) ::
+        // the following assumes help in proving that the token is fresh
+        bassume(etran.Heap.select(tokenId, "joinable") ==@ 0) ::
+        bassume(new Boogie.MapSelect(etran.Mask, tokenId, "joinable", "perm$N")==@ 0) ::
+        bassume(new Boogie.MapSelect(etran.Mask, tokenId, "joinable", "perm$R")==@ 0) ::
+        etran.IncPermission(tokenId, "joinable", permissionFull) :::
+        // create a fresh value for the joinable field
+        BLocal(asyncStateV) :: Boogie.Havoc(asyncState) :: bassume(asyncState !=@ 0) ::
+        etran.Heap.store(tokenId, "joinable", asyncState) ::
+        // also store the k used for this fork, such that the same k can be used in the join
+        etran.Heap.store(tokenId, forkK, asyncMethodCallK) ::
+        // assume the pre call state for the token is the state before inhaling the precondition
+        bassume(CallHeap(asyncState) ==@ preCallHeap) ::
+        bassume(CallMask(asyncState) ==@ preCallMask) ::
+        bassume(CallSecMask(asyncState) ==@ preCallSecMask) ::
+        bassume(CallCredits(asyncState) ==@ preCallCredits) ::
+        bassume(CallArgs(asyncState) ==@ argsSeq) :::
+        // assign the returned token to the variable
+        { if (token != null) List(token := tokenId) else List() } :::
+        bassume(wf(VarExpr(HeapName), VarExpr(MaskName), VarExpr(SecMaskName))) :: Nil
+      case jn@JoinAsync(lhs, token) =>
+        val formalThisV = new Variable("this", new Type(jn.m.Parent))
+        val formalThis = new VariableExpr(formalThisV)
+        val formalInsV = for (p <- jn.m.ins) yield new Variable(p.id, p.t)
+        val formalIns = for (v <- formalInsV) yield new VariableExpr(v)
+        val formalOutsV = for (p <- jn.m.outs) yield new Variable(p.id, p.t)
+        val formalOuts = for (v <- formalOutsV) yield new VariableExpr(v)
+
+        val (argsSeqV, argsSeq) = NewBVar("argsSeq", tArgSeq, true)
+        val (preCallHeapV, preCallHeap) = NewBVar("preCallHeap", theap, true);
+        val (preCallMaskV, preCallMask) = NewBVar("preCallMask", tmask, true);
+        val (preCallSecMaskV, preCallSecMask) = NewBVar("preCallSecMask", tmask, true);
+        val (preCallCreditsV, preCallCredits) = NewBVar("preCallCredits", tcredits, true);
+        val postEtran = new ExpressionTranslator(etran.globals, Globals(preCallHeap, preCallMask, preCallSecMask, preCallCredits), currentClass);
+        val (asyncJoinKV, asyncJoinK) = Boogie.NewBVar("asyncJoinK", tint, true)
+        
+        Comment("join async") :: 
+        // pick new k for this join
+        BLocal(asyncJoinKV) ::
+        bassume(0 < asyncJoinK) ::
+        // try to use the same k as for the fork
+        bassume(asyncJoinK ==@ etran.Heap.select(token, forkK)) :: 
+        // check that token is well-defined
+        isDefined(token) :::
+        // check that we did not join yet
+        bassert(CanWrite(token, "joinable"), jn.pos, "The joinable field might not be writable.") ::
+        bassert(etran.Heap.select(token, "joinable") !=@ 0, jn.pos, "The joinable field might not be true.") ::
+        // lookup token.joinable
+        BLocal(argsSeqV) :: (argsSeq := CallArgs(etran.Heap.select(token, "joinable"))) ::
+        // retrieve the call's pre-state from token.joinable
+        BLocal(preCallHeapV) :: (preCallHeap := CallHeap(etran.Heap.select(token, "joinable"))) :: 
+        BLocal(preCallMaskV) :: (preCallMask := CallMask(etran.Heap.select(token, "joinable"))) ::
+        BLocal(preCallSecMaskV) :: (preCallSecMask := CallSecMask(etran.Heap.select(token, "joinable"))) ::
+        BLocal(preCallCreditsV) :: (preCallCredits := CallCredits(etran.Heap.select(token, "joinable"))) ::
+        // introduce locals for the out parameters
+        (for (v <- formalThisV :: formalInsV ::: formalOutsV) yield BLocal(Variable2BVarWhere(v))) :::
+        // initialize the in parameters
+        (formalThis := new MapSelect(argsSeq, 0)) ::
+        { var i = 1
+          (formalIns map { v => val r = (v := new MapSelect(argsSeq, i)); i += 1; r })
+        } :::
+        // havoc formal outs
+        (for (v <- formalOuts) yield Havoc(v)) :::
+        // set joinable to false
+        etran.Heap.store(token, "joinable", 0) ::
+        etran.SetNoPermission(token, "joinable", etran.Mask) ::
+        // inhale postcondition of the call
+        postEtran.Inhale(Postconditions(jn.m.spec) map
+                         { p => SubstVars(p, formalThis, jn.m.ins ++ jn.m.outs, formalIns ++ formalOuts)}, "postcondition", false, asyncJoinK) :::
+        // assign formal outs to actual outs
+        (for ((v,e) <- lhs zip formalOuts) yield (v := e))
+      case s@Send(ch, args) =>
+        val channel = ch.typ.asInstanceOf[ChannelClass].ch
+        val formalThisV = new Variable("this", new Type(ch.typ))
+        val formalThis = new VariableExpr(formalThisV)
+        val formalParamsV = for (p <- channel.parameters) yield new Variable(p.id, p.t)
+        val formalParams = for (v <- formalParamsV) yield new VariableExpr(v)
+        Comment("send") ::
+        // introduce formal parameters
+        (for (v <- formalThisV :: formalParamsV) yield BLocal(Variable2BVarWhere(v))) :::
+        // check definedness of arguments
+        isDefined(ch) :::
+        bassert(nonNull(ch), ch.pos, "The channel might be null.") ::
+        (args flatMap { e: Expression => isDefined(e)}) :::
+        // assign actual ins to formal parameters
+        (formalThis := ch) ::
+        (for ((v,e) <- formalParams zip args) yield (v := e)) :::
+        // increase credits
+        new Boogie.MapUpdate(etran.Credits, TrExpr(ch), new Boogie.MapSelect(etran.Credits, TrExpr(ch)) + 1) ::
+        // exhale where clause
+        Exhale(List(
+          (SubstVars(channel.where, formalThis, channel.parameters, formalParams),
+           ErrorMessage(s.pos, "The where clause at " + channel.where.pos + " might not hold."))),
+          "channel where clause", methodK, false)
+      case r@Receive(_, ch, outs) =>
+        val channel = ch.typ.asInstanceOf[ChannelClass].ch
+        val formalThisV = new Variable("this", new Type(ch.typ))
+        val formalThis = new VariableExpr(formalThisV)
+        val formalParamsV = for (p <- channel.parameters) yield new Variable(p.id, p.t)
+        val formalParams = for (v <- formalParamsV) yield new VariableExpr(v)
+        Comment("receive") ::
+        // check definedness of arguments
+        isDefined(ch) :::
+        bassert(nonNull(ch), ch.pos, "The channel might be null.") ::
+        // check that credits are positive
+        bassert(0 < new Boogie.MapSelect(etran.Credits, TrExpr(ch)), r.pos, "receive operation requires a credit") ::
+        // ...and check: waitlevel << ch.mu
+        bassert(CanRead(ch, "mu"), r.pos, "The mu field of the channel in the receive statement might not be readable.") ::
+        bassert(etran.MaxLockIsBelowX(etran.Heap.select(ch, "mu")), r.pos, "The channel must lie above waitlevel in the wait order") ::
+        // introduce locals for the parameters
+        (for (v <- formalThisV :: formalParamsV) yield BLocal(Variable2BVarWhere(v))) :::
+        // initialize the parameters; that is, set "this" to the channel and havoc the other formal parameters
+        (formalThis := ch) ::
+        (for (v <- formalParams) yield Havoc(v)) :::
+        // inhale where clause
+        Inhale(List(SubstVars(channel.where, formalThis, channel.parameters, formalParams)), "channel where clause", methodK) :::
+        // declare any new local variables among the actual outs
+        (for (v <- r.locals) yield BLocal(Variable2BVarWhere(v))) :::
+        // assign formal outs to actual outs
+        (for ((v,e) <- outs zip formalParams) yield (v := e)) :::
+        // decrease credits
+        new Boogie.MapUpdate(etran.Credits, TrExpr(ch), new Boogie.MapSelect(etran.Credits, TrExpr(ch)) - 1)
+      case r: RefinementBlock =>
+        translateRefinement(r, methodK)
+      case _: Signal => throw new NotSupportedException("not implemented")
+      case _: Wait => throw new NotSupportedException("not implemented")      
+    }
+  }
+
+  def translateLocalVarDecl(v: Variable, assignConst: Boolean) = {
+    val bv = Variable2BVarWhere(v)
+    Comment("local " + v) ::
+    BLocal(bv) ::
+    { if (v.isImmutable) {
+        val isAssignedVar = new Boogie.BVar("assigned$" + bv.id, BoolClass)
+        // havoc x; var assigned$x: bool; assigned$x := false;
+        Havoc(new Boogie.VarExpr(bv)) ::
+        BLocal(isAssignedVar) ::
+        (new Boogie.VarExpr(isAssignedVar) := assignConst)
+      } else
+        Nil }
+  }
+
+  def translateAllocation(cl: Class, initialization: List[Init], lowerBounds: List[Expression], upperBounds: List[Expression], pos: Position): (Boogie.BVar, List[Boogie.Stmt]) = {
+    val (nw, nwe) = NewBVar("nw", cl, true)
+    val (ttV,tt) = Boogie.NewTVar("T")
+    val f = new Boogie.BVar("f", FieldType(tt))
+    (nw,
+      Comment("new") ::
+      BLocal(nw) :: Havoc(nwe) ::
+      bassume(nonNull(nwe) && (dtype(nwe) ==@ className(cl))) ::
+      bassume(new Boogie.Forall(ttV, f, etran.HasNoPermission(nwe, f.id))) ::
+      // initial values of fields:
+      (if (cl.IsChannel)
+         UpdateMu(nwe, false, true, lowerBounds, upperBounds, ErrorMessage(pos, "new might fail."))
+       else
+         List(bassume(etran.Heap.select(nwe, "mu") ==@ bLockBottom))) :::
+      bassume(etran.Heap.select(nwe, "held") <= 0) ::
+      bassume(etran.Heap.select(nwe, "rdheld") ==@ false) ::
+      // give access to user-defined fields and special fields:
+      (for (f <- cl.Fields ++ RootClass.MentionableFields) yield
+        etran.IncPermission(nwe, f.FullName, permissionFull)).flatten :::
+      // initialize fields according to the initialization
+      (initialization flatMap { init => isDefined(init.e) ::: etran.Heap.store(nwe, init.f.FullName, init.e) })
+    )
+  }
+
+  def TrAcquire(s: Statement, nonNullObj: Expression, currentK: Expr) = {
+    val o = TrExpr(nonNullObj);
+    val (lastAcquireVar, lastAcquire) = Boogie.NewBVar("lastAcquire", IntClass, true)
+    val (lastSeenHeldV, lastSeenHeld) = Boogie.NewBVar("lastSeenHeld", tint, true)
+    val (lastSeenMuV, lastSeenMu) = Boogie.NewBVar("lastSeenMu", tmu, true)
+    (if (Chalice.skipDeadlockChecks)
+       bassume(CanRead(o, "mu")) ::
+       bassume(etran.MaxLockIsBelowX(etran.Heap.select(o,"mu")))
+     else
+       bassert(CanRead(o, "mu"), s.pos, "The mu field of the target of the acquire statement might not be readable.") ::
+       bassert(etran.MaxLockIsBelowX(etran.Heap.select(o,"mu")), s.pos, "The mu field of the target of the acquire statement might not be above waitlevel.")) :::
+    bassume(etran.Heap.select(o,"mu") !=@ bLockBottom) ::  // this isn't strictly necessary, it seems; but we might as well include it
+    // remember the state right before releasing
+    BLocal(lastSeenMuV) :: (lastSeenMu := etran.Heap.select(o, "mu")) ::
+    BLocal(lastSeenHeldV) :: Havoc(lastSeenHeld) :: (lastSeenHeld := etran.Heap.select(o, "held")) ::
+    bassume(! isHeld(o) && ! isRdHeld(o)) :: // this assume follows from the previous assert
+    // update the thread's locking state
+    BLocal(lastAcquireVar) :: Havoc(lastAcquire) :: bassume(0 < lastAcquire) ::
+    etran.Heap.store(o, "held", lastAcquire) ::
+    InhaleInvariants(nonNullObj, false, etran.WhereOldIs(
+      LastSeenHeap(lastSeenMu, lastSeenHeld),
+      LastSeenMask(lastSeenMu, lastSeenHeld),
+      LastSeenSecMask(lastSeenMu, lastSeenHeld),
+      LastSeenCredits(lastSeenMu, lastSeenHeld)), currentK) :::
+    // remember values of Heap/Mask/Credits globals (for proving history constraint at release)
+    bassume(AcquireHeap(lastAcquire) ==@ etran.Heap) ::
+    bassume(AcquireMask(lastAcquire) ==@ etran.Mask) ::
+    bassume(AcquireSecMask(lastAcquire) ==@ etran.SecMask) ::
+    bassume(AcquireCredits(lastAcquire) ==@ etran.Credits)
+  }
+  def TrRelease(s: Statement, nonNullObj: Expression, currentK: Expr) = {
+    val (heldV, held) = Boogie.NewBVar("held", tint, true) 
+    val (prevLmV, prevLm) = Boogie.NewBVar("prevLM", tref, true)
+    val (preReleaseHeapV, preReleaseHeap) = NewBVar("preReleaseHeap", theap, true)
+    val (preReleaseMaskV, preReleaseMask) = NewBVar("preReleaseMask", tmask, true)
+    val (preReleaseSecMaskV, preReleaseSecMask) = NewBVar("preReleaseSecMask", tmask, true)
+    val (preReleaseCreditsV, preReleaseCredits) = NewBVar("preReleaseCredits", tcredits, true)
+    val o = TrExpr(nonNullObj);
+    BLocal(preReleaseHeapV) :: (preReleaseHeap := etran.Heap) ::
+    BLocal(preReleaseMaskV) :: (preReleaseMask := etran.Mask) ::
+    BLocal(preReleaseSecMaskV) :: (preReleaseSecMask := etran.SecMask) ::
+    BLocal(preReleaseCreditsV) :: (preReleaseCredits := etran.Credits) ::
+    bassert(isHeld(o), s.pos, "The target of the release statement might not be locked by the current thread.") ::
+    bassert(!isRdHeld(o), s.pos, "Release might fail because the current thread might hold the read lock.") ::
+    ExhaleInvariants(nonNullObj, false, ErrorMessage(s.pos, "Monitor invariant might hot hold."), etran.WhereOldIs(
+      AcquireHeap(etran.Heap.select(o, "held")),
+      AcquireMask(etran.Heap.select(o, "held")),
+      AcquireSecMask(etran.Heap.select(o, "held")),
+      AcquireCredits(etran.Heap.select(o, "held"))), currentK) :::
+    // havoc o.held where 0<=o.held 
+    BLocal(heldV) :: Havoc(held) :: bassume(held <= 0) ::
+    etran.Heap.store(o, "held", held) ::
+    // assume a seen state is the one right before the share
+    bassume(LastSeenHeap(etran.Heap.select(o, "mu"), held) ==@ preReleaseHeap) ::
+    bassume(LastSeenMask(etran.Heap.select(o, "mu"), held) ==@ preReleaseMask) ::
+    bassume(LastSeenSecMask(etran.Heap.select(o, "mu"), held) ==@ preReleaseSecMask) ::
+    bassume(LastSeenCredits(etran.Heap.select(o, "mu"), held) ==@ preReleaseCredits)
+  }
+  def TrRdAcquire(s: Statement, nonNullObj: Expression, currentK: Expr) = {
+    val (heldV, held) = Boogie.NewBVar("held", tint, true)
+    val o = TrExpr(nonNullObj)
+    bassert(CanRead(o, "mu"), s.pos, "The mu field of the target of the read-acquire statement might not be readable.") ::
+    bassert(etran.MaxLockIsBelowX(etran.Heap.select(o, "mu")), s.pos, "The mu field of the target of the read-acquire statement might not be above waitlevel.") ::
+    bassume(etran.Heap.select(o,"mu") !=@ bLockBottom) ::  // this isn't strictly necessary, it seems; but we might as well include it
+    bassume(! isHeld(o) && ! isRdHeld(o)) ::
+    BLocal(heldV) :: Havoc(held) :: bassume(held <= 0) ::
+    etran.Heap.store(o, "held", held) ::
+    etran.Heap.store(o, "rdheld", true) ::
+    InhaleInvariants(nonNullObj, true, currentK)
+  }
+  def TrRdRelease(s: Statement, nonNullObj: Expression, currentK: Expr) = {
+    val (heldV, held) = Boogie.NewBVar("held", tint, true)
+    val o = TrExpr(nonNullObj);
+    bassert(isRdHeld(o), s.pos, "The current thread might not hold the read-lock of the object being released.") ::
+    ExhaleInvariants(nonNullObj, true, ErrorMessage(s.pos, "Monitor invariant might not hold."), currentK) :::
+    BLocal(heldV) :: Havoc(held) :: bassume(held <= 0) ::
+    etran.Heap.store(o, "held", held) ::
+    etran.Heap.store(o, "rdheld", false)
+  }
+
+  def translateSpecStmt(s: SpecStmt, methodK: Expr): List[Stmt] = {
+    val (preGlobalsV, preGlobals) = etran.FreshGlobals("pre")
+
+    // pick new k for the spec stmt
+    val (specKV, specK) = Boogie.NewBVar("specStmtK", tint, true)
+
+    BLocal(specKV) ::
+    bassume(0 < specK && 1000*specK < percentPermission(1) && 1000*specK < methodK) ::
+    // declare new local variables
+    s.locals.flatMap(v => translateLocalVarDecl(v, true)) :::
+    Comment("spec statement") ::
+    BLocals(preGlobalsV) :::
+    // remember values of globals
+    copyState(preGlobals, etran) :::
+    // exhale preconditions
+    etran.Exhale(List((s.pre, ErrorMessage(s.pos, "The specification statement precondition at " + s.pos + " might not hold."))), "spec stmt precondition", true, specK, false) :::
+    // havoc locals
+    (s.lhs.map(l => Boogie.Havoc(l))) :::
+    // inhale postconditions (using the state before the call as the "old" state)
+    etran.FromPreGlobals(preGlobals).Inhale(List(s.post), "spec stmt postcondition", false, specK)
+  }
+
+  def translateCall(c: Call, methodK: Expr): List[Stmt] = {
+    val obj = c.obj;
+    val lhs = c.lhs;
+    val id = c.id;
+    val args = c.args;
+    val formalThisV = new Variable("this", new Type(c.m.Parent))
+    val formalThis = new VariableExpr(formalThisV)
+    val formalInsV = for (p <- c.m.Ins) yield new Variable(p.id, p.t)
+    val formalIns = for (v <- formalInsV) yield new VariableExpr(v)
+    val formalOutsV = for (p <- c.m.Outs) yield new Variable(p.id, p.t)
+    val formalOuts = for (v <- formalOutsV) yield new VariableExpr(v)
+    val (preGlobalsV, preGlobals) = etran.FreshGlobals("call")
+    val postEtran = etran.FromPreGlobals(preGlobals)
+    
+    // pick new k for this method call
+    val (methodCallKV, methodCallK) = Boogie.NewBVar("methodCallK", tint, true)
+    BLocal(methodCallKV) ::
+    bassume(0 < methodCallK && 1000*methodCallK < percentPermission(1) && 1000*methodCallK < methodK) ::
+    Comment("call " + id) ::
+    // introduce formal parameters and pre-state globals
+    (for (v <- formalThisV :: formalInsV ::: formalOutsV) yield BLocal(Variable2BVarWhere(v))) :::
+    BLocals(preGlobalsV) :::
+    // remember values of globals
+    copyState(preGlobals, etran) :::
+    // check definedness of arguments
+    isDefined(obj) :::
+    bassert(nonNull(obj), c.pos, "The target of the method call might be null.") ::
+    (args flatMap { e: Expression => isDefined(e)}) :::
+    // assign actual ins to formal ins
+    (formalThis := obj) ::
+    (for ((v,e) <- formalIns zip args) yield (v := e)) :::
+    // exhale preconditions
+    Exhale(Preconditions(c.m.Spec) map
+          (p => SubstVars(p, formalThis, c.m.Ins, formalIns)) zip (Preconditions(c.m.Spec) map { p => ErrorMessage(c.pos, "The precondition at " + p.pos + " might not hold.")}), "precondition", methodCallK, false) :::
+    // havoc formal outs
+    (for (v <- formalOuts) yield Havoc(v)) :::
+    // havoc lockchanges
+    LockHavoc(for (e <- LockChanges(c.m.Spec) map (p => SubstVars(p, formalThis, c.m.Ins ++ c.m.Outs, formalIns ++ formalOuts))) yield etran.Tr(e), postEtran) :::
+    // inhale postconditions (using the state before the call as the "old" state)
+    postEtran.Inhale(Postconditions(c.m.Spec) map
+                     (p => SubstVars(p, formalThis, c.m.Ins ++ c.m.Outs, formalIns ++ formalOuts)) , "postcondition", false, methodCallK) :::
+    // declare any new local variables among the actual outs
+    (for (v <- c.locals) yield BLocal(Variable2BVarWhere(v))) :::
+    // assign formal outs to actual outs
+    (for ((v,e) <- lhs zip formalOuts) yield (v :=e))
+  }
+
+  def translateWhile(w: WhileStmt, methodK: Expr): List[Stmt] = {
+    val guard = w.guard;
+    val lkch = w.lkch;
+    val body = w.body;
+
+    val (preLoopGlobalsV, preLoopGlobals) = etran.FreshGlobals("while")
+    val loopEtran = etran.FromPreGlobals(preLoopGlobals)
+    val (iterStartGlobalsV, iterStartGlobals) = etran.FreshGlobals("iterStart")
+    val iterStartEtran = etran.FromPreGlobals(iterStartGlobals)
+    val saveLocalsV = for (v <- w.LoopTargets) yield new Variable(v.id, v.t)
+    val iterStartLocalsV = for (v <- w.LoopTargets) yield new Variable(v.id, v.t)
+    val lkchOld = lkch map (e => SubstVars(e, w.LoopTargets,
+                                             for (v <- saveLocalsV) yield new VariableExpr(v)))
+    val lkchIterStart = lkch map (e => SubstVars(e, w.LoopTargets,
+                                                   for (v <- iterStartLocalsV) yield new VariableExpr(v)))
+    val oldLocks = lkchOld map (e => loopEtran.oldEtran.Tr(e))
+    val iterStartLocks = lkchIterStart map (e => iterStartEtran.oldEtran.Tr(e))
+    val newLocks = lkch map (e => loopEtran.Tr(e));
+    val (whileKV, whileK) = Boogie.NewBVar("whileK", tint, true)
+    val previousEtran = etran // save etran
+    
+    Comment("while") ::
+    // pick new k for this method call
+    BLocal(whileKV) ::
+    bassume(0 < whileK && 1000*whileK < percentPermission(1) && 1000*whileK < methodK) ::
+    // save globals
+    BLocals(preLoopGlobalsV) :::
+    copyState(preLoopGlobals, loopEtran) :::
+    // check invariant on entry to the loop
+    Exhale(w.oldInvs map { inv => (inv, ErrorMessage(inv.pos, "The loop invariant might not hold on entry to the loop."))}, "loop invariant, initially", whileK, false) :::
+    tag(Exhale(w.newInvs map { inv => (inv, ErrorMessage(inv.pos, "The loop invariant might not hold on entry to the loop."))}, "loop invariant, initially", whileK, false), keepTag) :::
+    List(bassert(DebtCheck, w.pos, "Loop invariant must consume all debt on entry to the loop.")) :::
+    // check lockchange on entry to the loop
+    Comment("check lockchange on entry to the loop") ::
+    (bassert(LockFrame(lkch, etran), w.pos, "Method execution before loop might lock/unlock more than allowed by lockchange clause of loop.")) ::
+    // save values of local-variable loop targets
+    (for (sv <- saveLocalsV) yield BLocal(Variable2BVarWhere(sv))) :::
+    (for ((v,sv) <- w.LoopTargets zip saveLocalsV) yield (new VariableExpr(sv) := new VariableExpr(v))) :::
+    // havoc local-variable loop targets
+    (w.LoopTargets :\ List[Boogie.Stmt]()) ( (v,vars) => (v match {
+      case v: Variable if v.isImmutable => Boogie.Havoc(Boogie.VarExpr("assigned$" + v.id))
+      case _ => Boogie.Havoc(Boogie.VarExpr(v.UniqueName)) }) :: vars) :::
+    Boogie.If(null,
+    // 1. CHECK  DEFINEDNESS OF INVARIANT
+      { etran = etran.resetFpi
+      Comment("check loop invariant definedness") ::
+      //(w.LoopTargets.toList map { v: Variable => Boogie.Havoc(Boogie.VarExpr(v.id)) }) :::
+      resetState(etran) :::
+      InhaleWithChecking(w.oldInvs, "loop invariant definedness", whileK) :::
+      tag(InhaleWithChecking(w.newInvs, "loop invariant definedness", whileK), keepTag) :::                  
+      bassume(false) }
+    , Boogie.If(null,
+    // 2. CHECK LOOP BODY
+      // Renew state: set Mask to ZeroMask and Credits to ZeroCredits, and havoc Heap everywhere except
+      // at {old(local),local}.{held,rdheld}
+      { etran = etran.resetFpi
+      resetState(etran) :::
+      Inhale(w.Invs, "loop invariant, body", whileK) :::
+      // assume lockchange at the beginning of the loop iteration
+      Comment("assume lockchange at the beginning of the loop iteration") ::
+      (bassume(LockFrame(lkch, etran))) ::
+      // this is the state at the beginning of the loop iteration; save these values
+      BLocals(iterStartGlobalsV) :::
+      copyState(iterStartGlobals, iterStartEtran) :::
+      (for (isv <- iterStartLocalsV) yield BLocal(Variable2BVarWhere(isv))) :::
+      (for ((v,isv) <- w.LoopTargets zip iterStartLocalsV) yield
+         (new VariableExpr(isv) := new VariableExpr(v))) :::
+      // evaluate the guard
+      isDefined(guard) ::: List(bassume(guard)) :::
+      translateStatement(body, whileK) ::: 
+      // check invariant
+      Exhale(w.oldInvs map { inv => (inv, ErrorMessage(inv.pos, "The loop invariant at " + inv.pos + " might not be preserved by the loop."))}, "loop invariant, maintained", whileK, true) :::
+      tag(Exhale(w.newInvs map { inv => (inv, ErrorMessage(inv.pos, "The loop invariant at " + inv.pos + " might not be preserved by the loop."))}, "loop invariant, maintained", whileK, true), keepTag) :::
+      isLeaking(w.pos, "The loop might leak references.") :::
+      // check lockchange after loop iteration
+      Comment("check lockchange after loop iteration") ::
+        (bassert(LockFrame(lkch, etran), w.pos, "The loop might lock/unlock more than the lockchange clause allows.")) ::
+      // perform debt check
+      bassert(DebtCheck, w.pos, "Loop body is not allowed to leave any debt.") :::
+      bassume(false)},
+   // 3. AFTER LOOP
+     { etran = previousEtran
+     LockHavoc(oldLocks ++ newLocks, loopEtran) :::
+     // assume lockchange after the loop
+     Comment("assume lockchange after the loop") ::
+     (bassume(LockFrame(lkch, etran))) ::
+     Inhale(w.Invs, "loop invariant, after loop", whileK) :::
+     bassume(!guard)}))
+  }
+
+  def translateRefinement(r: RefinementBlock, methodK: Expr): List[Stmt] = {
+    // abstract expression translator
+    val absTran = etran;
+    // concrete expression translate
+    val (conGlobalsV, conGlobals) = etran.FreshGlobals("concrete")
+    val conTran = new ExpressionTranslator(conGlobals, etran.oldEtran.globals, currentClass); // TODO: what about FoldedPredicateInfo?
+    // shared locals existing before the block (excluding immutable)
+    val before = for (v <- r.before; if (! v.isImmutable)) yield v;
+    // shared locals declared in the block
+    val (duringA, duringC) = r.during;
+    // variables for locals before (to restore for the abstract version)
+    val beforeV = for (v <- before) yield new Variable(v.id, v.t)
+    // variables for locals after (to compare with the abstract version)
+    val afterV = for (v <- before) yield new Variable(v.id, v.t)
+
+    Comment("refinement block") ::
+    // save heap
+    BLocals(conGlobalsV) :::
+    copyState(conGlobals, etran) :::
+    // save shared local variables
+    (for (v <- beforeV) yield BLocal(Variable2BVarWhere(v))) :::            
+    (for ((v, w) <- beforeV zip before) yield (new VariableExpr(v) := new VariableExpr(w))) :::
+    // run concrete C on the fresh heap
+    {
+      etran = conTran;
+      Comment("concrete program:") ::
+      tag(translateStatements(r.con, methodK), keepTag)
+    } :::
+    // run angelically A on the old heap
+    Comment("abstract program:") ::
+    { etran = absTran;
+    r.abs match {
+      case List(s: SpecStmt) =>
+        var (m, me) = NewBVar("specMask", tmask, true)
+        var (sm, sme) = NewBVar("specSecMask", tmask, true)
+        tag(
+          Comment("give witnesses to the declared local variables") ::
+          (for (v <- duringA) yield BLocal(Variable2BVarWhere(v))) :::
+          (for ((v, w) <- duringA zip duringC) yield (new VariableExpr(v) := new VariableExpr(w))) :::
+          BLocal(m) :: BLocal(sm) ::
+          (me := absTran.Mask) :: (sme := absTran.SecMask) ::
+          absTran.Exhale(s.post, me, absTran.Heap, ErrorMessage(r.pos, "Refinement may fail to satisfy the specification statement post-condition."), false, methodK, false, false) :::
+          (for ((v, w) <- beforeV zip before; if (! s.lhs.exists(ve => ve.v == w))) yield
+             bassert(new VariableExpr(v) ==@ new VariableExpr(w), r.pos, "Refinement may change a variable outside of the frame of the specification statement: " + v.id)),
+          keepTag)
+      case _ =>
+        // save locals after
+        (for (v <- afterV) yield BLocal(Variable2BVarWhere(v))) :::
+        (for ((v, w) <- afterV zip before) yield (new VariableExpr(v) := new VariableExpr(w))) :::
+        // restore locals before
+        (for ((v, w) <- before zip beforeV) yield (new VariableExpr(v) := new VariableExpr(w))) :::
+        translateStatements(r.abs, methodK) :::
+        // assert equality on shared locals
+        tag(
+          (for ((v, w) <- afterV zip before) yield
+            bassert(new VariableExpr(v) ==@ new VariableExpr(w), r.pos, "Refinement may produce a different value for the pre-state local variable: " + v.id)) :::
+          (for ((v, w) <- duringA zip duringC) yield
+            bassert(new VariableExpr(v) ==@ new VariableExpr(w), r.pos, "Refinement may produce a different value for the declared variable: " + v.id)),
+          keepTag)
+    }} :::
+    {
+      val (v,ve) = NewBVar("this", tref, true)
+      // TODO: check for mask coupling
+      // TODO: we only inhale concrete values for "This"
+
+      def copy(e: Expression):List[Stmt] = e match {
+        case And(a,b) => copy(a) ::: copy(b)
+        case Implies(a,b) => Boogie.If(absTran.Tr(a), copy(b), Nil)
+        case Access(ma, _) if ! ma.isPredicate => absTran.Heap.store(absTran.Tr(ma.e), new VarExpr(ma.f.FullName), conTran.Heap.select(absTran.Tr(ma.e), ma.f.FullName))
+        case _: PermissionExpr => throw new NotSupportedException("not implemented")
+        case _ => Nil
+      }
+
+      // copy variables in the coupling invariants to the abstract heap (to preserve their values across refinement blocks and establish invariant)
+      (for (ci <- currentClass.CouplingInvariants)
+        yield Boogie.If((ci.fields.map(f => absTran.CanRead(new VarExpr("this"), f.FullName)).reduceLeft(_ || _)),
+          copy(ci.e), Nil)) :::
+      // assert equality on shared globals (except those that are replaced)
+      tag(
+        for (f <- currentClass.refines.Fields; if ! currentClass.CouplingInvariants.exists(_.fields.contains(f)))
+          yield bassert((absTran.Heap.select(ve, f.FullName) ==@ conTran.Heap.select(ve, f.FullName)).forall(v), r.pos, "Refinement may change the value of the field " + f.FullName),
+        keepTag)            
+    } :::
+    Comment("end of the refinement block")
+  }
+
+  def UpdateMu(o: Expr, allowOnlyFromBottom: Boolean, justAssumeValue: Boolean,
+               lowerBounds: List[Expression], upperBounds: List[Expression], error: ErrorMessage): List[Stmt] = {
+    def BoundIsNullObject(b: Expression): Boogie.Expr = {
+      if (b.typ.IsMu) false else b ==@ bnull
+    }
+    def MuValue(b: Expression): Expr = {
+      if (b.typ.IsMu) b else etran.Heap.select(b, "mu")
+    }
+    def Below(a: Expr, b: Expr) = {
+      new FunctionApp("MuBelow", a, b)
+    }
+    val (muV, mu) = Boogie.NewBVar("mu", Boogie.NamedType("Mu"), true)
+    // check that bounds are well-defined
+    ((lowerBounds ++ upperBounds) flatMap { bound => isDefined(bound)}) :::
+    // check that we have full access to o.mu
+    (if (!justAssumeValue)
+      List(bassert(CanWrite(o, "mu"), error.pos, error.message + " The mu field of the target might not be writable."))
+     else
+       List()) :::
+    // ...and that o.mu starts off as lockbottom, if desired
+    (if (allowOnlyFromBottom)
+      List(bassert(etran.Heap.select(o,"mu") ==@ bLockBottom,
+                   error.pos, error.message + " The object may already be shared (i.e., mu may not be LockBottom)"))
+     else
+      List()) :::
+    // check for each bound that if it is a non-null object, then its mu field is readable
+    (for (bound <- lowerBounds ++ upperBounds if !bound.typ.IsMu) yield
+      bassert((bound ==@ bnull) || CanRead(bound, "mu"), bound.pos, "The mu field of bound at " + bound.pos + " might not be readable." )) :::
+    // check that each lower bound is smaller than each upper bound
+    (for (lb <- lowerBounds; ub <- upperBounds) yield
+      bassert( (etran.ShaveOffOld(lb), etran.ShaveOffOld(ub)) match {
+        case ((MaxLockLiteral(),o0), (MaxLockLiteral(),o1)) =>
+          if (o0 == o1)
+            false
+          else
+            etran.TemporalMaxLockComparison(etran.ChooseEtran(o0), etran.ChooseEtran(o1))
+        case ((MaxLockLiteral(),o), _) => etran.ChooseEtran(o).MaxLockIsBelowX(MuValue(ub))
+        case (_, (MaxLockLiteral(),o)) => etran.ChooseEtran(o).MaxLockIsAboveX(MuValue(lb))
+        case _ => BoundIsNullObject(lb) ||
+                  BoundIsNullObject(ub) ||
+                  Below(MuValue(lb), MuValue(ub)) }, lb.pos, "The lower bound at " + lb.pos + " might not be smaller than the upper bound at " + ub.pos + ".")) :::
+    // havoc mu
+    BLocal(muV) :: Havoc(mu) :: bassume(mu !=@ bLockBottom) ::
+    // assume that mu is between the given bounds (or above waitlevel if no bounds are given)
+    (if (lowerBounds == Nil && upperBounds == Nil) {
+      // assume waitlevel << mu
+      List(bassume(etran.MaxLockIsBelowX(mu)))
+    } else {
+      (for (lb <- lowerBounds) yield
+        // assume lb << mu
+        bassume(
+          if (etran.IsMaxLockLit(lb)) {
+            val (f,o) = etran.ShaveOffOld(lb)
+            etran.ChooseEtran(o).MaxLockIsBelowX(mu)
+          } else
+            (BoundIsNullObject(lb) || Below(MuValue(lb), mu)))) :::
+      (for (ub <- upperBounds) yield
+        // assume mu << ub
+        bassume(
+          if (etran.IsMaxLockLit(ub)) {
+            val (f,o) = etran.ShaveOffOld(ub)
+            etran.ChooseEtran(o).MaxLockIsAboveX(mu)
+          } else
+            (BoundIsNullObject(ub) || Below(mu, MuValue(ub)))))
+    }) :::
+    // store the mu field
+    (if (justAssumeValue) bassume(etran.Heap.select(o, "mu") ==@ mu) else etran.Heap.store(o, "mu", mu))
+  }
+
+  def isLeaking(pos: Position, msg: String): List[Boogie.Stmt] = {
+    if(Chalice.checkLeaks) {
+      var o = Boogie.VarExpr("$o");
+      var f = "$f";
+      val (ttV,tt) = Boogie.NewTVar("T")
+      List(
+        bassert(new Boogie.Forall(
+          List(ttV),
+          List(Boogie.BVar("$o", tref), Boogie.BVar("$f", FieldType(tt))),
+          Nil,
+          (o ==@ bnull) || ((new MapSelect(etran.Mask, o, f, "perm$R") ==@ 0) && (new MapSelect(etran.Mask, o, f, "perm$N") ==@ 0))
+        ), pos, msg)
+      )
+    } else {
+      Nil
+    }
+  }
+
+  def LockFrame(lkch: List[Expression], etran: ExpressionTranslator) =
+    LocksUnchanged(for (l <- lkch) yield etran.Tr(l), etran)
+  def LocksUnchanged(exceptions: List[Boogie.Expr], etran: ExpressionTranslator) = {
+    val (lkV, lk) = Boogie.NewBVar("lk", tref, true)
+    val b: Boogie.Expr = false
+    Boogie.Forall(Nil, List(lkV),
+                  List(new Trigger(etran.Heap.select(lk, "held")), new Trigger(etran.Heap.select(lk, "rdheld"))),
+                  (((0 < etran.Heap.select(lk, "held")) ==@
+                    (0 < etran.oldEtran.Heap.select(lk, "held"))) &&
+                   (new Boogie.MapSelect(etran.Heap, lk, "rdheld") ==@
+                    new Boogie.MapSelect(etran.oldEtran.Heap, lk, "rdheld"))) ||
+          // It seems we should exclude newly-allocated objects from lockchange. Since Chalice does not have an "alloc" field,
+          // we could use the "mu" field as an approximation, but that breaks the HandOverHand example. So we leave it for now.
+          // (new Boogie.MapSelect(etran.oldEtran.Heap, lk, "mu") ==@ bLockBottom) ||
+                  ((exceptions :\ b) ((e,ll) => ll || (lk ==@ e))))
+  }
+  def LockHavoc(locks: List[Boogie.Expr], etran: ExpressionTranslator) = {
+    val (heldV, held) = NewBVar("isHeld", IntClass, true)
+    val (rdheldV, rdheld) = NewBVar("isRdHeld", BoolClass, true)
+    BLocal(heldV) :: BLocal(rdheldV) ::
+    (for (o <- locks) yield {  // todo: somewhere we should worry about Df(l)
+      Havoc(held) :: Havoc(rdheld) ::
+      bassume(rdheld ==> (0 < held)) ::
+      new MapUpdate(etran.Heap, o, VarExpr("held"), held) ::
+      new MapUpdate(etran.Heap, o, VarExpr("rdheld"), rdheld) }).flatten
+  }
+  def NumberOfLocksHeldIsInvariant(oldLocks: List[Boogie.Expr], newLocks: List[Boogie.Expr],
+                                   etran: ExpressionTranslator) = {
+    (for ((o,n) <- oldLocks zip newLocks) yield {
+      // oo.held == nn.held && oo.rdheld == nn.rdheld
+      (((0 < new Boogie.MapSelect(etran.oldEtran.Heap, o, "held")) ==@
+        (0 < new Boogie.MapSelect(etran.Heap, n, "held"))) &&
+       (new Boogie.MapSelect(etran.oldEtran.Heap, o, "rdheld") ==@
+        new Boogie.MapSelect(etran.Heap, n, "rdheld"))) ::
+      // no.held == on.held && no.rdheld == on.rdheld
+      (((0 < new Boogie.MapSelect(etran.Heap, o, "held")) ==@
+        (0 < new Boogie.MapSelect(etran.oldEtran.Heap, n, "held"))) &&
+       (new Boogie.MapSelect(etran.Heap, o, "rdheld") ==@
+        new Boogie.MapSelect(etran.oldEtran.Heap, n, "rdheld"))) ::
+      // o == n || (oo.held != no.held && (!oo.rdheld || !no.rdheld))
+      ((o ==@ n) ||
+       (((0 < new Boogie.MapSelect(etran.oldEtran.Heap, o, "held")) !=@ (0 < new Boogie.MapSelect(etran.Heap, o, "held"))) &&
+        ((! new Boogie.MapSelect(etran.oldEtran.Heap, o, "rdheld")) ||
+         (! new Boogie.MapSelect(etran.Heap, o, "rdheld"))))) ::
+      Nil
+    }).flatten
+  }
+
+  implicit def lift(s: Stmt): List[Stmt] = List(s)
+  def isDefined(e: Expression) = etran.isDefined(e)(true)
+  def TrExpr(e: Expression) = etran.Tr(e)
+
+  def InhaleInvariants(obj: Expression, readonly: Boolean, tran: ExpressionTranslator, currentK: Expr) = {
+    val shV = new Variable("sh", new Type(obj.typ))
+    val sh = new VariableExpr(shV)
+    BLocal(Variable2BVar(shV)) :: Boogie.Assign(TrExpr(sh), TrExpr(obj)) ::
+    tran.Inhale(obj.typ.MonitorInvariants map
+           (inv => SubstThis(inv.e, sh)) map
+           (inv => (if (readonly) SubstRd(inv) else inv)), "monitor invariant", false, currentK)
+  }
+  def ExhaleInvariants(obj: Expression, readonly: Boolean, msg: ErrorMessage, tran: ExpressionTranslator, currentK: Expr) = {
+    val shV = new Variable("sh", new Type(obj.typ))
+    val sh = new VariableExpr(shV)
+    BLocal(Variable2BVar(shV)) :: Boogie.Assign(TrExpr(sh), TrExpr(obj)) ::
+    tran.Exhale(obj.typ.MonitorInvariants map
+           (inv => SubstThis(inv.e, sh)) map
+           (inv => (if (readonly) SubstRd(inv) else inv, msg)), "monitor invariant", false, currentK, false)
+  }
+  def InhaleInvariants(obj: Expression, readonly: Boolean, currentK: Expr) = {
+    val shV = new Variable("sh", new Type(obj.typ))
+    val sh = new VariableExpr(shV)
+    BLocal(Variable2BVar(shV)) :: Boogie.Assign(TrExpr(sh), TrExpr(obj)) ::
+    Inhale(obj.typ.MonitorInvariants map
+           (inv => SubstThis(inv.e, sh)) map
+           (inv => (if (readonly) SubstRd(inv) else inv)), "monitor invariant", currentK)
+  }
+  def ExhaleInvariants(obj: Expression, readonly: Boolean, msg: ErrorMessage, currentK: Expr) = {
+    val shV = new Variable("sh", new Type(obj.typ))
+    val sh = new VariableExpr(shV)
+    BLocal(Variable2BVar(shV)) :: Boogie.Assign(TrExpr(sh), TrExpr(obj)) ::
+    Exhale(obj.typ.MonitorInvariants map
+           (inv => SubstThis(inv.e, sh)) map
+           (inv => (if (readonly) SubstRd(inv) else inv, msg)), "monitor invariant", currentK, false)
+  }
+
+  def Inhale(predicates: List[Expression], occasion: String, currentK: Expr): List[Boogie.Stmt] = etran.Inhale(predicates, occasion, false, currentK)
+  def Exhale(predicates: List[(Expression, ErrorMessage)], occasion: String, currentK: Expr, exactchecking: Boolean): List[Boogie.Stmt] = etran.Exhale(predicates, occasion, false, currentK, exactchecking)
+  def ExhaleDuringUnfold(predicates: List[(Expression, ErrorMessage)], occasion: String, currentK: Expr, exactchecking: Boolean): List[Boogie.Stmt] = etran.ExhaleDuringUnfold(predicates, occasion, false, currentK, exactchecking)
+  def InhaleWithChecking(predicates: List[Expression], occasion: String, currentK: Expr): List[Boogie.Stmt] = etran.Inhale(predicates, occasion, true, currentK)
+  def ExhaleWithChecking(predicates: List[(Expression, ErrorMessage)], occasion: String, currentK: Expr, exactchecking: Boolean): List[Boogie.Stmt] = etran.Exhale(predicates, occasion, true, currentK, exactchecking)
+
+  def CanRead(obj: Boogie.Expr, field: Boogie.Expr): Boogie.Expr = etran.CanRead(obj, field)
+  def CanWrite(obj: Boogie.Expr, field: Boogie.Expr): Boogie.Expr = etran.CanWrite(obj, field)
+
+
+/**********************************************************************
+*****************          EXPRESSIONS                *****************
+**********************************************************************/
+
+/** Represents a predicate that has been folded by ourselfs, or that we have peeked
+ * at using unfolding.
+ */
+case class FoldedPredicate(predicate: Predicate, receiver: Expr, version: Expr, conditions: Set[(VarExpr,Boolean)], flag: Expr)
+
+/** All information that we need to keep track of about folded predicates. */
+class FoldedPredicatesInfo {
+  
+  private var foldedPredicates: List[FoldedPredicate] = List()
+  var currentConditions: Set[(VarExpr,Boolean)] = Set()
+  
+  /** Add a predicate that we have folded */
+  def addFoldedPredicate(predicate: FoldedPredicate) {
+    foldedPredicates ::= predicate
+  }
+  
+  /** Start again with the empty information about folded predicates. */
+  def reset {
+    foldedPredicates = List()
+    currentConditions = Set()
+  }
+  
+  /** return a list of folded predicates that might match for predicate */
+  def getFoldedPredicates(predicate: Predicate): List[FoldedPredicate] = {
+    foldedPredicates filter (fp => fp.predicate.FullName == predicate.FullName)
+  }
+  
+  /** get an upper bound on the recursion depth when updating the secondary mask */
+  def getRecursionBound(predicate: Predicate): Int = {
+    foldedPredicates length
+  }
+  
+}
+object FoldedPredicatesInfo {
+  def apply() = new FoldedPredicatesInfo()
+}
+
+case class Globals(heap: Expr, mask: Expr, secmask: Expr, credits: Expr) {
+  def list: List[Expr] = List(heap, mask, secmask, credits)
+}
+
+class ExpressionTranslator(val globals: Globals, preGlobals: Globals, val fpi: FoldedPredicatesInfo, currentClass: Class, checkTermination: Boolean) {
+
+  import TranslationHelper._
+
+  val Heap = globals.heap;
+  val Mask = globals.mask;
+  val SecMask = globals.secmask;
+  val Credits = globals.credits;
+  lazy val oldEtran = new ExpressionTranslator(preGlobals, preGlobals, fpi, currentClass, checkTermination)
+
+  def this(globals: Globals, preGlobals: Globals, fpi: FoldedPredicatesInfo, currentClass: Class) = this(globals, preGlobals, fpi, currentClass, false)
+  def this(globals: Globals, preGlobals: Globals, currentClass: Class) = this(globals, preGlobals, FoldedPredicatesInfo(), currentClass, false)
+  def this(globals: Globals, cl: Class) = this(globals, Globals(Boogie.Old(globals.heap), Boogie.Old(globals.mask), Boogie.Old(globals.secmask), Boogie.Old(globals.credits)), cl)
+  def this(cl: Class) = this(Globals(VarExpr(HeapName), VarExpr(MaskName), VarExpr(SecMaskName), VarExpr(CreditsName)), cl)
+
+  def ChooseEtran(chooseOld: Boolean) = if (chooseOld) oldEtran else this
+  
+  /** return a new etran which is identical, expect for the fpi */
+  def resetFpi = {
+    new ExpressionTranslator(globals, preGlobals, new FoldedPredicatesInfo, currentClass, checkTermination)
+  }
+
+  /**
+   * Create a list of fresh global variables
+   */
+  def FreshGlobals(prefix: String): (List[Boogie.BVar], Globals) = {
+    val vs = new Boogie.BVar(prefix + HeapName, theap, true) ::
+    new Boogie.BVar(prefix + MaskName, tmask, true) ::
+    new Boogie.BVar(prefix + SecMaskName, tmask, true) ::
+    new Boogie.BVar(prefix + CreditsName, tcredits, true) ::
+    Nil
+    val es = vs map {v => new Boogie.VarExpr(v)}
+    (vs, Globals(es(0), es(1), es(2), es(3)))
+  }
+
+  def FromPreGlobals(pg: Globals) = {
+    new ExpressionTranslator(globals, pg, fpi, currentClass, checkTermination)
+  }
+
+  def UseCurrentAsOld() = {
+    new ExpressionTranslator(globals, globals, fpi, currentClass, checkTermination);
+  }
+
+  def WhereOldIs(h: Boogie.Expr, m: Boogie.Expr, sm: Boogie.Expr, c: Boogie.Expr) = {
+    new ExpressionTranslator(globals, Globals(h, m, sm, c), fpi, currentClass, checkTermination);
+  }
+
+  def CheckTermination(check: Boolean) = {
+    new ExpressionTranslator(globals, preGlobals, fpi, currentClass, check);
+  }
+  
+  /**********************************************************************
+  *****************              TR/DF                  *****************
+  **********************************************************************/
+
+  def isDefined(e: Expression)(implicit assumption: Expr): List[Boogie.Stmt] = {
+    def prove(goal: Expr, pos: Position, msg: String)(implicit assumption: Expr) =
+      bassert(assumption ==> goal, pos, msg)
+    
+    desugar(e) match {
+      case IntLiteral(n) => Nil
+      case BoolLiteral(b) => Nil
+      case NullLiteral() => Nil
+      case StringLiteral(s) => Nil
+      case MaxLockLiteral() => Nil
+      case LockBottomLiteral() => Nil
+      case _:ThisExpr => Nil
+      case _:Result => Nil
+      case _:BoogieExpr => Nil
+      case _:VariableExpr => Nil
+      case fs @ MemberAccess(e, f) =>       
+        assert(!fs.isPredicate);
+        isDefined(e) ::: 
+        prove(nonNull(Tr(e)), e.pos, "Receiver might be null.") ::
+        prove(CanRead(Tr(e), fs.f.FullName), fs.pos, "Location might not be readable.")
+      case Full | Star | Epsilon | MethodEpsilon => Nil
+      case ForkEpsilon(token) => isDefined(token)
+      case MonitorEpsilon(Some(monitor)) => isDefined(monitor)
+      case ChannelEpsilon(Some(channel)) => isDefined(channel)
+      case PredicateEpsilon(_) => Nil
+      case ChannelEpsilon(None) | MonitorEpsilon(None) => Nil
+      case PermPlus(l,r) => isDefined(l) ::: isDefined(r)
+      case PermMinus(l,r) => isDefined(l) ::: isDefined(r)
+      case PermTimes(l,r) => isDefined(l) ::: isDefined(r)
+      case IntPermTimes(l,r) => isDefined(l) ::: isDefined(r)
+      case Frac(perm) => isDefined(perm)
+      case Epsilons(p) => isDefined(p)
+      case _:PermissionExpr => throw new InternalErrorException("permission expression unexpected here: " + e.pos + " (" + e + ")")
+      case c@Credit(e, n) =>
+        isDefined(e) :::
+        isDefined(c.N)
+      case Holds(e) =>
+        isDefined(e)
+      case RdHolds(e) =>
+        isDefined(e)
+      case _: Assigned => Nil
+      case Old(e) =>
+        oldEtran.isDefined(e)
+      case IfThenElse(con, then, els) =>
+        isDefined(con) ::: Boogie.If(Tr(con), isDefined(then), isDefined(els))
+      case Not(e) =>
+        isDefined(e)
+      case func@FunctionApplication(obj, id, args) =>
+        val (tmpGlobalsV, tmpGlobals) = this.FreshGlobals("fapp")
+        val tmpTranslator = new ExpressionTranslator(tmpGlobals, this.oldEtran.globals, currentClass);
+        
+        // pick new k
+        val (funcappKV, funcappK) = Boogie.NewBVar("funcappK", tint, true)
+        
+        // check definedness of receiver + arguments
+        (obj :: args flatMap { arg => isDefined(arg) }) :::
+        // check that receiver is not null
+        List(prove(nonNull(Tr(obj)), obj.pos, "Receiver might be null.")) :::
+        // check precondition of the function by exhaling the precondition in tmpHeap/tmpMask/tmpCredits
+        Comment("check precondition of call") ::
+        BLocal(funcappKV) :: bassume(0 < funcappK && 1000*funcappK < percentPermission(1)) ::
+        bassume(assumption) ::
+        BLocals(tmpGlobalsV) :::
+        copyState(tmpGlobals, this) :::
+        tmpTranslator.Exhale(Preconditions(func.f.spec) map { pre=> (SubstVars(pre, obj, func.f.ins, args), ErrorMessage(func.pos, "Precondition at " + pre.pos + " might not hold."))},
+                             "function call",
+                             false, funcappK, false) :::
+        // size of the heap of callee must be strictly smaller than size of the heap of the caller
+        (if(checkTermination) { List(prove(NonEmptyMask(tmpGlobals.mask), func.pos, "The heap of the callee might not be strictly smaller than the heap of the caller.")) } else Nil)
+      case unfolding@Unfolding(acc@Access(pred@MemberAccess(obj, f), perm), e) =>
+        val (tmpGlobalsV, tmpGlobals) = this.FreshGlobals("unfolding")
+        val tmpTranslator = new ExpressionTranslator(tmpGlobals, this.oldEtran.globals, currentClass);
+        
+        val receiverOk = isDefined(obj) ::: prove(nonNull(Tr(obj)), obj.pos, "Receiver might be null.");
+        val definition = scaleExpressionByPermission(SubstThis(DefinitionOf(pred.predicate), obj), perm, unfolding.pos)
+        
+        // pick new k
+        val (unfoldingKV, unfoldingK) = Boogie.NewBVar("unfoldingK", tint, true)
+        
+        Comment("unfolding") ::
+        BLocal(unfoldingKV) :: bassume(0 < unfoldingK && 1000*unfoldingK < percentPermission(1)) ::
+        // check definedness
+        receiverOk ::: isDefined(perm) :::
+        // copy state into temporary variables
+        BLocals(tmpGlobalsV) :::
+        copyState(tmpGlobals, this) :::
+        // exhale the predicate
+        tmpTranslator.ExhaleDuringUnfold(List((acc, ErrorMessage(unfolding.pos, "Unfolding might fail."))), "unfolding", false, unfoldingK, false) :::
+        // inhale the definition of the predicate
+        tmpTranslator.Inhale(List(definition), "unfolding", false, unfoldingK) :::
+        // check definedness of e in state where the predicate is unfolded
+        tmpTranslator.isDefined(e)
+      case Iff(e0,e1) =>
+        isDefined(e0) ::: isDefined(e1)
+      case Implies(e0,e1) =>
+        isDefined(e0) ::: isDefined(e1)(assumption && Tr(e0))
+      case And(e0,e1) =>
+        isDefined(e0) ::: isDefined(e1)(assumption && Tr(e0))
+      case Or(e0,e1) =>
+        isDefined(e0) ::: isDefined(e1)(assumption && Boogie.UnaryExpr("!", Tr(e0)))
+      case LockBelow(e0,e1) =>
+        var df = isDefined(e0) ::: isDefined(e1);
+        if (e0.typ.IsRef) {
+          df = df ::: List(prove(nonNull(Tr(e0)), e0.pos, "Receiver might be null."), prove(CanRead(Tr(e0),"mu"), e0.pos, "The mu field might not be readable."));
+        }
+         if (e1.typ.IsRef) {
+          df = df ::: List(prove(nonNull(Tr(e1)), e1.pos, "Receiver might be null."), prove(CanRead(Tr(e1),"mu"), e1.pos, "The mu field might not be readable."));
+        }
+        df
+      case e: CompareExpr =>
+        isDefined(e.E0) ::: isDefined(e.E1)
+      case Div(e0,e1) =>
+        isDefined(e0) ::: isDefined(e1) :::
+        List(prove(Tr(e1) !=@ 0, e1.pos, "Denominator might be zero."))
+      case Mod(e0,e1) =>
+        isDefined(e0) ::: isDefined(e1) ::: List(prove(Tr(e1) !=@ 0, e1.pos, "Denominator might be zero."))
+      case e: ArithmeticExpr =>
+        isDefined(e.E0) ::: isDefined(e.E1)
+      case EmptySeq(t) => Nil
+      case ExplicitSeq(es) =>
+        es flatMap { e => isDefined(e) }
+      case Range(min, max) =>
+        isDefined(min) ::: isDefined(max) :::
+        prove(Tr(min) <= Tr(max), e.pos, "Range minimum might not be smaller or equal to range maximum.")
+      case Append(e0, e1) =>
+        isDefined(e0) ::: isDefined(e1)
+      case at@At(e0, e1) =>
+        isDefined(e0) ::: isDefined(e1) :::
+        prove(0 <= Tr(e1), at.pos, "Sequence index might be negative.") ::
+        prove(Tr(e1) < SeqLength(Tr(e0)), at.pos, "Sequence index might be larger than or equal to the length of the sequence.")
+      case Drop(e0, e1) => 
+        isDefined(e0) ::: isDefined(e1) :::
+        prove(0 <= Tr(e1), e.pos, "Cannot drop less than zero elements.") ::
+        prove(Tr(e1) <= SeqLength(Tr(e0)), e.pos, "Cannot drop more than elements than the length of the sequence.")
+      case Take(e0, e1) => 
+        isDefined(e0) ::: isDefined(e1) :::
+        prove(0 <= Tr(e1), e.pos, "Cannot take less than zero elements.") ::
+        prove(Tr(e1) <= SeqLength(Tr(e0)), e.pos, "Cannot take more than elements than the length of the sequence.")
+      case Length(e) =>
+        isDefined(e)
+      case Contains(e0, e1) =>
+        isDefined(e0) ::: isDefined(e1)
+      case Eval(h, e) =>
+        val (evalHeap, evalMask, evalSecMask, evalCredits, checks, assumptions) = fromEvalState(h);
+        val evalEtran = new ExpressionTranslator(Globals(evalHeap, evalMask, evalSecMask, evalCredits), this.oldEtran.globals, currentClass);
+        evalEtran.isDefined(e)
+      case _ : SeqQuantification => throw new InternalErrorException("should be desugared")
+      case tq @ TypeQuantification(_, _, _, e, (min, max)) =>
+        // replace variables since we need locals
+        val vars = tq.variables map {v => val result = new Variable(v.id, v.t); result.pos = v.pos; result;}
+        prove(Tr(min) <= Tr(max), e.pos, "Range minimum might not be smaller or equal to range maximum.") :::
+        (vars map {v => BLocal(Variable2BVarWhere(v))}) :::
+        isDefined(SubstVars(e, tq.variables, vars map {v => new VariableExpr(v);}))
+      case tq @ TypeQuantification(_, _, _, e, _) =>
+        // replace variables since we need locals
+        val vars = tq.variables map {v => val result = new Variable(v.id, v.t); result.pos = v.pos; result;}
+        (vars map {v => BLocal(Variable2BVarWhere(v))}) :::
+        isDefined(SubstVars(e, tq.variables, vars map {v => new VariableExpr(v);}))
+    }
+  }
+
+  /** Translate an expression, using 'trrec' in the recursive calls (which takes
+   *  the expression and an expression translator as argument). The default
+   *  behaviour is to translate only pure assertions (and throw and error otherwise).
+   */
+  def Tr(e: Expression): Boogie.Expr = Tr(e, (ee,et) => et.Tr(ee))
+  def Tr(e: Expression, trrec: (Expression, ExpressionTranslator) => Expr): Boogie.Expr = {
+    def trrecursive(e: Expression): Expr = trrec(e, this)
+    desugar(e) match {
+    case IntLiteral(n) => n
+    case BoolLiteral(b) => b
+    case NullLiteral() => bnull
+    case StringLiteral(s) =>
+      // since there currently are no operations defined on string, except == and !=, just translate
+      // each string to a unique number
+      s.hashCode()
+    case BoogieExpr(b) => b
+    case MaxLockLiteral() => throw new InternalErrorException("waitlevel case should be handled in << and == and !=")
+    case LockBottomLiteral() => bLockBottom
+    case _:ThisExpr => VarExpr("this")
+    case _:Result => VarExpr("result")
+    case ve : VariableExpr => VarExpr(ve.v.UniqueName)
+    case fs @ MemberAccess(e,_) =>
+      assert(! fs.isPredicate);
+      var r = Heap.select(trrecursive(e), fs.f.FullName);
+      if (fs.f.isInstanceOf[SpecialField] && fs.f.id == "joinable")
+        r !=@ 0 // joinable is encoded as an integer
+      else
+        r
+    case _:Permission => throw new InternalErrorException("permission unexpected here")
+    case _:PermissionExpr => throw new InternalErrorException("permission expression unexpected here: " + e.pos)
+    case _:Credit => throw new InternalErrorException("credit expression unexpected here")
+    case Holds(e) =>
+      (0 < Heap.select(trrecursive(e), "held")) &&
+      !Heap.select(trrecursive(e), "rdheld")
+    case RdHolds(e) =>
+      Heap.select(trrecursive(e), "rdheld")
+    case a: Assigned =>
+      VarExpr("assigned$" + a.v.UniqueName)
+    case Old(e) =>
+      trrec(e, oldEtran)
+    case IfThenElse(con, then, els) =>
+      Boogie.Ite(trrecursive(con), trrecursive(then), trrecursive(els))  // of type: VarExpr(TrClass(then.typ))
+    case Not(e) =>
+      ! trrecursive(e)
+    case func@FunctionApplication(obj, id, args) =>
+      FunctionApp(functionName(func.f), Heap :: (obj :: args map { arg => trrecursive(arg)}))
+    case uf@Unfolding(_, e) =>
+      trrecursive(e)
+    case Iff(e0,e1) =>
+      trrecursive(e0) <==> trrecursive(e1)
+    case Implies(e0,e1) =>
+      trrecursive(e0) ==> trrecursive(e1)
+    case And(e0,e1) =>
+      trrecursive(e0) && trrecursive(e1)
+    case Or(e0,e1) =>
+      trrecursive(e0) || trrecursive(e1)
+    case Eq(e0,e1) =>
+      (ShaveOffOld(e0), ShaveOffOld(e1)) match {
+        case ((MaxLockLiteral(),o0), (MaxLockLiteral(),o1)) =>
+          if (o0 == o1)
+            true
+          else
+            MaxLockPreserved
+        case ((MaxLockLiteral(),o), _) => ChooseEtran(o).IsHighestLock(trrecursive(e1))
+        case (_, (MaxLockLiteral(),o)) => ChooseEtran(o).IsHighestLock(trrecursive(e0))
+        case _ => if(e0.typ.IsSeq) FunctionApp("Seq#Equal", List(trrecursive(e0), trrecursive(e1))) else (trrecursive(e0) ==@ trrecursive(e1))
+      }
+    case Neq(e0,e1) =>
+      trrecursive(Not(Eq(e0,e1)))
+    case Less(e0,e1) =>
+      trrecursive(e0) < trrecursive(e1)
+    case AtMost(e0,e1) =>
+      trrecursive(e0) <= trrecursive(e1)
+    case AtLeast(e0,e1) =>
+      trrecursive(e0) >= trrecursive(e1)
+    case Greater(e0,e1) =>
+      trrecursive(e0) > trrecursive(e1)
+    case LockBelow(e0,e1) => {
+      def MuValue(b: Expression): Boogie.Expr =
+        if (b.typ.IsRef) new Boogie.MapSelect(Heap, trrecursive(b), "mu") else trrecursive(b)
+      (ShaveOffOld(e0), ShaveOffOld(e1)) match {
+        case ((MaxLockLiteral(),o0), (MaxLockLiteral(),o1)) =>
+          if (o0 == o1)
+            false
+          else
+            TemporalMaxLockComparison(ChooseEtran(o0), ChooseEtran(o1))
+        case ((MaxLockLiteral(),o), _) => ChooseEtran(o).MaxLockIsBelowX(MuValue(e1))
+        case (_, (MaxLockLiteral(),o)) => ChooseEtran(o).MaxLockIsAboveX(MuValue(e0))
+        case _ => new FunctionApp("MuBelow", MuValue(e0), MuValue(e1)) }
+    }
+    case Plus(e0,e1) =>
+      trrecursive(e0) + trrecursive(e1)
+    case Minus(e0,e1) =>
+      trrecursive(e0) - trrecursive(e1)
+    case Times(e0,e1) =>
+      trrecursive(e0) * trrecursive(e1)
+    case Div(e0,e1) =>
+      trrecursive(e0) / trrecursive(e1)
+    case Mod(e0,e1) =>
+      trrecursive(e0) % trrecursive(e1)
+    case EmptySeq(t) =>
+      createEmptySeq
+    case ExplicitSeq(es) =>
+      es match {
+        case Nil => createEmptySeq
+        case h :: Nil => createSingletonSeq(trrecursive(h))
+        case h :: t => createAppendSeq(createSingletonSeq(trrecursive(h)), trrecursive(ExplicitSeq(t)))
+      }
+    case Range(min, max) =>
+      createRange(trrecursive(min), trrecursive(max))
+    case Append(e0, e1) =>
+      createAppendSeq(trrecursive(e0), trrecursive(e1))
+    case at@At(e0, e1) =>SeqIndex(trrecursive(e0), trrecursive(e1))
+    case Drop(e0, e1) =>
+      e1 match {
+        case IntLiteral(0) =>
+          trrecursive(e0)
+        case _ =>
+          Boogie.FunctionApp("Seq#Drop", List(trrecursive(e0), trrecursive(e1)))
+      }
+    case Take(e0, e1) =>
+      Boogie.FunctionApp("Seq#Take", List(trrecursive(e0), trrecursive(e1)))
+    case Length(e) => SeqLength(trrecursive(e))
+    case Contains(e0, e1) => SeqContains(trrecursive(e1), trrecursive(e0))
+    case Eval(h, e) =>
+      val (evalHeap, evalMask, evalSecMask, evalCredits, checks, assumptions) = fromEvalState(h);
+      val evalEtran = new ExpressionTranslator(Globals(evalHeap, evalMask, evalSecMask, evalCredits), oldEtran.globals, currentClass);
+      trrec(e, evalEtran)
+    case _:SeqQuantification => throw new InternalErrorException("should be desugared")
+    case tq @ TypeQuantification(Forall, _, _, e, _) =>
+      Boogie.Forall(Nil, tq.variables map { v => Variable2BVar(v)}, Nil, trrecursive(e))
+    case tq @ TypeQuantification(Exists, _, _, e, _) =>
+      Boogie.Exists(Nil, tq.variables map { v => Variable2BVar(v)}, Nil, trrecursive(e))
+    }
+  }
+  
+  /** translate everything, including permissions and credit expressions */
+  def TrAll(e: Expression): Expr = {
+    def TrAllHelper(e: Expression, etran: ExpressionTranslator): Expr = e match {
+      case pred@MemberAccess(e, p) if pred.isPredicate =>
+        val tmp = Access(pred, Full); tmp.pos = pred.pos
+        TrAll(tmp)
+      case acc@Access(e,perm) =>
+        val memberName = if(e.isPredicate) e.predicate.FullName else e.f.FullName;
+        CanRead(Tr(e.e), memberName)
+      case acc @ AccessSeq(s, Some(member), perm) =>
+        if (member.isPredicate) throw new NotSupportedException("not yet implemented");
+        val memberName = member.f.FullName;
+        val (refV, ref) = Boogie.NewBVar("ref", tref, true);
+        (SeqContains(Tr(s), ref) ==> CanRead(ref, memberName)).forall(refV)
+      case _ => etran.Tr(e, TrAllHelper)
+    }
+    TrAllHelper(e, this)
+  }
+
+  def ShaveOffOld(e: Expression): (Expression, Boolean) = e match {
+    case Old(e) =>
+      val (f,o) = ShaveOffOld(e)
+      (f,true)
+    case _ => (e,false)
+  }
+  def IsMaxLockLit(e: Expression) = {
+    val (f,o) = ShaveOffOld(e)
+    f.isInstanceOf[MaxLockLiteral]
+  }
+
+  /**********************************************************************
+  *****************          INHALE/EXHALE              *****************
+  **********************************************************************/
+
+  def Inhale(predicates: List[Expression], occasion: String, check: Boolean, currentK: Expr): List[Boogie.Stmt] = {
+    if (predicates.size == 0) return Nil;
+    
+    //val (ihV, ih) = Boogie.NewBVar("inhaleHeap", theap, true)
+    Comment("inhale (" + occasion + ")") ::
+    //BLocal(ihV) :: Boogie.Havoc(ih) ::
+    //bassume(IsGoodInhaleState(ih, Heap, Mask, SecMask)) ::
+    (for (p <- predicates) yield Inhale(p, Heap, check, currentK)).flatten :::
+    bassume(AreGoodMasks(Mask, SecMask)) ::
+    bassume(wf(Heap, Mask, SecMask)) ::
+    Comment("end inhale")
+  }
+  
+  def InhalePermission(perm: Permission, obj: Expr, memberName: String, currentK: Expr, m: Expr = Mask): List[Boogie.Stmt] = {
+    
+    val (f, stmts) = extractKFromPermission(perm, currentK)
+    val n = extractEpsilonsFromPermission(perm);
+    
+    stmts :::
+    (perm.permissionType match {
+      case PermissionType.Mixed =>
+        bassume(f > 0 || (f == 0 && n > 0)) ::
+        IncPermission(obj, memberName, f, m) :::
+        IncPermissionEpsilon(obj, memberName, n, m)
+      case PermissionType.Epsilons =>
+        bassume(n > 0) ::
+        IncPermissionEpsilon(obj, memberName, n, m)
+      case PermissionType.Fraction =>
+        bassume(f > 0) ::
+        IncPermission(obj, memberName, f, m)
+    })
+  }
+  
+  def Inhale(p: Expression, ih: Boogie.Expr, check: Boolean, currentK: Expr): List[Boogie.Stmt] =
+    InhaleImplementation(p, ih, check, currentK, false)
+  
+  def InhaleToSecMask(p: Expression): List[Boogie.Stmt] =
+    InhaleImplementation(p, Heap /* it should not matter what we pass here */, false /* check */, -1 /* it should not matter what we pass here */, true)
+
+  def InhaleImplementation(p: Expression, ih: Boogie.Expr, check: Boolean, currentK: Expr, transferToSecMask: Boolean): List[Boogie.Stmt] = desugar(p) match {
+    case pred@MemberAccess(e, p) if pred.isPredicate => 
+      val chk = (if (check) {
+        isDefined(e)(true) ::: 
+        bassert(nonNull(Tr(e)), e.pos, "Receiver might be null.") :: Nil
+      } else Nil)
+      val tmp = Access(pred, Full);
+      tmp.pos = pred.pos;
+      chk ::: InhaleImplementation(tmp, ih, check, currentK, transferToSecMask)
+    case AccessAll(obj, perm) => throw new InternalErrorException("should be desugared")
+    case AccessSeq(s, None, perm) => throw new InternalErrorException("should be desugared")
+    case acc@Access(e,perm) =>
+      val trE = Tr(e.e)
+      val module = currentClass.module;
+      val memberName = if(e.isPredicate) e.predicate.FullName else e.f.FullName;
+
+      // List(bassert(nonNull(trE), acc.pos, "The target of the acc predicate might be null."))
+      (if(check) isDefined(e.e)(true) ::: isDefined(perm)(true)
+      else Nil) :::
+      bassume(nonNull(trE)) ::
+      new MapUpdate(Heap, trE, VarExpr(memberName), new Boogie.MapSelect(ih, trE, memberName)) ::
+      bassume(wf(Heap, Mask, SecMask)) ::
+      (if(e.isPredicate) Nil else List(bassume(TypeInformation(new Boogie.MapSelect(Heap, trE, memberName), e.f.typ.typ)))) :::
+      InhalePermission(perm, trE, memberName, currentK, (if (transferToSecMask) SecMask else Mask)) :::
+      bassume(AreGoodMasks(Mask, SecMask)) ::
+      bassume(IsGoodState(heapFragment(new Boogie.MapSelect(ih, trE, memberName)))) ::
+      bassume(wf(Heap, Mask, SecMask)) ::
+      bassume(wf(ih, Mask, SecMask))
+    case acc @ AccessSeq(s, Some(member), perm) =>
+	  if (transferToSecMask) throw new NotSupportedException("not yet implemented")
+      if (member.isPredicate) throw new NotSupportedException("not yet implemented");
+      val e = Tr(s);
+      val memberName = member.f.FullName;
+      val (refV, ref) = Boogie.NewBVar("ref", tref, true);
+      
+      val (r, stmts) = extractKFromPermission(perm, currentK)
+      val n = extractEpsilonsFromPermission(perm);
+
+      stmts :::
+      // assume that the permission is positive
+      bassume((SeqContains(e, ref) ==>
+      (perm.permissionType match {
+        case PermissionType.Fraction => r > 0
+        case PermissionType.Mixed    => r > 0 || (r == 0 && n > 0)
+        case PermissionType.Epsilons => n > 0
+      })).forall(refV)) ::
+      (if (check) isDefined(s)(true) ::: isDefined(perm)(true) else Nil) :::
+      {
+        val (aV,a) = Boogie.NewTVar("alpha");
+        val (refV, ref) = Boogie.NewBVar("ref", tref, true);
+        val (fV, f) = Boogie.NewBVar("f", FieldType(a), true);
+        (Heap := Lambda(List(aV), List(refV, fV),
+          (SeqContains(e, ref) && f ==@ memberName).thenElse
+            (ih(ref, f), Heap(ref, f)))) ::
+        bassume((SeqContains(e, ref) ==> TypeInformation(Heap(ref, memberName), member.f.typ.typ)).forall(refV))
+      } :::
+      bassume(wf(Heap, Mask, SecMask)) ::
+      // update the map
+      {
+        val (aV,a) = Boogie.NewTVar("alpha");
+        val (fV, f) = Boogie.NewBVar("f", FieldType(a), true);
+        val (pcV,pc) = Boogie.NewBVar("p", tperm, true);
+        Mask := Lambda(List(aV), List(refV, fV),
+          (SeqContains(e, ref) && f ==@ memberName).thenElse
+            (Lambda(List(), List(pcV),
+              Boogie.Ite(pc ==@ "perm$R",
+                Mask(ref, f)("perm$R") + r,
+                Mask(ref, f)("perm$N") + n)),
+            Mask(ref, f)))
+      } :::
+      bassume(AreGoodMasks(Mask, SecMask)) ::
+      bassume(wf(Heap, Mask, SecMask)) ::
+      bassume(wf(ih, Mask, SecMask))
+    case cr@Credit(ch, n) =>
+      val trCh = Tr(ch)
+      (if (check)
+         isDefined(ch)(true) :::
+         bassert(nonNull(trCh), ch.pos, "The target of the credit predicate might be null.") :::
+         isDefined(cr.N)(true)
+       else
+         Nil) :::
+      new Boogie.MapUpdate(Credits, trCh, new Boogie.MapSelect(Credits, trCh) + Tr(cr.N))
+    case Implies(e0,e1) =>
+      (if(check) isDefined(e0)(true) else Nil) :::
+      Boogie.If(Tr(e0), InhaleImplementation(e1, ih, check, currentK, transferToSecMask), Nil)
+    case IfThenElse(con, then, els) =>
+      (if(check) isDefined(con)(true) else Nil) :::
+      Boogie.If(Tr(con), InhaleImplementation(then, ih, check, currentK, transferToSecMask), InhaleImplementation(els, ih, check, currentK, transferToSecMask))
+    case And(e0,e1) =>
+      InhaleImplementation(e0, ih, check, currentK, transferToSecMask) ::: InhaleImplementation(e1, ih, check, currentK, transferToSecMask)
+    case holds@Holds(e) =>
+      val trE = Tr(e);
+      (if(check)
+         isDefined(e)(true) :::
+         bassert(nonNull(trE), holds.pos, "The target of the holds predicate might be null.")
+       else Nil) :::
+      bassume(AreGoodMasks(Mask, SecMask)) ::
+      bassume(IsGoodState(heapFragment(new Boogie.MapSelect(ih, trE, "held")))) ::
+      bassume(wf(Heap, Mask, SecMask)) ::
+      bassume(wf(ih, Mask, SecMask)) ::
+      new Boogie.MapUpdate(Heap, trE, VarExpr("held"),
+                      new Boogie.MapSelect(ih, trE, "held")) ::
+      bassume(0 < new Boogie.MapSelect(ih, trE, "held")) ::
+      bassume(! new Boogie.MapSelect(ih, trE, "rdheld")) ::
+      bassume(wf(Heap, Mask, SecMask)) ::
+      bassume(AreGoodMasks(Mask, SecMask)) ::
+      bassume(IsGoodState(heapFragment(new Boogie.MapSelect(ih, trE, "held")))) ::
+      bassume(wf(Heap, Mask, SecMask)) ::
+      bassume(wf(ih, Mask, SecMask))
+    case Eval(h, e) => 
+	  if (transferToSecMask) throw new NotSupportedException("not yet implemented")
+      val (evalHeap, evalMask, evalSecMask, evalCredits, checks, proofOrAssume) = fromEvalState(h);
+      val (preGlobalsV, preGlobals) = etran.FreshGlobals("eval")
+      val preEtran = new ExpressionTranslator(preGlobals, currentClass)
+      BLocals(preGlobalsV) :::
+      (preGlobals.mask := ZeroMask) ::
+      (preGlobals.secmask := ZeroMask) ::
+      // Should we start from ZeroMask instead of an arbitrary mask? In that case, assume submask(preEtran.Mask, evalMask); at the end!
+      (if(check) checks else Nil) :::
+      // havoc the held field when inhaling eval(o.release, ...)
+      (if(h.isInstanceOf[ReleaseState]) {
+        val (freshHeldV, freshHeld) = NewBVar("freshHeld", tint, true);
+        val obj = Tr(h.target());
+        List(BLocal(freshHeldV), bassume((0<Heap.select(obj, "held")) <==> (0<freshHeld)), (Heap.select(obj, "held") := freshHeld))
+      } else Nil) :::
+      bassume(AreGoodMasks(preEtran.Mask, preEtran.SecMask)) ::
+      bassume(wf(preEtran.Heap, preEtran.Mask, preEtran.SecMask)) ::
+      bassume(proofOrAssume) ::
+      preEtran.InhaleImplementation(e, ih, check, currentK, transferToSecMask) :::
+      bassume(preEtran.Heap ==@ evalHeap) ::
+      bassume(submask(preEtran.Mask, evalMask))
+    case uf@Unfolding(acc@Access(pred@MemberAccess(obj, f), perm), ufexpr) =>
+	  if (transferToSecMask) throw new NotSupportedException("not yet implemented")
+      // handle unfolding like the next case, but also record permissions of the predicate
+      // in the secondary mask and track the predicate in the auxilary information
+      val (receiverV, receiver) = Boogie.NewBVar("predRec", tref, true)
+      val (versionV, version) = Boogie.NewBVar("predVer", tint, true)
+      val (flagV, flag) = Boogie.NewBVar("predFlag", tbool, true)
+      val o = TrExpr(obj);
+      
+      val stmts = BLocal(receiverV) :: (receiver := o) ::
+      BLocal(flagV) :: (flag := true) ::
+      functionTrigger(o, pred.predicate) ::
+      BLocal(versionV) :: (version := etran.Heap.select(o, pred.predicate.FullName)) ::
+      (if(check) isDefined(uf)(true) else Nil) :::
+      TransferPermissionToSecMask(pred.predicate, BoogieExpr(receiver), perm, uf.pos) :::
+      bassume(Tr(uf))
+      
+      // record folded predicate
+      etran.fpi.addFoldedPredicate(FoldedPredicate(pred.predicate, receiver, version, etran.fpi.currentConditions, flag))
+      
+      stmts
+    case e =>
+      (if(check) isDefined(e)(true) else Nil) :::
+      bassume(Tr(e))
+  }
+  
+  /** Transfer the permissions mentioned in the body of the predicate to the
+   * secondary mask.
+  */
+  def TransferPermissionToSecMask(pred: Predicate, obj: Expression, perm: Permission, pos: Position): List[Stmt] = {
+    var definition = scaleExpressionByPermission(SubstThis(DefinitionOf(pred), obj), perm, pos)
+    // go through definition and handle all permisions correctly
+    InhaleToSecMask(definition)
+  }
+  
+  // Exhale is done in two passes: In the first run, everything except permissions
+  // which need exact checking are exhaled. Then, in the second run, those
+  // permissions are exhaled. The behaviour is controlled with the parameter
+  // onlyExactCheckingPermissions.
+  // The reason for this behaviour is that we want to support preconditions like
+  // "acc(o.f,100-rd) && acc(o.f,rd)", which should be equivalent to a full
+  // permission to o.f. However, when we exhale in the given order, we cannot
+  // use inexact checking for the abstract read permission ("acc(o.f,rd)"), as
+  // this would introduce the (unsound) assumption that "methodcallk < mask[o.f]".
+  // To avoid detecting this, we exhale all abstract read permissions first (or,
+  // more precisely, we exhale all permissions with exact checking later).
+  
+  /** Regular exhale */
+  def Exhale(predicates: List[(Expression, ErrorMessage)], occasion: String, check: Boolean, currentK: Expr, exactchecking: Boolean): List[Boogie.Stmt] = 
+    Exhale(Mask, SecMask, predicates, occasion, check, currentK, exactchecking)
+  /** Exhale as part of a unfold statement (just like a regular exhale, but no heap havocing) */
+  def ExhaleDuringUnfold(predicates: List[(Expression, ErrorMessage)], occasion: String, check: Boolean, currentK: Expr, exactchecking: Boolean): List[Boogie.Stmt] = 
+    Exhale(Mask, SecMask, predicates, occasion, check, currentK, exactchecking, false, -1, false, null, true)
+  /** Regular exhale with specific mask/secmask */
+  def Exhale(m: Expr, sm: Expr, predicates: List[(Expression, ErrorMessage)], occasion: String, check: Boolean, currentK: Expr, exactchecking: Boolean): List[Boogie.Stmt] = {
+    Exhale(m, sm, predicates, occasion, check, currentK, exactchecking, false, -1, false, null, false)
+  }
+  /** Exhale that transfers permission to the secondary mask */
+  def ExhaleAndTransferToSecMask(predicates: List[(Expression, ErrorMessage)], occasion: String, currentK: Expr, exactchecking: Boolean): List[Boogie.Stmt] = {
+    Exhale(Mask, SecMask, predicates, occasion, false, currentK, exactchecking, true /* transfer to SecMask */, -1, false, null, false)
+  }
+  /** Remove permission from the secondary mask, and assume all assertions that
+   * would get generated. Recursion is bouded by the parameter depth.
+   */
+  def UpdateSecMask(predicate: Predicate, receiver: Expr, version: Expr, perm: Permission, currentK: Expr): List[Stmt] = {
+    val depth = etran.fpi.getRecursionBound(predicate)
+    UpdateSecMask(predicate, receiver, version, perm, currentK, depth, Map())
+  }
+  def UpdateSecMaskDuringUnfold(predicate: Predicate, receiver: Expr, version: Expr, perm: Permission, currentK: Expr): List[Stmt] = {
+    UpdateSecMask(predicate, receiver, version, perm, currentK, 1, Map())
+  }
+  def UpdateSecMask(predicate: Predicate, receiver: Expr, version: Expr, perm: Permission, currentK: Expr, depth: Int, previousReceivers: Map[String,List[Expr]]): List[Stmt] = {
+    assert (depth >= 0)
+    if (depth <= 0) return Nil
+    
+    val definition = scaleExpressionByPermission(SubstThis(DefinitionOf(predicate), BoogieExpr(receiver)), perm, NoPosition)
+    val occasion = "update SecMask"
+    
+    // condition: if any folded predicate matches (both receiver and version), update the secondary map
+    val disj = (for (fp <- etran.fpi.getFoldedPredicates(predicate)) yield {
+        val conditions = (fp.conditions map (c => if (c._2) c._1 else !c._1)).foldLeft(true: Expr){ (a: Expr, b: Expr) => a && b }
+        val b = fp.version ==@ version && fp.receiver ==@ receiver && conditions && fp.flag
+        (b, fp.flag)
+      })
+    val b = (disj map (a => a._1)).foldLeft(false: Expr){ (a: Expr, b: Expr) => a || b }
+    
+    // add receiver to list of previous receivers
+    val newPreviousReceivers = previousReceivers + (predicate.FullName -> (receiver :: previousReceivers.getOrElse(predicate.FullName, Nil)))
+
+    // assumption that the current receiver is different from all previous ones
+    (for (r <- previousReceivers.getOrElse(predicate.FullName, Nil)) yield {
+      bassume(receiver !=@ r)
+    }) :::
+    // actually update the secondary mask
+    Boogie.If(b,
+      // remove correct predicate from the auxiliary information by setting
+      // its flag to false
+      (disj.foldLeft(Nil: List[Stmt]){ (a: List[Stmt], b: (Expr, Expr)) => Boogie.If(b._1,/*(b._2 := false) :: */Nil,a) :: Nil }) :::
+      // asserts are converted to assumes, so error messages do not matter
+      assert2assume(Exhale(SecMask, SecMask, List((definition, ErrorMessage(NoPosition, ""))), occasion, false, currentK, false /* it should not important what we pass here */, false, depth-1, true, newPreviousReceivers, false)),
+      Nil) :: Nil
+  }
+  /** Most general form of exhale; implements all the specific versions above */
+  // Note: If isUpdatingSecMask, then m is actually a secondary mask, and at the
+  // moment we do not want an assumption IsGoodMask(SecMask). Therefore, we omit
+  // those if isUpdatingSecMask.
+  // Furthermore, we do not want to generate assumptions that we have enough
+  // permission available (something like "assume 50% >= SecMask[obj,f]"; note
+  // that these assumption come from the assertions that check that the necessary
+  // permissions are available, and are then turned into assumptions by
+  // assertion2assumption.
+  //
+  // Assumption 1: if isUpdatingSecMask==true, then the exhale heap is not used at
+  // all, and the regular heap is not changed.
+  // Assumption 2: If isUpdatingSecMask is false, then recurseOnPredicatesDepth
+  // is meaningless (and should be -1 by convention). Only if isUpdatingSecMask
+  // is true, then the depth is important. It is initially set in the method
+  // UpdateSecMask (because only there we have precise knowledge of what upper
+  // bound we want to use).
+  // Assumption 3: Similarly, if isUpdatingSecMask is false, then the list
+  // previousReceivers is not needed, and thus null.
+  // Assumption 4+5: duringUnfold can only be true if transferPermissionToSecMask
+  // and isUpdatingSecMask are not.
+  def Exhale(m: Expr, sm: Expr, predicates: List[(Expression, ErrorMessage)], occasion: String, check: Boolean, currentK: Expr, exactchecking: Boolean, transferPermissionToSecMask: Boolean, recurseOnPredicatesDepth: Int, isUpdatingSecMask: Boolean, previousReceivers: Map[String,List[Expr]], duringUnfold: Boolean): List[Boogie.Stmt] = {
+    assert ((isUpdatingSecMask && recurseOnPredicatesDepth >= 0) || (!isUpdatingSecMask && recurseOnPredicatesDepth == -1)) // check assumption 2
+    assert (isUpdatingSecMask || (previousReceivers == null))
+    assert (!(isUpdatingSecMask && duringUnfold))
+    assert (!(transferPermissionToSecMask && duringUnfold))
+    if (predicates.size == 0) return Nil;
+    val (ehV, eh) = Boogie.NewBVar("exhaleHeap", theap, true)
+    var (emV, em: Expr) = Boogie.NewBVar("exhaleMask", tmask, true)
+    Comment("begin exhale (" + occasion + ")") ::
+    (if (!isUpdatingSecMask && !duringUnfold)
+      BLocal(emV) :: (em := m) ::
+      BLocal(ehV) :: Boogie.Havoc(eh) :: Nil
+    else {
+      em = m
+      Nil
+    }) :::
+    (for (p <- predicates) yield ExhaleHelper(p._1, em, sm, eh, p._2, check, currentK, exactchecking, false, transferPermissionToSecMask, recurseOnPredicatesDepth, isUpdatingSecMask, previousReceivers, duringUnfold)).flatten :::
+    (for (p <- predicates) yield ExhaleHelper(p._1, em, sm, eh, p._2, check, currentK, exactchecking, true, transferPermissionToSecMask, recurseOnPredicatesDepth, isUpdatingSecMask, previousReceivers, duringUnfold)).flatten :::
+    (if (!isUpdatingSecMask && !duringUnfold)
+      (m := em) ::
+      bassume(IsGoodExhaleState(eh, Heap, m, sm)) ::
+      (Heap := eh) :: Nil
+    else Nil) :::
+    (if (isUpdatingSecMask) Nil else bassume(AreGoodMasks(m, sm)) :: Nil) :::
+    bassume(wf(Heap, m, sm)) ::
+    Comment("end exhale")
+  }
+  
+  // see comment in front of method exhale about parameter isUpdatingSecMask
+  def ExhalePermission(perm: Permission, obj: Expr, memberName: String, currentK: Expr, pos: Position, error: ErrorMessage, em: Boogie.Expr, exactchecking: Boolean, isUpdatingSecMask: Boolean): List[Boogie.Stmt] = {
+    val (f, stmts) = extractKFromPermission(perm, currentK)
+    val n = extractEpsilonsFromPermission(perm);
+    
+    val res = stmts :::
+    (perm.permissionType match {
+      case PermissionType.Mixed =>
+        bassert(f > 0 || (f == 0 && n > 0), error.pos, error.message + " The permission at " + pos + " might not be positive.") ::
+        DecPermissionBoth(obj, memberName, f, n, em, error, pos, exactchecking)
+      case PermissionType.Epsilons =>
+        bassert(n > 0, error.pos, error.message + " The permission at " + pos + " might not be positive.") ::
+        DecPermissionEpsilon(obj, memberName, n, em, error, pos)
+      case PermissionType.Fraction =>
+        bassert(f > 0, error.pos, error.message + " The permission at " + pos + " might not be positive.") ::
+        DecPermission(obj, memberName, f, em, error, pos, exactchecking)
+    })
+    
+    if (isUpdatingSecMask)
+      res filter (a => !a.isInstanceOf[Boogie.Assert]) // we do not want "insufficient permission checks" at the moment, as they will be turned into (possibly wrong) assumptions
+    else res
+  }
+  
+  // does this permission require exact checking, or is it enough to check that we have any permission > 0?
+  def needExactChecking(perm: Permission, default: Boolean): Boolean = {
+    perm match {
+      case Full => true
+      case Frac(_) => true
+      case Epsilon => default
+      case PredicateEpsilon(_) | MonitorEpsilon(_) | ChannelEpsilon(_) | ForkEpsilon(_) => true
+      case MethodEpsilon => default
+      case Epsilons(p) => true
+      case Star => false
+      case IntPermTimes(lhs, rhs) => needExactChecking(rhs, default)
+      case PermTimes(lhs, rhs) => {
+        val l = needExactChecking(lhs, default);
+        val r = needExactChecking(rhs, default);
+        (if (l == false || r == false) false else true) // if one side doesn't need exact checking, the whole multiplication doesn't
+      }
+      case PermPlus(lhs, rhs) => {
+        val l = needExactChecking(lhs, default);
+        val r = needExactChecking(rhs, default);
+        (if (l == true || r == true) true else false) // if one side needs exact checking, use exact
+      }
+      case PermMinus(lhs, rhs) => {
+        val l = needExactChecking(lhs, default);
+        val r = needExactChecking(rhs, default);
+        (if (l == true || r == true) true else false) // if one side needs exact checking, use exact
+      }
+    }
+  }
+  
+  def ExhaleHelper(p: Expression, m: Boogie.Expr, sm: Boogie.Expr, eh: Boogie.Expr, error: ErrorMessage, check: Boolean, currentK: Expr, exactchecking: Boolean, onlyExactCheckingPermissions: Boolean, transferPermissionToSecMask: Boolean, recurseOnPredicatesDepth: Int, isUpdatingSecMask: Boolean, previousReceivers: Map[String,List[Expr]], duringUnfold: Boolean): List[Boogie.Stmt] = desugar(p) match {
+    case pred@MemberAccess(e, p) if pred.isPredicate =>
+      val tmp = Access(pred, Full);
+      tmp.pos = pred.pos;
+      ExhaleHelper(tmp, m, sm, eh, error, check, currentK, exactchecking, onlyExactCheckingPermissions, transferPermissionToSecMask, recurseOnPredicatesDepth, isUpdatingSecMask, previousReceivers, duringUnfold)
+    case AccessAll(obj, perm) => throw new InternalErrorException("should be desugared")
+    case AccessSeq(s, None, perm) => throw new InternalErrorException("should be desugared")
+    case acc@Access(e,perm) =>
+      val ec = needExactChecking(perm, exactchecking)
+      if (ec != onlyExactCheckingPermissions) Nil else {
+        val memberName = if(e.isPredicate) e.predicate.FullName else e.f.FullName;
+        val (starKV, starK) = NewBVar("starK", tint, true);
+        val trE = Tr(e.e)
+        
+        // check definedness
+        (if(check) isDefined(e.e)(true) :::
+                   bassert(nonNull(Tr(e.e)), error.pos, error.message + " The target of the acc predicate at " + acc.pos + " might be null.") else Nil) :::
+        // if the mask does not contain sufficient permissions, try folding acc(e, fraction)
+        // TODO: include automagic again
+        // check that the necessary permissions are there and remove them from the mask
+        ExhalePermission(perm, trE, memberName, currentK, acc.pos, error, m, ec, isUpdatingSecMask) :::
+        // transfer permission to secondary mask if necessary
+        (if (transferPermissionToSecMask) InhalePermission(perm, trE, memberName, currentK, sm)
+        else Nil) :::
+        // give up secondary permission to locations of the body of the predicate (also recursively)
+        (if (e.isPredicate && !transferPermissionToSecMask)
+          (if (isUpdatingSecMask)
+            UpdateSecMask(e.predicate, trE, Heap.select(trE, memberName), perm, currentK, recurseOnPredicatesDepth, previousReceivers)
+          else
+            (if (duringUnfold)
+              UpdateSecMaskDuringUnfold(e.predicate, trE, Heap.select(trE, memberName), perm, currentK)
+            else
+              UpdateSecMask(e.predicate, trE, Heap.select(trE, memberName), perm, currentK)
+            )
+          )
+        else Nil) :::
+        // update version number (if necessary)
+        (if (e.isPredicate && !isUpdatingSecMask)
+          Boogie.If(!CanRead(trE, memberName, m, sm), // if we cannot access the predicate anymore, then its version will be havoced
+            (if (!duringUnfold) bassume(Heap.select(trE, memberName) < eh.select(trE, memberName)) :: Nil // assume that the predicate's version grows monotonically
+            else { // duringUnfold -> the heap is not havoced, thus we need to locally havoc the version
+              val (oldVersV, oldVers) = Boogie.NewBVar("oldVers", tint, true)
+              val (newVersV, newVers) = Boogie.NewBVar("newVers", tint, true)
+              BLocal(oldVersV) :: (oldVers := Heap.select(trE, memberName)) ::
+              BLocal(newVersV) :: Boogie.Havoc(newVers) :: (Heap.select(trE, memberName) := newVers) ::
+              bassume(oldVers < Heap.select(trE, memberName)) :: Nil
+            }),
+            Nil) :: Nil
+        else Nil) :::
+        (if (isUpdatingSecMask) Nil else bassume(AreGoodMasks(m, sm)) :: Nil) :::
+        bassume(wf(Heap, m, sm)) :::
+        (if (m != Mask || sm != SecMask) bassume(wf(Heap, Mask, SecMask)) :: Nil else Nil)
+      }
+    case acc @ AccessSeq(s, Some(member), perm) =>
+      if (member.isPredicate) throw new NotSupportedException("not yet implemented");
+      val ec = needExactChecking(perm, exactchecking);
+      
+      if (ec != onlyExactCheckingPermissions) Nil else {
+        val e = Tr(s);
+        val memberName = member.f.FullName;
+        val (r, stmts) = extractKFromPermission(perm, currentK)
+        val n = extractEpsilonsFromPermission(perm);
+        
+        stmts :::
+        (if (check) isDefined(s)(true) ::: isDefined(perm)(true) else Nil) :::
+        {
+          val (aV,a) = Boogie.NewTVar("alpha");
+          val (refV, ref) = Boogie.NewBVar("ref", tref, true);
+          val (fV, f) = Boogie.NewBVar("f", FieldType(a), true);
+          val (pcV,pc) = Boogie.NewBVar("p", tperm, true);
+          val mr = m(ref, memberName)("perm$R");
+          val mn = m(ref, memberName)("perm$N");
+          
+          // assert that the permission is positive
+          bassert((SeqContains(e, ref) ==>
+            (perm.permissionType match {
+              case PermissionType.Fraction => r > 0
+              case PermissionType.Mixed    => r > 0 || (r == 0 && n > 0)
+              case PermissionType.Epsilons => n > 0
+            })).forall(refV), error.pos, error.message + " The permission at " + acc.pos + " might not be positive.") ::
+          // make sure enough permission is available
+          //  (see comment in front of method exhale for explanation of isUpdatingSecMask)
+          (if (!isUpdatingSecMask) bassert((SeqContains(e, ref) ==>
+            ((perm,perm.permissionType) match {
+              case _ if !ec     => mr > 0
+              case (Star,_)     => mr > 0
+              case (_,PermissionType.Fraction) => r <= mr && (r ==@ mr ==> 0 <= mn)
+              case (_,PermissionType.Mixed)    => r <= mr && (r ==@ mr ==> n <= mn)
+              case (_,PermissionType.Epsilons) => mr ==@ 0 ==> n <= mn
+            })).forall(refV), error.pos, error.message + " Insufficient permission at " + acc.pos + " for " + member.f.FullName) :: Nil else Nil) :::
+          // additional assumption on k if we have a star permission or use inexact checking
+          ( perm match {
+              case _ if !ec => bassume((SeqContains(e, ref) ==> (r < mr)).forall(refV)) :: Nil
+              case Star => bassume((SeqContains(e, ref) ==> (r < mr)).forall(refV)) :: Nil
+              case _ => Nil
+          }) :::
+          // update the map
+          (m := Lambda(List(aV), List(refV, fV),
+            (SeqContains(e, ref) && f ==@ memberName).thenElse(
+              Lambda(List(), List(pcV), (pc ==@ "perm$R").thenElse(mr - r, mn - n)),
+              m(ref, f))))
+        } :::
+        (if (isUpdatingSecMask) Nil else bassume(AreGoodMasks(m, sm)) :: Nil) :::
+        bassume(wf(Heap, m, sm)) :::
+        (if (m != Mask || sm != SecMask) bassume(wf(Heap, Mask, SecMask)) :: Nil else Nil)
+      }
+    case cr@Credit(ch, n) if !onlyExactCheckingPermissions =>
+      val trCh = Tr(ch)
+      (if (check)
+         isDefined(ch)(true) :::
+         bassert(nonNull(trCh), ch.pos, "The target of the credit predicate might be null.") :::
+         isDefined(cr.N)(true)
+       else
+         Nil) :::
+       // only update the heap if we are not updating the secondary mask
+      (if (!isUpdatingSecMask)
+        new Boogie.MapUpdate(Credits, trCh, new Boogie.MapSelect(Credits, trCh) - Tr(cr.N)) :: Nil
+      else Nil)
+    case Implies(e0,e1) =>
+      (if(check && !onlyExactCheckingPermissions) isDefined(e0)(true) else Nil) :::
+      Boogie.If(Tr(e0), ExhaleHelper(e1, m, sm, eh, error, check, currentK, exactchecking, onlyExactCheckingPermissions, transferPermissionToSecMask, recurseOnPredicatesDepth, isUpdatingSecMask, previousReceivers, duringUnfold), Nil)
+    case IfThenElse(con, then, els) =>
+      (if(check) isDefined(con)(true) else Nil) :::
+      Boogie.If(Tr(con), ExhaleHelper(then, m, sm, eh, error, check, currentK, exactchecking, onlyExactCheckingPermissions, transferPermissionToSecMask, recurseOnPredicatesDepth, isUpdatingSecMask, previousReceivers, duringUnfold), ExhaleHelper(els, m, sm, eh, error, check, currentK, exactchecking, onlyExactCheckingPermissions, transferPermissionToSecMask, recurseOnPredicatesDepth, isUpdatingSecMask, previousReceivers, duringUnfold))
+    case And(e0,e1) =>
+      ExhaleHelper(e0, m, sm, eh, error, check, currentK, exactchecking, onlyExactCheckingPermissions, transferPermissionToSecMask, recurseOnPredicatesDepth, isUpdatingSecMask, previousReceivers, duringUnfold) ::: ExhaleHelper(e1, m, sm, eh, error, check, currentK, exactchecking, onlyExactCheckingPermissions, transferPermissionToSecMask, recurseOnPredicatesDepth, isUpdatingSecMask, previousReceivers, duringUnfold)
+    case holds@Holds(e) if !onlyExactCheckingPermissions => 
+      (if(check) isDefined(e)(true) :::
+      bassert(nonNull(Tr(e)), error.pos, error.message + " The target of the holds predicate at " + holds.pos + " might be null.") :: Nil else Nil) :::
+      bassert(0 < new Boogie.MapSelect(Heap, Tr(e), "held"), error.pos, error.message + " The current thread might not hold lock at " + holds.pos + ".") ::
+      bassert(! new Boogie.MapSelect(Heap, Tr(e), "rdheld"), error.pos, error.message + " The current thread might hold the read lock at " + holds.pos + ".") ::
+      (if (isUpdatingSecMask) Nil else bassume(AreGoodMasks(m, sm)) :: Nil) :::
+      bassume(wf(Heap, m, sm))
+    case Eval(h, e) if !onlyExactCheckingPermissions =>
+      val (evalHeap, evalMask, evalSecMask, evalCredits, checks, proofOrAssume) = fromEvalState(h);
+      val (preGlobalsV, preGlobals) = etran.FreshGlobals("eval")
+      val preEtran = new ExpressionTranslator(preGlobals, currentClass);
+      BLocals(preGlobalsV) :::
+      copyState(preGlobals, Globals(evalHeap, evalMask, evalSecMask, evalCredits)) :::
+      (if(check) checks else Nil) :::
+      (if (isUpdatingSecMask) Nil else bassume(AreGoodMasks(preEtran.Mask, preEtran.SecMask)) :: Nil) :::
+      bassume(wf(preEtran.Heap, preEtran.Mask, preEtran.SecMask)) ::
+      bassert(proofOrAssume, p.pos, "Arguments for joinable might not match up.") ::
+      preEtran.Exhale(List((e, error)), "eval", check, currentK, exactchecking)
+    case e if !onlyExactCheckingPermissions => (if(check) isDefined(e)(true) else Nil) ::: List(bassert(Tr(e), error.pos, error.message + " The expression at " + e.pos + " might not evaluate to true."))
+    case _ => Nil
+  }
+  
+  def extractKFromPermission(expr: Permission, currentK: Expr): (Expr, List[Boogie.Stmt]) = expr match {
+    case Full => (permissionFull, Nil)
+    case Epsilon => (currentK, Nil)
+    case Epsilons(_) => (0, Nil)
+    case PredicateEpsilon(_) => (predicateK, Nil)
+    case MonitorEpsilon(_) => (monitorK, Nil)
+    case ChannelEpsilon(_) => (channelK, Nil)
+    case MethodEpsilon => (currentK, Nil)
+    case ForkEpsilon(token) =>
+      val fk = etran.Heap.select(Tr(token), forkK)
+      (fk, bassume(0 < fk && fk < percentPermission(1)) /* this is always true for forkK */)
+    case Star =>
+      val (starKV, starK) = NewBVar("starK", tint, true);
+      (starK, BLocal(starKV) :: bassume(starK > 0 /* an upper bound is provided later by DecPermission */) :: Nil)
+    case Frac(p) => (percentPermission(Tr(p)), Nil)
+    case IntPermTimes(lhs, rhs) => {
+      val (r, rs) = extractKFromPermission(rhs, currentK)
+      (lhs * r, rs)
+    }
+    case PermTimes(lhs, rhs) => {
+      val (l, ls) = extractKFromPermission(lhs, currentK)
+      val (r, rs) = extractKFromPermission(rhs, currentK)
+      val (resV, res) = Boogie.NewBVar("productK", tint, true)
+      (res, ls ::: rs ::: BLocal(resV) :: bassume(permissionFull * res ==@ l * r) :: Nil)
+    }
+    case PermPlus(lhs, rhs) => {
+      val (l, ls) = extractKFromPermission(lhs, currentK)
+      val (r, rs) = extractKFromPermission(rhs, currentK)
+      (l + r, Nil)
+    }
+    case PermMinus(lhs, rhs) => {
+      val (l, ls) = extractKFromPermission(lhs, currentK)
+      val (r, rs) = extractKFromPermission(rhs, currentK)
+      (l - r, Nil)
+    }
+  }
+  
+  def extractEpsilonsFromPermission(expr: Permission): Expr = expr match {
+    case _:Write => 0
+    case Epsilons(n) => Tr(n)
+    case PermTimes(lhs, rhs) => 0 // multiplication cannot give epsilons
+    case IntPermTimes(lhs, rhs) => lhs * extractEpsilonsFromPermission(rhs)
+    case PermPlus(lhs, rhs) => {
+      val l = extractEpsilonsFromPermission(lhs)
+      val r = extractEpsilonsFromPermission(rhs)
+      l + r
+    }
+    case PermMinus(lhs, rhs) => {
+      val l = extractEpsilonsFromPermission(lhs)
+      val r = extractEpsilonsFromPermission(rhs)
+      l - r
+    }
+  }
+
+  def fromEvalState(h: EvalState): (Expr, Expr, Expr, Expr, List[Stmt], Expr) = {
+    h match {
+      case AcquireState(obj) =>
+        (AcquireHeap(Heap.select(Tr(obj), "held")),
+         AcquireMask(Heap.select(Tr(obj), "held")),
+         AcquireSecMask(Heap.select(Tr(obj), "held")),
+         AcquireCredits(Heap.select(Tr(obj), "held")),
+         isDefined(obj)(true), true)
+      case ReleaseState(obj) =>
+        (LastSeenHeap(Heap.select(Tr(obj), "mu"), Heap.select(Tr(obj), "held")),
+         LastSeenMask(Heap.select(Tr(obj), "mu"), Heap.select(Tr(obj), "held")),
+         LastSeenSecMask(Heap.select(Tr(obj), "mu"), Heap.select(Tr(obj), "held")),
+         LastSeenCredits(Heap.select(Tr(obj), "mu"), Heap.select(Tr(obj), "held")),
+         isDefined(obj)(true), true)
+      case CallState(token, obj, id, args) =>
+        val argsSeq = CallArgs(Heap.select(Tr(token), "joinable"));
+
+        var f: ((Expression, Int)) => Expr =
+            (a: (Expression, Int)) => a match {
+                case (VariableExpr("?"),_) => true: Expr
+                case _ => new MapSelect(argsSeq, a._2) ==@ Tr(a._1)
+              }
+        var ll: List[(Expression, Int)] = null
+        ll = (args zip (1 until args.length+1).toList);
+        
+        var i = 0;
+        (CallHeap(Heap.select(Tr(token), "joinable")), 
+         CallMask(Heap.select(Tr(token), "joinable")),
+         CallSecMask(Heap.select(Tr(token), "joinable")),
+         CallCredits(Heap.select(Tr(token), "joinable")),
+         isDefined(token)(true) :::
+         isDefined(obj)(true) :::
+         (args flatMap { a => isDefined(a)(true)}) :::
+         bassert(CanRead(Tr(token), "joinable"), obj.pos, "Joinable field of the token might not be readable.") ::
+         bassert(Heap.select(Tr(token), "joinable") !=@ 0, obj.pos, "Token might not be active."),
+         (new MapSelect(argsSeq, 0) ==@ Tr(obj) ) &&
+         ((ll map { 
+            f
+         }).foldLeft(true: Expr){ (a: Expr, b: Expr) => a && b})
+        )
+    }
+  }
+
+  /**********************************************************************
+  *****************          PERMISSIONS                *****************
+  **********************************************************************/
+
+  def CanRead(obj: Boogie.Expr, field: Boogie.Expr, m: Boogie.Expr, sm: Boogie.Expr): Boogie.Expr = new Boogie.FunctionApp("CanRead", List(m, sm, obj, field))
+  def CanRead(obj: Boogie.Expr, field: String, m: Boogie.Expr, sm: Boogie.Expr): Boogie.Expr = CanRead(obj, new Boogie.VarExpr(field), m, sm)
+  def CanRead(obj: Boogie.Expr, field: Boogie.Expr): Boogie.Expr = new Boogie.FunctionApp("CanRead", List(Mask, SecMask, obj, field))
+  def CanRead(obj: Boogie.Expr, field: String): Boogie.Expr = CanRead(obj, new Boogie.VarExpr(field))
+  def CanReadForSure(obj: Boogie.Expr, field: Boogie.Expr): Boogie.Expr = new Boogie.FunctionApp("CanReadForSure", List(Mask, obj, field))
+  def CanReadForSure(obj: Boogie.Expr, field: String): Boogie.Expr = CanReadForSure(obj, new Boogie.VarExpr(field))
+  def CanWrite(obj: Boogie.Expr, field: Boogie.Expr): Boogie.Expr = new Boogie.FunctionApp("CanWrite", Mask, obj, field)
+  def CanWrite(obj: Boogie.Expr, field: String): Boogie.Expr = CanWrite(obj, new Boogie.VarExpr(field))
+  def HasNoPermission(obj: Boogie.Expr, field: String) =
+    (new Boogie.MapSelect(Mask, obj, field, "perm$R") ==@ Boogie.IntLiteral(0)) &&
+    (new Boogie.MapSelect(Mask, obj, field, "perm$N") ==@ Boogie.IntLiteral(0))
+  def SetNoPermission(obj: Boogie.Expr, field: String, mask: Boogie.Expr) =
+    Boogie.Assign(new Boogie.MapSelect(mask, obj, field), Boogie.VarExpr("Permission$Zero"))
+  def HasFullPermission(obj: Boogie.Expr, field: String, mask: Boogie.Expr) =
+    (new Boogie.MapSelect(mask, obj, field, "perm$R") ==@ permissionFull) &&
+    (new Boogie.MapSelect(mask, obj, field, "perm$N") ==@ Boogie.IntLiteral(0))
+  def SetFullPermission(obj: Boogie.Expr, field: String) =
+    Boogie.Assign(new Boogie.MapSelect(Mask, obj, field), Boogie.VarExpr("Permission$Full"))
+
+  def IncPermission(obj: Boogie.Expr, field: String, howMuch: Boogie.Expr, m: Expr = Mask): List[Boogie.Stmt] = {
+    MapUpdate3(m, obj, field, "perm$R", new Boogie.MapSelect(m, obj, field, "perm$R") + howMuch) :: Nil
+  }
+  def IncPermissionEpsilon(obj: Boogie.Expr, field: String, epsilons: Boogie.Expr, m: Expr = Mask): List[Boogie.Stmt] = {
+    MapUpdate3(m, obj, field, "perm$N", new Boogie.MapSelect(m, obj, field, "perm$N") + epsilons) ::
+    bassume(wf(Heap, m, SecMask)) :: Nil
+  }
+  def DecPermission(obj: Boogie.Expr, field: String, howMuch: Boogie.Expr, mask: Boogie.Expr, error: ErrorMessage, pos: Position, exactchecking: Boolean): List[Boogie.Stmt] = {
+    val fP: Boogie.Expr = new Boogie.MapSelect(mask, obj, field, "perm$R")
+    val fC: Boogie.Expr = new Boogie.MapSelect(mask, obj, field, "perm$N")
+    (if (exactchecking) bassert(howMuch <= fP && (howMuch ==@ fP ==> 0 <= fC), error.pos, error.message + " Insufficient fraction at " + pos + " for " + field + ".") :: Nil
+    else bassert(fP > 0, error.pos, error.message + " Insufficient fraction at " + pos + " for " + field + ".") :: bassume(howMuch < fP)) :::
+    MapUpdate3(mask, obj, field, "perm$R", new Boogie.MapSelect(mask, obj, field, "perm$R") - howMuch)
+  }
+  def DecPermissionEpsilon(obj: Boogie.Expr, field: String, epsilons: Boogie.Expr, mask: Boogie.Expr, error: ErrorMessage, pos: Position): List[Boogie.Stmt] = {
+    val xyz = new Boogie.MapSelect(mask, obj, field, "perm$N")
+    bassert((new Boogie.MapSelect(mask, obj, field, "perm$R") ==@ Boogie.IntLiteral(0)) ==> (epsilons <= xyz), error.pos, error.message + " Insufficient epsilons at " + pos + "  for " + field + ".") ::
+    MapUpdate3(mask, obj, field, "perm$N", new Boogie.MapSelect(mask, obj, field, "perm$N") - epsilons) ::
+    bassume(wf(Heap, Mask, SecMask)) :: Nil
+  }
+  def DecPermissionBoth(obj: Boogie.Expr, field: String, howMuch: Boogie.Expr, epsilons: Boogie.Expr, mask: Boogie.Expr, error: ErrorMessage, pos: Position, exactchecking: Boolean): List[Boogie.Stmt] = {
+    val fP: Boogie.Expr = new Boogie.MapSelect(mask, obj, field, "perm$R")
+    val fC: Boogie.Expr = new Boogie.MapSelect(mask, obj, field, "perm$N")
+
+    (if (exactchecking) bassert(howMuch <= fP && (howMuch ==@ fP ==> epsilons <= fC), error.pos, error.message + " Insufficient permission at " + pos + " for " + field + ".") :: Nil
+    else bassert(fP > 0, error.pos, error.message + " Insufficient permission at " + pos + " for " + field + ".") :: bassume(howMuch < fP)) :::
+    MapUpdate3(mask, obj, field, "perm$N", fC - epsilons) ::
+    MapUpdate3(mask, obj, field, "perm$R", fP - howMuch) ::
+    bassume(wf(Heap, Mask, SecMask)) :: Nil
+  }
+
+  def MapUpdate3(m: Boogie.Expr, arg0: Boogie.Expr, arg1: String, arg2: String, rhs: Boogie.Expr) = {
+    // m[a,b,c] := rhs
+    // m[a,b][c] := rhs
+    // m[a,b] := map[a,b][c := rhs]
+    val m01 = new Boogie.MapSelect(m, arg0, arg1)
+    Boogie.Assign(m01, Boogie.MapStore(m01, arg2, rhs))
+  }
+
+  def DecPerm(m: Expr, e: Expr, f: Expr, i: Expr) = FunctionApp("DecPerm", List(m, e, f, i))
+  def DecEpsilons(m: Expr, e: Expr, f: Expr, i: Expr) = FunctionApp("DecEpsilons", List(m, e, f, i))
+  def IncPerm(m: Expr, e: Expr, f: Expr, i: Expr) = FunctionApp("IncPerm", List(m, e, f, i))
+  def IncEpsilons(m: Expr, e: Expr, f: Expr, i: Expr) = FunctionApp("IncEpsilons", List(m, e, f, i))
+
+
+  def MaxLockIsBelowX(x: Boogie.Expr) = {  // waitlevel << x
+    val (oV, o) = Boogie.NewBVar("o", tref, true)
+    new Boogie.Forall(oV,
+                      (contributesToWaitLevel(o, Heap, Credits)) ==>
+                      new Boogie.FunctionApp("MuBelow", new Boogie.MapSelect(Heap, o, "mu"), x))
+  }
+  def MaxLockIsAboveX(x: Boogie.Expr) = {  // x << waitlevel
+    val (oV, o) = Boogie.NewBVar("o", tref, true)
+    new Boogie.Exists(oV,
+                      (contributesToWaitLevel(o, Heap, Credits)) &&
+                      new Boogie.FunctionApp("MuBelow", x, new Boogie.MapSelect(Heap, o, "mu")))
+  }
+  def IsHighestLock(x: Boogie.Expr) = {
+    // (forall r :: r.held ==> r.mu << x || r.mu == x)
+    val (rV, r) = Boogie.NewBVar("r", tref, true)
+    new Boogie.Forall(rV,
+                      contributesToWaitLevel(r, Heap, Credits) ==>
+                        (new Boogie.FunctionApp("MuBelow", new MapSelect(Heap, r, "mu"), x) ||
+                        (new Boogie.MapSelect(Heap, r, "mu") ==@ x)))
+  }
+  def MaxLockPreserved = {  // old(waitlevel) == waitlevel
+    // I don't know what the best encoding of this conding is, so I'll try a disjunction.
+    // Disjunct b0 is easier to prove, but it is stronger than b1.
+
+    // (forall r: ref ::
+    //     old(Heap)[r,held] == Heap[r,held] &&
+    //     (Heap[r,held] ==> old(Heap)[r,mu] == Heap[r,mu]))
+    val (rV, r) = Boogie.NewBVar("r", tref, true)
+    val b0 = new Boogie.Forall(rV,
+                      ((0 < new Boogie.MapSelect(oldEtran.Heap, r, "held")) ==@
+                       (0 < new Boogie.MapSelect(Heap, r, "held"))) &&
+                      ((0 < new Boogie.MapSelect(Heap, r, "held")) ==>
+                        (new Boogie.MapSelect(oldEtran.Heap, r, "mu") ==@
+                         new Boogie.MapSelect(Heap, r, "mu"))))
+
+    // (forall o, p ::
+    //     old(o.held) && (forall r :: old(r.held) ==> old(r.mu) << old(o.mu) || old(r.mu)==old(o.mu)) &&
+    //         p.held  && (forall r ::     r.held  ==>     r.mu  <<     p.mu  ||     r.mu ==    p.mu )
+    //     ==>
+    //     old(o.mu) == p.mu)
+    val (oV, o) = Boogie.NewBVar("o", tref, true)
+    val (pV, p) = Boogie.NewBVar("p", tref, true)
+    val b1 = Boogie.Forall(Nil, List(oV,pV), Nil,
+                  ((0 < new Boogie.MapSelect(oldEtran.Heap, o, "held")) &&
+                   oldEtran.IsHighestLock(new Boogie.MapSelect(oldEtran.Heap, o, "mu")) &&
+                   (0 < new Boogie.MapSelect(Heap, p, "held")) &&
+                   IsHighestLock(new Boogie.MapSelect(Heap, p, "mu")))
+                  ==>
+                  (new Boogie.MapSelect(oldEtran.Heap, o, "mu") ==@ new Boogie.MapSelect(Heap, p, "mu")))
+    b0 || b1
+  }
+  def TemporalMaxLockComparison(e0: ExpressionTranslator, e1: ExpressionTranslator) = {  // e0(waitlevel) << e1(waitlevel)
+    // (exists o ::
+    //     e1(o.held) &&
+    //     (forall r :: e0(r.held) ==> e0(r.mu) << e1(o.mu)))
+    val (oV, o) = Boogie.NewBVar("o", tref, true)
+    new Boogie.Exists(oV,
+                      (0 < new Boogie.MapSelect(e1.Heap, o, "held")) &&
+                      e0.MaxLockIsBelowX(new Boogie.MapSelect(e1.Heap, o, "mu")))
+  }
+}
+
+  // implicit (uses etran)
+
+  implicit def expression2Expr(e: Expression) = etran.Tr(e);
+
+  // prelude (uses etran)
+  def isHeld(e: Expr): Expr = (0 < etran.Heap.select(e, "held"))
+  def isRdHeld(e: Expr): Expr = etran.Heap.select(e, "rdheld")
+  def isShared(e: Expr): Expr = etran.Heap.select(e, "mu") !=@ bLockBottom
+
+object TranslationHelper {
+  // implicit conversions
+
+  implicit def string2VarExpr(s: String) = VarExpr(s);
+  implicit def field2Expr(f: Field) = VarExpr(f.FullName);
+  implicit def bool2Bool(b: Boolean): Boogie.BoolLiteral = Boogie.BoolLiteral(b)
+  implicit def int2Int(n: Int): Boogie.IntLiteral = Boogie.IntLiteral(n)
+  implicit def lift(s: Boogie.Stmt): List[Boogie.Stmt] = List(s)
+  implicit def type2BType(cl: Class): BType = {
+    if(cl.IsRef) {
+      tref
+    } else if(cl.IsBool) {
+      tbool
+    } else if(cl.IsMu) {
+      tmu
+    } else if(cl.IsInt) {
+      tint
+    } else if(cl.IsString) {
+      tstring
+    } else if(cl.IsSeq) {
+      tseq(type2BType(cl.asInstanceOf[SeqClass].parameter))
+    } else {
+      assert(false, "unexpected type: " + cl.FullName); null
+    }
+  }
+  implicit def decl2DeclList(decl: Decl): List[Decl] = List(decl)
+  implicit def function2RichFunction(f: Function) = RichFunction(f);
+
+  case class RichFunction(f: Function) {
+    def apply(args: List[Expr]) = {
+      FunctionApp(functionName(f), args)
+    }
+  }
+  
+  // prelude definitions
+  
+  def ModuleType = NamedType("ModuleName");
+  def ModuleName(cl: Class) = "module#" + cl.module.id;
+  def TypeName = NamedType("TypeName");
+  def FieldType(tp: BType) = IndexedType("Field", tp);
+  def bassert(e: Expr, pos: Position, msg: String) = new Boogie.Assert(e, pos, msg)
+  def bassert(e: Expr, pos: Position, msg: String, subsumption: Int) = new Boogie.Assert(e, pos, msg, subsumption)
+  def bassume(e: Expr) = Boogie.Assume(e)
+  def BLocal(id: String, tp: BType) = new Boogie.LocalVar(id, tp)
+  def BLocal(x: Boogie.BVar) = Boogie.LocalVar(x)
+  def BLocals(xs: List[Boogie.BVar]) = xs map BLocal
+  def tArgSeq = NamedType("ArgSeq");
+  def tref = NamedType("ref");
+  def tbool = NamedType("bool");
+  def tmu  = NamedType("Mu");
+  def tint = NamedType("int");
+  def tstring = NamedType("string");
+  def tseq(arg: BType) = IndexedType("Seq", arg)
+  def theap = NamedType("HeapType");
+  def tmask = NamedType("MaskType");
+  def tcredits = NamedType("CreditsType");
+  def tperm = NamedType("PermissionComponent");
+  def ZeroMask = VarExpr("ZeroMask");
+  def ZeroCredits = VarExpr("ZeroCredits");
+  def HeapName = "Heap";
+  def MaskName = "Mask";
+  def SecMaskName = "SecMask";
+  def CreditsName = "Credits";
+  def GlobalNames = List(HeapName, MaskName, SecMaskName, CreditsName);
+  def CanAssumeFunctionDefs = VarExpr("CanAssumeFunctionDefs");
+  def permissionFull = percentPermission(100);
+  def permissionOnePercent = percentPermission(1);
+  def percentPermission(e: Expr) = {
+    Chalice.percentageSupport match {
+      case 0 | 1 => e*VarExpr("Permission$denominator")
+      case 2 | 3 => FunctionApp("Fractions", List(e))
+    }
+  }
+  def forkK = "forkK";
+  def channelK = "channelK";
+  def monitorK = "monitorK";
+  def predicateK = "predicateK";
+  def CurrentModule = VarExpr("CurrentModule");
+  def IsGoodState(e: Expr) = FunctionApp("IsGoodState", List(e));
+  def dtype(e: Expr) = FunctionApp("dtype", List(e))
+  def functionName(f: Function) = "#" + f.FullName;
+  def className(cl: Class) = Boogie.VarExpr(cl.id + "#t")
+  def bnull = Boogie.Null();
+  def bLockBottom = VarExpr("$LockBottom")
+  def nonNull(e: Expr): Expr = e !=@ bnull
+  def LastSeenHeap(sharedBit: Expr, heldBit: Expr) = FunctionApp("LastSeen$Heap", List(sharedBit, heldBit))
+  def LastSeenMask(sharedBit: Expr, heldBit: Expr) = FunctionApp("LastSeen$Mask", List(sharedBit, heldBit))
+  def LastSeenSecMask(sharedBit: Expr, heldBit: Expr) = FunctionApp("LastSeen$SecMask", List(sharedBit, heldBit))
+  def LastSeenCredits(sharedBit: Expr, heldBit: Expr) = FunctionApp("LastSeen$Credits", List(sharedBit, heldBit))
+  def AcquireHeap(heldBit: Expr) = FunctionApp("Acquire$Heap", List(heldBit))
+  def AcquireMask(heldBit: Expr) = FunctionApp("Acquire$Mask", List(heldBit))
+  def AcquireSecMask(heldBit: Expr) = FunctionApp("Acquire$SecMask", List(heldBit))
+  def AcquireCredits(heldBit: Expr) = FunctionApp("Acquire$Credits", List(heldBit))
+  def CallHeap(joinableBit: Expr) = FunctionApp("Call$Heap", List(joinableBit))
+  def CallMask(joinableBit: Expr) = FunctionApp("Call$Mask", List(joinableBit))
+  def CallSecMask(joinableBit: Expr) = FunctionApp("Call$SecMask", List(joinableBit))
+  def CallCredits(joinableBit: Expr) = FunctionApp("Call$Credits", List(joinableBit))
+  def CallArgs(joinableBit: Expr) = FunctionApp("Call$Args", List(joinableBit))
+  def submask(m0: Expr, m1: Expr) = FunctionApp("submask", List(m0, m1))
+
+  def wf(g: Globals) = FunctionApp("wf", List(g.heap, g.mask, g.secmask));
+  def wf(h: Expr, m: Expr, sm: Expr) = FunctionApp("wf", List(h, m, sm));
+  def IsGoodMask(m: Expr) = FunctionApp("IsGoodMask", List(m))
+  def AreGoodMasks(m: Expr, sm: Expr) = IsGoodMask(m) // && IsGoodMask(sm) /** The second mask does currently not necessarily contain positive permissions, which means that we cannot assume IsGoodMask(sm). This might change in the future if we see a need for it */
+  def IsGoodInhaleState(ih: Expr, h: Expr, m: Expr, sm: Expr) = FunctionApp("IsGoodInhaleState", List(ih,h,m,sm))
+  def IsGoodExhaleState(eh: Expr, h: Expr, m: Expr, sm: Expr) = FunctionApp("IsGoodExhaleState", List(eh,h,m,sm))
+  def contributesToWaitLevel(e: Expr, h: Expr, c: Expr) =
+    (0 < h.select(e, "held")) || h.select(e, "rdheld")  || (new Boogie.MapSelect(c, e) < 0)
+  def NonEmptyMask(m: Expr) = ! FunctionApp("EmptyMask", List(m))
+  def NonPredicateField(f: String) = FunctionApp("NonPredicateField", List(VarExpr(f)))
+  def PredicateField(f: String) = FunctionApp("PredicateField", List(VarExpr(f)))
+  def cast(a: Expr, b: Expr) = FunctionApp("cast", List(a, b))
+  
+  // output a dummy function assumption that serves as trigger for the function
+  // definition axiom.
+  def functionTrigger(receiver: Expr, predicate: Predicate): Stmt = {
+    bassume(FunctionApp("#" + predicate.FullName+"#trigger", receiver :: Nil))
+  }
+  
+  def emptyPartialHeap: Expr = Boogie.VarExpr("emptyPartialHeap")
+  def heapFragment(dep: Expr): Expr = Boogie.FunctionApp("heapFragment", List(dep))
+  def combine(l: Expr, r: Expr): Expr = {
+    (l,r) match {
+      case (VarExpr("emptyPartialHeap"), a) => a
+      case (a, VarExpr("emptyPartialHeap")) => a
+      case _ => Boogie.FunctionApp("combine", List(l, r))
+    }
+  }
+  def tpartialheap = NamedType("PartialHeapType");
+  
+  def copyState(globals: Globals, et: ExpressionTranslator): List[Stmt] =
+    copyState(globals, et.globals)
+  def copyState(globals: Globals, globalsToCopyFrom: Globals): List[Stmt] = {
+    (for ((a, b) <- globals.list zip globalsToCopyFrom.list) yield (a := b)) :::
+    bassume(wf(globals)) :: Nil
+  }
+  def resetState(et: ExpressionTranslator): List[Stmt] = resetState(et.globals)
+  def resetState(globals: Globals): List[Stmt] = {
+    (globals.mask := ZeroMask) ::
+    (globals.secmask := ZeroMask) ::
+    (globals.credits := ZeroCredits) ::
+    Havoc(globals.heap) ::
+    Nil
+  }
+  
+  // sequences
+
+  def createEmptySeq = FunctionApp("Seq#Empty", List())
+  def createSingletonSeq(e: Expr) = FunctionApp("Seq#Singleton", List(e)) 
+  def createAppendSeq(a: Expr, b: Expr) = FunctionApp("Seq#Append", List(a, b)) 
+  def createRange(min: Expr, max: Expr) = FunctionApp("Seq#Range", List(min, max))
+  def SeqLength(s: Expr) = FunctionApp("Seq#Length", List(s))
+  def SeqContains(s: Expr, elt: Expr) = FunctionApp("Seq#Contains", List(s, elt))
+  def SeqIndex(s: Expr, idx: Expr) = FunctionApp("Seq#Index", List(s, idx))
+
+  def Variable2BVar(v: Variable) = new Boogie.BVar(v.UniqueName, v.t.typ)
+  def Variable2BVarWhere(v: Variable) = NewBVarWhere(v.UniqueName, v.t)
+  def NewBVarWhere(id: String, tp: Type) = {
+    new Boogie.BVar(id, tp.typ){
+      override val where = TypeInformation(new Boogie.VarExpr(id), tp.typ) }
+  }
+
+  // scale an expression (such as the definition of a predicate) by a permission
+  def scaleExpressionByPermission(expr: Expression, perm1: Permission, pos: Position): Expression = {
+    val result = expr match {
+      case pred@MemberAccess(o, p) if pred.isPredicate => Access(pred, perm1)
+      case Access(e, perm2) => Access(e, multiplyPermission(perm1, perm2, pos))
+      case AccessSeq(e, f, perm2) => AccessSeq(e, f, multiplyPermission(perm1, perm2, pos))
+      case And(lhs, rhs) => And(scaleExpressionByPermission(lhs, perm1, pos), scaleExpressionByPermission(rhs, perm1, pos))
+      case Implies(lhs, rhs) => Implies(lhs, scaleExpressionByPermission(rhs, perm1, pos))
+      case _ if ! expr.isInstanceOf[PermissionExpr] => expr
+      case _ => throw new InternalErrorException("Unexpected expression, unable to scale.");
+    }
+    result.pos = expr.pos;
+    result
+  }
+  
+  // multiply two permissions
+  def multiplyPermission(perm1: Permission, perm2: Permission, pos: Position): Permission = {
+    val result = (perm1,perm2) match {
+      case (Full,p2) => p2
+      case (p1,Full) => p1
+      case (Epsilons(_),_) => throw new NotSupportedException(pos + ": Scaling epsilon permissions with non-full permissions is not possible.")
+      case (_,Epsilons(_)) => throw new NotSupportedException(pos + ": Scaling epsilon permissions with non-full permissions is not possible.")
+      case (p1,p2) => PermTimes(p1,p2)
+    }
+    result
+  }
+
+  def TypeInformation(e: Boogie.Expr, cl: Class): Boogie.Expr = {
+    if (cl.IsRef) {
+      (e ==@ Boogie.Null()) || (dtype(e) ==@ className(cl))
+    } else if (cl.IsSeq && cl.parameters(0).IsRef) {
+      val (v,ve) = Boogie.NewBVar("$i", tint, true);
+      (0 <= ve && ve < SeqLength(e)
+        ==> TypeInformation(SeqIndex(e,ve), cl.parameters(0))).forall(v);
+    } else {
+      true
+    }
+  }
+  
+  /** Generate an expression that represents the state a function can depend on
+   *  (as determined by examining the functions preconditions).
+   */
+  def functionDependencies(pre: Expression, etran: ExpressionTranslator): Boogie.Expr = {
+    desugar(pre) match {
+      case pred@MemberAccess(e, p) if pred.isPredicate =>
+        functionDependencies(Access(pred, Full), etran)
+      case acc@Access(e, _) =>
+        val memberName = if(e.isPredicate) e.predicate.FullName else e.f.FullName;
+        heapFragment(new Boogie.MapSelect(etran.Heap, etran.Tr(e.e), memberName))
+      case Implies(e0,e1) =>
+        heapFragment(Boogie.Ite(etran.Tr(e0), functionDependencies(e1, etran), emptyPartialHeap))
+      case And(e0,e1) =>
+        combine(functionDependencies(e0, etran), functionDependencies(e1, etran))
+      case IfThenElse(con, then, els) =>
+        heapFragment(Boogie.Ite(etran.Tr(con), functionDependencies(then, etran), functionDependencies(els, etran)))
+      case Unfolding(acc@Access(pred@MemberAccess(obj, f), perm), e) =>
+        combine(heapFragment(new Boogie.MapSelect(etran.Heap, etran.Tr(pred.e), pred.predicate.FullName)), functionDependencies(e, etran))
+      case _: PermissionExpr => throw new InternalErrorException("unexpected permission expression")
+      case e =>
+        e visit {_ match { case _ : PermissionExpr => throw new InternalErrorException("unexpected permission expression"); case _ =>}}
+        emptyPartialHeap
+    }
+  }
+
+  /** Generate the boolean condition that needs to be true in order to assume
+   *  that a function with precondition pre has the same value in two different
+   *  states. Essentially, everything that the function can depend on must be
+   *  equal.
+   *
+   *  - conservative for Implies and IfThenElse
+   *  - returns an expression of Boogie type bool
+   */
+  def functionDependenciesEqual(pre: Expression, etran1: ExpressionTranslator, etran2: ExpressionTranslator): Boogie.Expr = {
+    desugar(pre) match {
+      case pred@MemberAccess(e, p) if pred.isPredicate =>
+        functionDependenciesEqual(Access(pred, Full), etran1, etran2)
+      case Access(e, _) =>
+        val memberName = if(e.isPredicate) e.predicate.FullName else e.f.FullName;
+        etran1.Heap.select(etran1.Tr(e.e), memberName) ==@ etran2.Heap.select(etran2.Tr(e.e), memberName)
+      case AccessSeq(s, Some(e), _) =>
+        val name = if(e.isPredicate) e.predicate.FullName else e.f.FullName;
+        val (iV, i) = Boogie.NewBVar("i", tint, true)
+        (SeqLength(etran1.Tr(s)) ==@ SeqLength(etran2.Tr(s))) &&
+        ((((0 <= i) && (i < SeqLength(etran1.Tr(s)))) ==>
+          (etran1.Heap.select(SeqIndex(etran1.Tr(s), i), name) ==@ etran2.Heap.select(SeqIndex(etran2.Tr(s), i), name))).forall(iV))
+      case Implies(e0,e1) =>
+        Boogie.Ite(etran1.Tr(e0) || etran2.Tr(e0), functionDependenciesEqual(e1, etran1, etran2), true)
+      case And(e0,e1) =>
+        functionDependenciesEqual(e0, etran1, etran2) && functionDependenciesEqual(e1, etran1, etran2)
+      case IfThenElse(con, then, els) =>
+        functionDependenciesEqual(then, etran1, etran2) && functionDependenciesEqual(els, etran1, etran2)
+      case Unfolding(acc@Access(pred@MemberAccess(obj, f), perm), e) =>
+        (etran1.Heap.select(etran1.Tr(pred.e), pred.predicate.FullName) ==@ etran2.Heap.select(etran2.Tr(pred.e), pred.predicate.FullName)) && functionDependenciesEqual(e, etran1, etran2)
+      case _: PermissionExpr => throw new InternalErrorException("unexpected permission expression")
+      case e =>
+        e visit {_ match { case _ : PermissionExpr => throw new InternalErrorException("unexpected permission expression"); case _ =>}}
+        Boogie.BoolLiteral(true)
+    }
+  }
+  
+  def Preconditions(spec: List[Specification]): List[Expression] = {
+    val result = spec flatMap ( s => s match {
+      case Precondition(e) => List(e)
+      case _ => Nil });
+    if(Chalice.autoMagic) {
+      automagic(result.foldLeft(BoolLiteral(true): Expression)({ (a, b) => And(a, b)}), Nil)._1 ::: result
+    } else {
+      result
+    }
+  }
+  def Postconditions(spec: List[Specification]): List[Expression] = {
+    val result = spec flatMap ( s => s match {
+      case Postcondition(e) => List(e)
+      case _ => Nil })
+    if(Chalice.autoMagic) {
+      automagic(result.foldLeft(BoolLiteral(true): Expression)({ (a, b) => And(a, b)}), Nil)._1 ::: result
+    } else {
+      result
+    }
+  }
+
+  def automagic(expr: Expression, handled: List[Expression]): (/*assumptions*/ List[Expression], /*newHandled*/List[Expression]) = {
+    def isHandled(e: Expression) = handled exists { ex => ex.equals(e) }
+    expr match {
+      case ma@MemberAccess(obj, f) =>
+        val (assumptions, handled1) = automagic(obj, handled);
+        if(isHandled(ma)) {
+          (assumptions, handled1)
+        } else {
+          if(ma.isPredicate){
+            // assumption: obj!=null
+            (assumptions ::: Neq(obj, NullLiteral()) :: Nil, handled1 ::: List(ma))
+          } else {
+            // assumption: obj!=null && acc(obj, f)
+            (assumptions ::: Neq(obj, NullLiteral()) :: Access(ma, Full) :: Nil, handled1 ::: List(ma))
+          }
+        }
+      case Access(ma@MemberAccess(obj, f), perm) =>
+        val (assumptions, handled1) = automagic(obj, handled ::: List(ma));
+        perm match {
+          case Full | Epsilon | Star | MethodEpsilon => (assumptions, handled1);
+          case Frac(fraction) => val result = automagic(fraction, handled1); (assumptions ::: result._1, result._2)
+          case Epsilons(epsilon) => val result = automagic(epsilon, handled1); (assumptions ::: result._1, result._2)
+          case ChannelEpsilon(None) | PredicateEpsilon(None) | MonitorEpsilon(None) => (assumptions, handled1)
+          case ChannelEpsilon(Some(e)) => val result = automagic(e, handled1); (assumptions ::: result._1, result._2)
+          case PredicateEpsilon(Some(e)) => val result = automagic(e, handled1); (assumptions ::: result._1, result._2)
+          case MonitorEpsilon(Some(e)) => val result = automagic(e, handled1); (assumptions ::: result._1, result._2)
+          case ForkEpsilon(e) => val result = automagic(e, handled1); (assumptions ::: result._1, result._2)
+          case IntPermTimes(e0, e1) =>
+            val (assumptions1, handled2) = automagic(e0, handled1);
+            val result = automagic(e1, handled2); 
+            (assumptions ::: assumptions1 ::: result._1, result._2)
+          case PermTimes(e0, e1) =>
+            val (assumptions1, handled2) = automagic(e0, handled1);
+            val result = automagic(e1, handled2); 
+            (assumptions ::: assumptions1 ::: result._1, result._2)
+          case PermPlus(e0, e1) =>
+            val (assumptions1, handled2) = automagic(e0, handled1);
+            val result = automagic(e1, handled2); 
+            (assumptions ::: assumptions1 ::: result._1, result._2)
+          case PermMinus(e0, e1) =>
+            val (assumptions1, handled2) = automagic(e0, handled1);
+            val result = automagic(e1, handled2); 
+            (assumptions ::: assumptions1 ::: result._1, result._2)
+        }
+      case AccessAll(obj, perm) => 
+        automagic(obj, handled)
+      case Holds(e) =>
+        automagic(e, handled)
+      case RdHolds(e) =>
+        automagic(e, handled)
+      case a: Assigned =>
+       (Nil, handled)
+      case Old(e) =>
+       (Nil, handled) // ??
+      case IfThenElse(con, then, els) =>
+        val (assumptions, handled1) = automagic(con, handled);
+        val (assumptions2, handled2) = automagic(then, handled1);
+        val result = automagic(els, handled2); 
+        (assumptions ::: assumptions2 ::: result._1, result._2)
+      case Not(e) =>
+        automagic(e, handled)
+      case func@FunctionApplication(obj, id, args) =>
+        var assumption = Nil: List[Expression];
+        var newHandled = handled;
+        for(a <- obj :: args) {
+          val (ass, hd) = automagic(a, handled);
+          assumption = assumption ::: ass;
+          newHandled = hd;
+        }
+        (assumption, newHandled)
+      case uf@Unfolding(_, e) =>
+        (Nil, handled)
+      case bin: BinaryExpr =>
+        val (assumptions, handled1) = automagic(bin.E0, handled);
+        val result = automagic(bin.E1, handled1); 
+        (assumptions ::: result._1, result._2)
+      case EmptySeq(t) =>
+        (Nil, handled)
+      case ExplicitSeq(es) =>
+        var assumption = Nil: List[Expression];
+        var newHandled = handled;
+        for(a <- es) {
+          val (ass, hd) = automagic(a, handled);
+          assumption = assumption ::: ass;
+          newHandled = hd;
+        }
+        (assumption, newHandled)
+      case Range(min, max) =>
+        val (assumptions, handled1) = automagic(min, handled);
+        val result = automagic(max, handled1); 
+        (assumptions ::: result._1, result._2)
+      case Length(e) =>
+        automagic(e, handled)
+      case Eval(h, e) =>
+        (Nil, handled)
+      case _ => (Nil, handled)
+    }
+  }
+
+  def DefinitionOf(predicate: Predicate): Expression = {
+    if(Chalice.autoMagic) {
+      And(automagic(predicate.definition, Nil)._1.foldLeft(BoolLiteral(true): Expression)({ (a, b) => And(a, b)}), predicate.definition)
+    } else {
+      predicate.definition
+    }
+  }
+
+  def LockChanges(spec: List[Specification]): List[Expression] = {
+    spec flatMap ( s => s match {
+      case LockChange(ee) => ee
+      case _ => Nil })
+  }
+
+  def SubstRd(e: Expression): Expression = e match {
+    case Access(e, _:Permission) =>
+      //val r = Access(e,MonitorEpsilon(None)); r.pos = e.pos; r.typ = BoolClass; r
+      val r = Access(e,Epsilons(IntLiteral(1))); r.pos = e.pos; r.typ = BoolClass; r
+    case Implies(e0,e1) =>
+      val r = Implies(e0, SubstRd(e1)); r.pos = e.pos; r.typ = BoolClass; r
+    case And(e0,e1) =>
+      val r = And(SubstRd(e0), SubstRd(e1)); r.pos = e.pos; r.typ = BoolClass; r
+    case _ => e
+  }
+
+  def UnfoldPredicatesWithReceiverThis(expr: Expression): Expression = {
+    val func = (e:Expression) =>
+      e match {
+        case pred@MemberAccess(o, f) if pred.isPredicate && o.isInstanceOf[ThisExpr] =>
+          Some(SubstThis(DefinitionOf(pred.predicate), o))
+        case Access(pred@MemberAccess(o, f), p) if pred.isPredicate && o.isInstanceOf[ThisExpr] =>
+          val definition = scaleExpressionByPermission(SubstThis(DefinitionOf(pred.predicate), o), p, e.pos)
+          Some(definition)
+        case func@FunctionApplication(obj: ThisExpr, name, args) if 2<=Chalice.defaults && func.f.definition.isDefined =>
+          Some(SubstVars(func.f.definition.get, obj, func.f.ins, args))
+        case _ => None
+      }
+    AST.transform(expr, func)
+  }
+
+  // needed to do a _simultaneous_ substitution!
+  def SubstVars(expr: Expression, x:Expression, vs:List[Variable], es:List[Expression]): Expression =
+    SubstVars(expr, Some(x), Map() ++ (vs zip es));
+  def SubstVars(expr: Expression, vs:List[Variable], es:List[Expression]): Expression =
+    SubstVars(expr, None, Map() ++ (vs zip es));
+  def SubstVars(expr: Expression, t: Option[Expression], vs: Map[Variable, Expression]): Expression = expr.transform {
+    case _: ThisExpr if t.isDefined => t
+    case e: VariableExpr =>
+      if (vs.contains(e.v)) Some(vs(e.v)) else None;
+    case q: Quantification =>
+      q.variables foreach { (v) => if (vs.contains(v)) throw new InternalErrorException("cannot substitute a variable bound in the quantifier")}
+      None;
+    case _ => None;
+  }
+
+  def SubstThis(expr: Expression, x: Expression): Expression = expr.transform {
+    case _: ThisExpr => Some(x)
+    case _ => None
+  }
+
+  def SubstResult(expr: Expression, x: Expression): Expression = expr.transform {
+    case _: Result => Some(x)
+    case _ => None
+  }
+
+  // De-sugar expression (idempotent)
+  // * unroll wildcard pattern (for objects) in permission expression
+  // * convert sequence quantification into type quantification
+  // * perform simple permission expression optimizations (e.g. Frac(1)+Frac(1) = Frac(1+1) or Frac(100) = Full)
+  // * simplify quantification over empty sequences
+  def desugar(expr: Expression): Expression = expr transform {
+    _ match {
+      case Frac(IntLiteral(100)) => Some(Full)
+      case PermTimes(Full, r) => Some(r)
+      case PermTimes(l, Full) => Some(l)
+      case PermPlus(lhs, rhs) =>
+        val ll = desugar(lhs)
+        val rr = desugar(rhs)
+        (ll, rr) match {
+          case (Frac(l), Frac(r)) => Some(Frac(Plus(l,r)))
+          case _ => Some(PermPlus(ll.asInstanceOf[Permission], rr.asInstanceOf[Permission]))
+        }
+      case PermMinus(lhs, rhs) =>
+        val ll = desugar(lhs)
+        val rr = desugar(rhs)
+        (ll, rr) match {
+          case (Frac(l), Frac(r)) => Some(Frac(Minus(l,r)))
+          case _ => Some(PermMinus(ll.asInstanceOf[Permission], rr.asInstanceOf[Permission]))
+        }
+      case PermTimes(lhs, rhs) =>
+        val ll = desugar(lhs)
+        val rr = desugar(rhs)
+        (ll, rr) match {
+          case (Frac(l), Frac(r)) => Some(Frac(Times(l,r)))
+          case _ => Some(PermTimes(ll.asInstanceOf[Permission], rr.asInstanceOf[Permission]))
+        }
+      case AccessAll(obj, perm) =>
+        Some(obj.typ.Fields.map({f =>
+          val ma = MemberAccess(desugar(obj), f.id);
+          ma.f = f; ma.pos = expr.pos; ma.typ = f.typ.typ;
+          val acc = Access(ma, perm);
+          acc.pos = expr.pos; acc.typ = acc.typ; acc
+        }).foldLeft(BoolLiteral(true): Expression){(e1, e2) =>
+          val and = And(e1, e2);
+          and.pos = expr.pos; and.typ = BoolClass; and
+        })
+      case AccessSeq(s, None, perm) =>
+        Some(s.typ.parameters(0).Fields.map({(f) =>
+          val ma = MemberAccess(At(desugar(s), IntLiteral(0)), f.id);
+          ma.f = f; ma.pos = expr.pos; ma.typ = f.typ.typ;
+          val acc = AccessSeq(s, Some(ma), perm);
+          acc.pos = expr.pos; acc.typ = acc.typ; acc
+        }).foldLeft(BoolLiteral(true): Expression){(e1, e2) =>
+          val and = And(e1, e2);
+          and.pos = expr.pos; and.typ = BoolClass; and
+        })
+      case qe @ SeqQuantification(q, is, Range(min, max), e) =>
+        val dmin = desugar(min);
+        val dmax = desugar(max);
+        val dis = qe.variables;
+        val disx = dis map {v => new VariableExpr(v)};
+        val de = desugar(e);
+
+        val assumption = disx map {x =>
+          And(AtMost(dmin, x), Less(x, dmax))
+        } reduceLeft {(e0, e1) =>
+          And(e0, e1)
+        };
+        assumption transform {e => e.pos = expr.pos; None};
+        val body = q match {
+          case Forall => Implies(assumption, de);
+          case Exists => And(assumption, de);
+        }
+        body.pos = expr.pos;
+        val result = TypeQuantification(q, is, new Type(IntClass), body, (dmin,dmax));
+        result.variables = dis;
+        Some(result);
+      case qe @ SeqQuantification(Forall, is, ExplicitSeq(List()), e) => Some(BoolLiteral(true))
+      case qe @ SeqQuantification(Exists, is, ExplicitSeq(List()), e) => Some(BoolLiteral(false))
+      case qe @ SeqQuantification(Forall, is, EmptySeq(_), e) => Some(BoolLiteral(true))
+      case qe @ SeqQuantification(Exists, is, EmptySeq(_), e) => Some(BoolLiteral(false))
+      case qe @ SeqQuantification(q, is, seq, e) =>
+        val dseq = desugar(seq);
+        val min = IntLiteral(0);
+        val max = Length(dseq);
+        val dis = qe.variables map {v => new Variable(v.UniqueName, new Type(IntClass))};
+        val disx = dis map {v => new VariableExpr(v)};
+        val de = SubstVars(desugar(e), qe.variables, disx map {x => At(dseq, x)});
+
+        val assumption = disx map {x =>
+          And(AtMost(min, x), Less(x, max))
+        } reduceLeft {(e0, e1) =>
+          And(e0, e1)
+        };
+        assumption transform {e => e.pos = expr.pos; None};
+        val body = q match {
+          case Forall => Implies(assumption, de);
+          case Exists => And(assumption, de);
+        }
+        body.pos = expr.pos;
+        val result = new TypeQuantification(q, is, new Type(IntClass), body);
+        result.variables = dis;
+        Some(result);
+      case _ => None;
+    }
+  }
+
+  // tags statements to be preserved
+  val keepTag = Boogie.Tag("keep")
+  
+  // Assume the only composite statement in Boogie is If
+  def tag(l: List[Stmt], t: Boogie.Tag):List[Stmt] =
+    for (s <- l) yield {
+      s.tags = t :: s.tags;
+      s match {
+        case Boogie.If(_, thn, els) => tag(thn, t); tag(els, t);
+        case _ => 
+      }
+      s
+    }
+  // Assume the only composite statement in Boogie is If
+  def assert2assume(l: List[Stmt], b: Boolean):List[Stmt] =
+    if (Chalice.noFreeAssume && b) l else
+      l flatMap {
+        case Boogie.If(guard, thn, els) => Boogie.If(guard, assert2assume(thn), assert2assume(els))
+        case ba @ Boogie.Assert(e) =>
+          if (ba.tags contains keepTag) ba else Comment(" assert " + ba.pos + ": " + ba.message) :: Boogie.Assume(e)
+        case s => s
+      }
+  def assert2assume(l: List[Stmt]):List[Stmt] = assert2assume(l, false)
+}
+
+}