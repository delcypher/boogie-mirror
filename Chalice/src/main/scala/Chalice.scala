--- conflicted
+++ resolved
@@ -1,529 +1,431 @@
-//-----------------------------------------------------------------------------
-//
-// Copyright (C) Microsoft Corporation.  All Rights Reserved.
-//
-//-----------------------------------------------------------------------------
-package chalice;
-import java.io.BufferedReader
-import java.io.InputStreamReader
-import java.io.File
-import java.io.FileWriter
-import scala.util.parsing.input.Position
-import scala.util.parsing.input.NoPosition
-import collection.mutable.ListBuffer
-
-object Chalice {
-  /**
-   * Reporting options
-   */
-  private[chalice] var vsMode = false;
-  private[chalice] var rise4funMode = false;
-  private[chalice] var InputFilename = "";  // the name of the last input file mentioned on the command line, or "" if none
-
-  /**
-   * Translation options
-   */
-  // level 0 or below: no defaults
-  // level 1: unfold predicates with receiver this in pre and postconditions
-  // level 2: unfold predicates and functions with receiver this in pre and postconditions
-  // level 3 or above: level 2 + autoMagic\
-  private[chalice] var defaults = 0: Int;
-  private[chalice] var autoFold = false: Boolean;
-  private[chalice] var checkLeaks = false: Boolean;
-  private[chalice] var autoMagic = false: Boolean;
-  private[chalice] var skipDeadlockChecks = false: Boolean;
-  private[chalice] var skipTermination = false: Boolean;
-  private[chalice] var noFreeAssume = false: Boolean;
-  // percentageSupport 0: use multiplication directly
-  // percentageSupport 1: fix Permission$denominator as constant (possibly unsound for small values of the constant?)
-  // percentageSupport 2: use function and provide some (redundant) axioms
-  // percentageSupport 3: use an uninterpreted function and axiomatize the properties of multiplication
-  private[chalice] var percentageSupport = 2;
-  private[chalice] var smoke = false;
-  private[chalice] var smokeAll = false;
-
-  /**
-   * Holds all command line arguments not stored in fields of Chalice.
-   * Can only be created parseCommandLine.
-   */
-  sealed abstract class CommandLineParameters {
-    val boogiePath: String 
-    val files: List[File]
-    val printProgram: Boolean 
-    val doTypecheck: Boolean 
-    val doTranslate: Boolean 
-    val boogieArgs: String 
-    val gen: Boolean
-    val showFullStackTrace: Boolean
-    def getHelp(): String
-  }
-  
-  def parseCommandLine(args: Array[String]): Option[CommandLineParameters] = {
-    // help texts and closures for boolean command line options
-    // closures should be idempotent
-    import scala.collection.immutable.ListMap
-    
-    var aBoogiePath = "C:\\boogie\\Binaries\\Boogie.exe"
-    val inputs = new ListBuffer[String]()
-    var aPrintProgram = false
-    var aDoTypecheck = true
-    var aDoTranslate = true
-    var aBoogieArgs = " ";
-    var aGen = false;
-    var aShowFullStackTrace = false
-    
-    val options = ListMap[String,(() => Unit, String)](
-     "help" -> (
-       {() => },
-       "print this message"),
-     "print" -> ({() => aPrintProgram = true},"print intermediate versions of the Chalice program"),
-     "noTranslate" -> (
-       {() => aDoTranslate = false},
-       "do not translate the program to Boogie (only parse and typecheck)"),
-     "noTypecheck"-> (
-       {() => aDoTypecheck = false},
-       "do not typecheck the program (only parse). Implies /noTranslate."),
-     "vs" -> (
-       {() => vsMode = true},
-       "Microsoft Visual Studio mode (special error reporting for Visual Studio; requires an existing, writable directory at C:\\tmp)"),
-     "rise4fun" -> (
-       {() => rise4funMode = true},
-       "rise4fun mode (generates error messages in a format expected by the rise4fun harness"),
-     "checkLeaks" -> (
-       {() => checkLeaks = true},
-       "(no description available)"),
-     "noDeadlockChecks" -> (
-       {() => skipDeadlockChecks = true},
-       "skip all lock ordering checks"),
-     "noTermination" -> (
-       {() => skipTermination = true},
-       "skip the termination checks for functions"),
-     "defaults" -> (
-       {() => defaults = 3},
-       null),
-     "gen" -> (
-       {() => aGen = true},
-       "generate C# code from the Chalice program"),
-     "autoFold" -> (
-       {() => autoFold = true},
-       "automatically fold predicates whenever necessary"),
-     "autoMagic" -> (
-       {() => autoMagic = true},
-       "automatically try to infer accessibility predicates and non-nullness checks in specifications"),
-     "noFreeAssume" -> (
-       {() => noFreeAssume = true},
-       "(no description available)"),
-     "showFullStackTrace" -> (
-       {() => aShowFullStackTrace = true},
-       "show the full stack trace if an exception is encountered"),
-     "smoke" -> (
-       {() => smoke = true},
-       "smoke testing; try to find unreachable code, preconditions/invariants/predicates that are equivalent to false and assumptions that introduce contradictions, by trying to prove 'false' at various positions."),
-     "smokeAll" -> (
-       {() => smokeAll = true; smoke = true},
-       "aggressive smoke testing; try to prove false after every statement.")
-    )
-    // help text for options with arguments
-    val nonBooleanOptions = ListMap(
-      "boogie:<file>" -> "use the executable of Boogie at <file>",
-      "defaults:<level>" -> ("defaults to reduce specification overhead\n"+
-          "level 0 or below: no defaults\n"+
-          "level 1: unfold predicates with receiver this in pre and postconditions\n"+
-          "level 2: unfold predicates and functions with receiver this in pre and postconditions\n"+
-          "level 3 or above: level 2 + autoMagic"),
-      "percentageSupport:<n>" -> ("determin how percentage permissions are translated to Boogie\n"+
-          "0: use multiplication directly (can cause performance problems)\n"+
-          "1: fix Permission$denominator as constant (possibly unsound)\n"+
-          "2: use a function and provide some (redundant) axioms\n"+
-          "3: use an uninterpreted function and axiomatize the properties of multiplication"),
-      "boogieOpt:<arg>, /bo:<arg>" -> "specify additional Boogie options"
-    )
-    lazy val help = {
-      val maxLength = math.min((nonBooleanOptions.keys++options.keys).map(s => s.length+1).max,14)
-      val printOptionHelp = (param: String, help: String) => "\n  /" + param + (" "*(maxLength-param.length-1)) +
-                             ": " + help.split("\n").map(h => " "*(maxLength+2+2)+wordWrap(h, 80-2-2-math.max(maxLength,param.length+1)," "*(maxLength+2+2))).mkString("\n").substring(maxLength+2+2)
-
-      "Chalice concurrent program verifier.\nUsage: chalice [option] <filename>+\n"+
-      "  where <option> is one of"+
-      options.foldLeft("")((acc, v) => acc + (if (v._2._2 == null) "" else printOptionHelp(v._1, v._2._2)))+
-      nonBooleanOptions.foldLeft("")((acc, v) => acc + printOptionHelp(v._1, v._2))
-    }
-    
-    for (a <- args) {
-     if (a == "/help" || a == "-help") {Console.out.println(help); return None}
-     else if ((a.startsWith("-") || a.startsWith("/")) && (options contains a.substring(1))) options(a.substring(1))._1()
-     else if (a.startsWith("/boogie:") || a.startsWith("-boogie:")) aBoogiePath = a.substring(8)
-     else if (a.startsWith("/defaults:") || a.startsWith("-defaults:")) {
-       try {
-         defaults = Integer.parseInt(a.substring(10));
-         if (3<=defaults) { autoMagic = true; }
-       } catch { case _ => CommandLineError("-defaults takes integer argument", help); }
-     }
-     else if (a.startsWith("/percentageSupport:") || a.startsWith("-percentageSupport:")) {
-       try {
-         val in = Integer.parseInt(a.substring(19));
-         if (in < 0 || in > 3) CommandLineError("/percentageSupport takes only values 0,1,2 or 3", help)
-         else percentageSupport = in
-       } catch { case _ => CommandLineError("/percentageSupport takes integer argument", help); }
-     }
-     else if (a.startsWith("-boogieOpt:") || a.startsWith("/boogieOpt:"))
-            aBoogieArgs += ("\"/" + a.substring(11) + "\"" + " ")
-     else if (a.startsWith("-bo:") || a.startsWith("/bo:"))
-            aBoogieArgs += ("\"/" + a.substring(4) + "\"" + " ")
-                /* [MHS] Quote whole argument to not confuse Boogie with arguments that
-                 * contain spaces, e.g. if Chalice is invoked as
-                 *   chalice -z3exe:"C:\Program Files\z3\z3.exe" program.chalice
-                 */
-     else if (a.startsWith("-z3opt:") || a.startsWith("/z3opt:"))
-            aBoogieArgs += ("\"/z3opt:" + a.substring(7) + "\"" + " ")
-     else if (a.startsWith("-") || a.startsWith("/")) {
-<<<<<<< HEAD
-       CommandLineError("unknown command line parameter: "+a.substring(1), help)
-       return
-=======
-       CommandLineError("unkonwn command line parameter: "+a.substring(1), help)
-       return None
->>>>>>> 99cb1504
-     }
-     else inputs += a
-    }
-    
-    // for smoke testing, we want to see all failing assertions, so we use no
-    // error limit (or a very high one), and turn the subsumption option off
-    if (smoke) {
-      aBoogieArgs += ("\"-errorLimit:10000\" ")
-    }
-    
-    percentageSupport match {
-      case 0 => TranslatorPrelude.addComponent(PercentageStandardPL)
-      case 1 => TranslatorPrelude.addComponent(PercentageStandardPL, PercentageFixedDenominatorPL)
-      case 2 => TranslatorPrelude.addComponent(PercentageFunctionPL)
-      case 3 => TranslatorPrelude.addComponent(PercentageUninterpretedFunctionPL)
-    }
-
-    // check that input files exist
-    var aFiles = for (input <- inputs.toList) yield {
-     val file = new File(input);
-     if(! file.exists) {
-       CommandLineError("input file " + file.getName() + " could not be found", help);
-       return None;
-     }
-     InputFilename = input
-     file;
-    }
-    
-    Some(new CommandLineParameters{
-        val boogiePath = aBoogiePath 
-        val files = aFiles 
-        val printProgram = aPrintProgram 
-        val doTypecheck = aDoTypecheck 
-        val doTranslate = aDoTranslate 
-        val boogieArgs = aBoogieArgs 
-        val gen = aGen 
-        val showFullStackTrace = aShowFullStackTrace
-        def getHelp(): String = help
-    })
-  }
-  
-  def parsePrograms(params: CommandLineParameters): Option[List[TopLevelDecl]] = {
-    val files = params.files;
-    val printProgram = params.printProgram;
-    
-    // parse programs
-    val parser = new Parser();
-    val parseResults = if (files.isEmpty) {
-      if (!vsMode) println("No input file provided. Use 'chalice /help' for a list of all available command line options. Reading from stdin...")
-      List(parser.parseStdin)
-    } else for (file <- files) yield {
-      parser.parseFile(file)
-    }
-
-    // report errors and merge declarations
-    assert(parseResults.size > 0)
-    var parseErrors = false;
-    val program:List[TopLevelDecl] = parseResults.map(result => result match {
-     case e:parser.NoSuccess =>
-       parseErrors = true;
-       if (vsMode)
-         ReportError(e.next.pos, e.msg);
-       else
-         Console.err.println("Error: " + e);
-       Nil
-     case parser.Success(prog, _) =>
-       val pprog = if (smoke) SmokeTest.smokeProgram(prog) else prog
-       if (printProgram) PrintProgram.P(pprog)
-       pprog
-    }).flatten;
-    if (parseErrors) 
-        None
-      else
-        Some(program)
-  }
-  
-  def typecheckProgram(params: CommandLineParameters, program: List[TopLevelDecl]): Boolean = {
-    // typecheck program
-<<<<<<< HEAD
-    if (doTypecheck) {
-     Resolver.Resolve(program) match {
-       case Resolver.Errors(msgs) =>
-         if (!vsMode) Console.err.println("The program did not typecheck.");
-         msgs foreach { msg => ReportError(msg._1, msg._2) }
-       case Resolver.Success() =>
-         if (printProgram) {
-           Console.out.println("Program after type checking: ");
-           PrintProgram.P(program)
-         }
-         if (doTranslate) {
-           // checking if Boogie.exe exists (on non-Linux machine)
-           val boogieFile = new File(boogiePath);
-           if ((! boogieFile.exists() || ! boogieFile.isFile()) 
-            && (System.getProperty("os.name") != "Linux")) {
-             CommandLineError("Boogie.exe not found at " + boogiePath, help); 
-             return;
-           }
-           
-           // translate program to Boogie
-           val translator = new Translator();
-           var bplProg: List[Boogie.Decl] = Nil
-           try {
-             bplProg = translator.translateProgram(program);
-           } catch {
-             case e:InternalErrorException => {
-               if (showFullStackTrace) {
-                 e.printStackTrace()
-                 Console.err.println()
-                 Console.err.println()
-               }
-               CommandLineError("Internal error: " + e.msg, help)
-               return
-             }
-             case e:NotSupportedException => {
-               if (showFullStackTrace) {
-                 e.printStackTrace()
-                 Console.err.println()
-                 Console.err.println()
-               }
-               CommandLineError("Not supported: " + e.msg, help)
-               return
-             }
-           }
-           // write to out.bpl
-           val bplText = TranslatorPrelude.P + (bplProg map Boogie.Print).foldLeft(""){ (a, b) => a + b };
-           val bplFilename = if (vsMode) "c:\\tmp\\out.bpl" else "out.bpl"
-           writeFile(bplFilename, bplText);
-           // run Boogie.exe on out.bpl
-           val boogie = Runtime.getRuntime.exec(boogiePath + " /errorTrace:0 " + boogieArgs + bplFilename);
-           // terminate boogie if interrupted
-           Runtime.getRuntime.addShutdownHook(new Thread(new Runnable() {
-             def run {
-               try {
-                 val kill = Runtime.getRuntime.exec("taskkill /T /F /IM Boogie.exe");
-                 kill.waitFor;
-               } catch {case _ => }
-               // just to be sure
-               boogie.destroy
-             }
-           }))
-           // the process blocks until we exhaust input and error streams
-           new Thread(new Runnable() {
-             def run {
-               val err = new BufferedReader(new InputStreamReader(boogie.getErrorStream));
-               var line = err.readLine;
-               while(line!=null) {Console.err.println(line); Console.err.flush}
-             }
-           }).start;
-           val input = new BufferedReader(new InputStreamReader(boogie.getInputStream));
-           var line = input.readLine();
-           var previous_line = null: String;
-           val boogieOutput: ListBuffer[String] = new ListBuffer()
-           while (line!=null){
-             if (!smoke) {
-               Console.out.println(line);
-               Console.out.flush;
-             }
-             boogieOutput += line
-             previous_line = line;
-             line = input.readLine();
-           }
-           boogie.waitFor;
-           input.close;
-           
-           // smoke test output
-           if (smoke) {
-             val output = SmokeTest.processBoogieOutput(boogieOutput.toList)
-             Console.out.println(output);
-             Console.out.flush;
-           }
-=======
-    Resolver.Resolve(program) match {
-     case Resolver.Errors(msgs) =>
-       if (!vsMode) Console.err.println("The program did not typecheck.");
-       msgs foreach { msg => ReportError(msg._1, msg._2) };
-       false;
-     case Resolver.Success() =>
-       true
-    }
-  }
-  
-  def main(args: Array[String]): Unit = {
->>>>>>> 99cb1504
-
-    //Parse command line arguments
-    val params = parseCommandLine(args) match {
-      case Some(p) => p
-      case None => return //invalid arguments, help has been displayed
-    }
-
-    val program = parsePrograms(params) match {
-      case Some(p) => p
-      case None => return //illegal program, errors have already been displayed
-    }
-
-    if(!params.doTypecheck || !typecheckProgram(params, program))
-      return ;
-    
-    if (params.printProgram) {
-      Console.out.println("Program after type checking: ");
-      PrintProgram.P(program)
-    }
-    
-    if(!params.doTranslate)
-      return;
-    
-    // checking if Boogie.exe exists
-    val boogieFile = new File(params.boogiePath);
-    if(! boogieFile.exists() || ! boogieFile.isFile()) {
-      CommandLineError("Boogie.exe not found at " + params.boogiePath, params.getHelp()); 
-      return;
-    }
-    
-    val showFullStackTrace = params.showFullStackTrace
-    val boogiePath = params.boogiePath
-    val boogieArgs = params.boogieArgs
-    
-    // translate program to Boogie
-    val translator = new Translator();
-    var bplProg: List[Boogie.Decl] = Nil
-    try {
-      bplProg = translator.translateProgram(program);
-    } catch {
-      case e:InternalErrorException => {
-        if (showFullStackTrace) {
-          e.printStackTrace()
-          Console.err.println()
-          Console.err.println()
-        }
-        CommandLineError("Internal error: " + e.msg, params.getHelp())
-        return
-      }
-      case e:NotSupportedException => {
-        if (showFullStackTrace) {
-          e.printStackTrace()
-          Console.err.println()
-          Console.err.println()
-        }
-        CommandLineError("Not supported: " + e.msg, params.getHelp())
-        return
-      }
-    }
-    
-    
-    // write to out.bpl
-    val bplText = TranslatorPrelude.P + (bplProg map Boogie.Print).foldLeft(""){ (a, b) => a + b };
-    val bplFilename = if (vsMode) "c:\\tmp\\out.bpl" else "out.bpl"
-    writeFile(bplFilename, bplText);
-    // run Boogie.exe on out.bpl
-    val boogie = Runtime.getRuntime.exec(boogiePath + " /errorTrace:0 " + boogieArgs + bplFilename);
-    // terminate boogie if interrupted
-    Runtime.getRuntime.addShutdownHook(new Thread(new Runnable() {
-      def run {
-        try {
-          val kill = Runtime.getRuntime.exec("taskkill /T /F /IM Boogie.exe");
-          kill.waitFor;
-        } catch {case _ => }
-        // just to be sure
-        boogie.destroy
-      }
-    }))
-    // the process blocks until we exhaust input and error streams
-    new Thread(new Runnable() {
-      def run {
-        val err = new BufferedReader(new InputStreamReader(boogie.getErrorStream));
-        var line = err.readLine;
-        while(line!=null) {Console.err.println(line); Console.err.flush}
-      }
-    }).start;
-    val input = new BufferedReader(new InputStreamReader(boogie.getInputStream));
-    var line = input.readLine();
-    var previous_line = null: String;
-    val boogieOutput: ListBuffer[String] = new ListBuffer()
-    while (line!=null){
-      if (!smoke) {
-        Console.out.println(line);
-        Console.out.flush;
-      }
-      boogieOutput += line
-      previous_line = line;
-      line = input.readLine();
-    }
-    boogie.waitFor;
-    input.close;
-    
-    // smoke test output
-    if (smoke) {
-      val output = SmokeTest.processBoogieOutput(boogieOutput.toList)
-      Console.out.println(output);
-      Console.out.flush;
-    }
-   
-    // generate code
-    if(params.gen && (previous_line != null) && previous_line.endsWith(" 0 errors")) { // hack
-      generateCSharpCode(params, program)
-    }
-  }
-  
-  def generateCSharpCode(params: CommandLineParameters, program: List[TopLevelDecl]): Unit = {    
-      val converter = new ChaliceToCSharp();
-      println("Code generated in out.cs.");
-      writeFile("out.cs", converter.convertProgram(program));
-  }
-
-  def writeFile(filename: String, text: String) {
-    val writer = new FileWriter(new File(filename));
-    writer.write(text);
-    writer.flush();
-    writer.close();
-  }
-
-  def CommandLineError(msg: String, help: String) = {
-    Console.err.println("Error: " + msg)
-  }
-
-  def ReportError(pos: Position, msg: String) = {
-    if (vsMode) {
-     val (r,c) = (pos.line, pos.column)     
-     Console.out.println(r + "," + c + "," + r + "," + (c+5) + ":" + msg);
-    } else {
-     Console.err.println(pos + ": " + msg)
-    }
-  }
-  
-  def wordWrap(s: String, l: Int, indent: String): String = {
-    var prefix = s.takeWhile(c => c == ' ').length
-    if (prefix == 0) prefix = if (s.indexOf(": ") > 0) s.indexOf(": ")+2 else 0;
-    val words = s.split(" ")
-    var c = 0
-    var result = ""
-    var first = 0
-    for (word <- words) {
-      c += word.length + 1
-      if (c-1 > l-first*prefix) { result += "\n"; c = word.length + 1; first = 1}
-      result += word + " "
-    }
-    result.substring(0, result.length-1).replace("\n", "\n" + (" "*prefix) + indent).replace(" \n","\n")
-  }
-}
-
-class InternalErrorException(val msg: String) extends Throwable
-class NotSupportedException(val msg: String) extends Throwable
-
+//-----------------------------------------------------------------------------
+//
+// Copyright (C) Microsoft Corporation.  All Rights Reserved.
+//
+//-----------------------------------------------------------------------------
+package chalice;
+import java.io.BufferedReader
+import java.io.InputStreamReader
+import java.io.File
+import java.io.FileWriter
+import scala.util.parsing.input.Position
+import scala.util.parsing.input.NoPosition
+import collection.mutable.ListBuffer
+
+object Chalice {
+  /**
+   * Reporting options
+   */
+  private[chalice] var vsMode = false;
+  private[chalice] var rise4funMode = false;
+  private[chalice] var InputFilename = "";  // the name of the last input file mentioned on the command line, or "" if none
+
+  /**
+   * Translation options
+   */
+  // level 0 or below: no defaults
+  // level 1: unfold predicates with receiver this in pre and postconditions
+  // level 2: unfold predicates and functions with receiver this in pre and postconditions
+  // level 3 or above: level 2 + autoMagic\
+  private[chalice] var defaults = 0: Int;
+  private[chalice] var autoFold = false: Boolean;
+  private[chalice] var checkLeaks = false: Boolean;
+  private[chalice] var autoMagic = false: Boolean;
+  private[chalice] var skipDeadlockChecks = false: Boolean;
+  private[chalice] var skipTermination = false: Boolean;
+  private[chalice] var noFreeAssume = false: Boolean;
+  // percentageSupport 0: use multiplication directly
+  // percentageSupport 1: fix Permission$denominator as constant (possibly unsound for small values of the constant?)
+  // percentageSupport 2: use function and provide some (redundant) axioms
+  // percentageSupport 3: use an uninterpreted function and axiomatize the properties of multiplication
+  private[chalice] var percentageSupport = 2;
+  private[chalice] var smoke = false;
+  private[chalice] var smokeAll = false;
+
+  /**
+   * Holds all command line arguments not stored in fields of Chalice.
+   * Can only be created parseCommandLine.
+   */
+  sealed abstract class CommandLineParameters {
+    val boogiePath: String 
+    val files: List[File]
+    val printProgram: Boolean 
+    val doTypecheck: Boolean 
+    val doTranslate: Boolean 
+    val boogieArgs: String 
+    val gen: Boolean
+    val showFullStackTrace: Boolean
+    def getHelp(): String
+  }
+  
+  def parseCommandLine(args: Array[String]): Option[CommandLineParameters] = {
+    // help texts and closures for boolean command line options
+    // closures should be idempotent
+    import scala.collection.immutable.ListMap
+    
+    var aBoogiePath = "C:\\boogie\\Binaries\\Boogie.exe"
+    val inputs = new ListBuffer[String]()
+    var aPrintProgram = false
+    var aDoTypecheck = true
+    var aDoTranslate = true
+    var aBoogieArgs = " ";
+    var aGen = false;
+    var aShowFullStackTrace = false
+    
+    val options = ListMap[String,(() => Unit, String)](
+     "help" -> (
+       {() => },
+       "print this message"),
+     "print" -> ({() => aPrintProgram = true},"print intermediate versions of the Chalice program"),
+     "noTranslate" -> (
+       {() => aDoTranslate = false},
+       "do not translate the program to Boogie (only parse and typecheck)"),
+     "noTypecheck"-> (
+       {() => aDoTypecheck = false},
+       "do not typecheck the program (only parse). Implies /noTranslate."),
+     "vs" -> (
+       {() => vsMode = true},
+       "Microsoft Visual Studio mode (special error reporting for Visual Studio; requires an existing, writable directory at C:\\tmp)"),
+     "rise4fun" -> (
+       {() => rise4funMode = true},
+       "rise4fun mode (generates error messages in a format expected by the rise4fun harness"),
+     "checkLeaks" -> (
+       {() => checkLeaks = true},
+       "(no description available)"),
+     "noDeadlockChecks" -> (
+       {() => skipDeadlockChecks = true},
+       "skip all lock ordering checks"),
+     "noTermination" -> (
+       {() => skipTermination = true},
+       "skip the termination checks for functions"),
+     "defaults" -> (
+       {() => defaults = 3},
+       null),
+     "gen" -> (
+       {() => aGen = true},
+       "generate C# code from the Chalice program"),
+     "autoFold" -> (
+       {() => autoFold = true},
+       "automatically fold predicates whenever necessary"),
+     "autoMagic" -> (
+       {() => autoMagic = true},
+       "automatically try to infer accessibility predicates and non-nullness checks in specifications"),
+     "noFreeAssume" -> (
+       {() => noFreeAssume = true},
+       "(no description available)"),
+     "showFullStackTrace" -> (
+       {() => aShowFullStackTrace = true},
+       "show the full stack trace if an exception is encountered"),
+     "smoke" -> (
+       {() => smoke = true},
+       "smoke testing; try to find unreachable code, preconditions/invariants/predicates that are equivalent to false and assumptions that introduce contradictions, by trying to prove 'false' at various positions."),
+     "smokeAll" -> (
+       {() => smokeAll = true; smoke = true},
+       "aggressive smoke testing; try to prove false after every statement.")
+    )
+    // help text for options with arguments
+    val nonBooleanOptions = ListMap(
+      "boogie:<file>" -> "use the executable of Boogie at <file>",
+      "defaults:<level>" -> ("defaults to reduce specification overhead\n"+
+          "level 0 or below: no defaults\n"+
+          "level 1: unfold predicates with receiver this in pre and postconditions\n"+
+          "level 2: unfold predicates and functions with receiver this in pre and postconditions\n"+
+          "level 3 or above: level 2 + autoMagic"),
+      "percentageSupport:<n>" -> ("determin how percentage permissions are translated to Boogie\n"+
+          "0: use multiplication directly (can cause performance problems)\n"+
+          "1: fix Permission$denominator as constant (possibly unsound)\n"+
+          "2: use a function and provide some (redundant) axioms\n"+
+          "3: use an uninterpreted function and axiomatize the properties of multiplication"),
+      "boogieOpt:<arg>, /bo:<arg>" -> "specify additional Boogie options"
+    )
+    lazy val help = {
+      val maxLength = math.min((nonBooleanOptions.keys++options.keys).map(s => s.length+1).max,14)
+      val printOptionHelp = (param: String, help: String) => "\n  /" + param + (" "*(maxLength-param.length-1)) +
+                             ": " + help.split("\n").map(h => " "*(maxLength+2+2)+wordWrap(h, 80-2-2-math.max(maxLength,param.length+1)," "*(maxLength+2+2))).mkString("\n").substring(maxLength+2+2)
+
+      "Chalice concurrent program verifier.\nUsage: chalice [option] <filename>+\n"+
+      "  where <option> is one of"+
+      options.foldLeft("")((acc, v) => acc + (if (v._2._2 == null) "" else printOptionHelp(v._1, v._2._2)))+
+      nonBooleanOptions.foldLeft("")((acc, v) => acc + printOptionHelp(v._1, v._2))
+    }
+    
+    for (a <- args) {
+     if (a == "/help" || a == "-help") {Console.out.println(help); return None}
+     else if ((a.startsWith("-") || a.startsWith("/")) && (options contains a.substring(1))) options(a.substring(1))._1()
+     else if (a.startsWith("/boogie:") || a.startsWith("-boogie:")) aBoogiePath = a.substring(8)
+     else if (a.startsWith("/defaults:") || a.startsWith("-defaults:")) {
+       try {
+         defaults = Integer.parseInt(a.substring(10));
+         if (3<=defaults) { autoMagic = true; }
+       } catch { case _ => CommandLineError("-defaults takes integer argument", help); }
+     }
+     else if (a.startsWith("/percentageSupport:") || a.startsWith("-percentageSupport:")) {
+       try {
+         val in = Integer.parseInt(a.substring(19));
+         if (in < 0 || in > 3) CommandLineError("/percentageSupport takes only values 0,1,2 or 3", help)
+         else percentageSupport = in
+       } catch { case _ => CommandLineError("/percentageSupport takes integer argument", help); }
+     }
+     else if (a.startsWith("-boogieOpt:") || a.startsWith("/boogieOpt:"))
+            aBoogieArgs += ("\"/" + a.substring(11) + "\"" + " ")
+     else if (a.startsWith("-bo:") || a.startsWith("/bo:"))
+            aBoogieArgs += ("\"/" + a.substring(4) + "\"" + " ")
+                /* [MHS] Quote whole argument to not confuse Boogie with arguments that
+                 * contain spaces, e.g. if Chalice is invoked as
+                 *   chalice -z3exe:"C:\Program Files\z3\z3.exe" program.chalice
+                 */
+     else if (a.startsWith("-z3opt:") || a.startsWith("/z3opt:"))
+            aBoogieArgs += ("\"/z3opt:" + a.substring(7) + "\"" + " ")
+     else if (a.startsWith("-") || a.startsWith("/")) {
+       CommandLineError("unknown command line parameter: "+a.substring(1), help)
+       return None
+     }
+     else inputs += a
+    }
+    
+    // for smoke testing, we want to see all failing assertions, so we use no
+    // error limit (or a very high one), and turn the subsumption option off
+    if (smoke) {
+      aBoogieArgs += ("\"-errorLimit:10000\" ")
+    }
+    
+    percentageSupport match {
+      case 0 => TranslatorPrelude.addComponent(PercentageStandardPL)
+      case 1 => TranslatorPrelude.addComponent(PercentageStandardPL, PercentageFixedDenominatorPL)
+      case 2 => TranslatorPrelude.addComponent(PercentageFunctionPL)
+      case 3 => TranslatorPrelude.addComponent(PercentageUninterpretedFunctionPL)
+    }
+
+    // check that input files exist
+    var aFiles = for (input <- inputs.toList) yield {
+     val file = new File(input);
+     if(! file.exists) {
+       CommandLineError("input file " + file.getName() + " could not be found", help);
+       return None;
+     }
+     InputFilename = input
+     file;
+    }
+    
+    Some(new CommandLineParameters{
+        val boogiePath = aBoogiePath 
+        val files = aFiles 
+        val printProgram = aPrintProgram 
+        val doTypecheck = aDoTypecheck 
+        val doTranslate = aDoTranslate 
+        val boogieArgs = aBoogieArgs 
+        val gen = aGen 
+        val showFullStackTrace = aShowFullStackTrace
+        def getHelp(): String = help
+    })
+  }
+  
+  def parsePrograms(params: CommandLineParameters): Option[List[TopLevelDecl]] = {
+    val files = params.files;
+    val printProgram = params.printProgram;
+    
+    // parse programs
+    val parser = new Parser();
+    val parseResults = if (files.isEmpty) {
+      if (!vsMode) println("No input file provided. Use 'chalice /help' for a list of all available command line options. Reading from stdin...")
+      List(parser.parseStdin)
+    } else for (file <- files) yield {
+      parser.parseFile(file)
+    }
+
+    // report errors and merge declarations
+    assert(parseResults.size > 0)
+    var parseErrors = false;
+    val program:List[TopLevelDecl] = parseResults.map(result => result match {
+     case e:parser.NoSuccess =>
+       parseErrors = true;
+       if (vsMode)
+         ReportError(e.next.pos, e.msg);
+       else
+         Console.err.println("Error: " + e);
+       Nil
+     case parser.Success(prog, _) =>
+       val pprog = if (smoke) SmokeTest.smokeProgram(prog) else prog
+       if (printProgram) PrintProgram.P(pprog)
+       pprog
+    }).flatten;
+    if (parseErrors) 
+        None
+      else
+        Some(program)
+  }
+  
+  def typecheckProgram(params: CommandLineParameters, program: List[TopLevelDecl]): Boolean = {
+    // typecheck program
+    Resolver.Resolve(program) match {
+     case Resolver.Errors(msgs) =>
+       if (!vsMode) Console.err.println("The program did not typecheck.");
+       msgs foreach { msg => ReportError(msg._1, msg._2) };
+       false;
+     case Resolver.Success() =>
+       true
+    }
+  }
+  
+  def main(args: Array[String]): Unit = {
+
+    //Parse command line arguments
+    val params = parseCommandLine(args) match {
+      case Some(p) => p
+      case None => return //invalid arguments, help has been displayed
+    }
+
+    val program = parsePrograms(params) match {
+      case Some(p) => p
+      case None => return //illegal program, errors have already been displayed
+    }
+
+    if(!params.doTypecheck || !typecheckProgram(params, program))
+      return ;
+    
+    if (params.printProgram) {
+      Console.out.println("Program after type checking: ");
+      PrintProgram.P(program)
+    }
+    
+    if(!params.doTranslate)
+      return;
+    
+    // checking if Boogie.exe exists (on non-Linux machine)
+    val boogieFile = new File(params.boogiePath);
+    if(! boogieFile.exists() || ! boogieFile.isFile()
+            && (System.getProperty("os.name") != "Linux")) {
+      CommandLineError("Boogie.exe not found at " + params.boogiePath, params.getHelp()); 
+      return;
+    }
+    
+    val showFullStackTrace = params.showFullStackTrace
+    val boogiePath = params.boogiePath
+    val boogieArgs = params.boogieArgs
+    
+    // translate program to Boogie
+    val translator = new Translator();
+    var bplProg: List[Boogie.Decl] = Nil
+    try {
+      bplProg = translator.translateProgram(program);
+    } catch {
+      case e:InternalErrorException => {
+        if (showFullStackTrace) {
+          e.printStackTrace()
+          Console.err.println()
+          Console.err.println()
+        }
+        CommandLineError("Internal error: " + e.msg, params.getHelp())
+        return
+      }
+      case e:NotSupportedException => {
+        if (showFullStackTrace) {
+          e.printStackTrace()
+          Console.err.println()
+          Console.err.println()
+        }
+        CommandLineError("Not supported: " + e.msg, params.getHelp())
+        return
+      }
+    }
+    
+    
+    // write to out.bpl
+    val bplText = TranslatorPrelude.P + (bplProg map Boogie.Print).foldLeft(""){ (a, b) => a + b };
+    val bplFilename = if (vsMode) "c:\\tmp\\out.bpl" else "out.bpl"
+    writeFile(bplFilename, bplText);
+    // run Boogie.exe on out.bpl
+    val boogie = Runtime.getRuntime.exec(boogiePath + " /errorTrace:0 " + boogieArgs + bplFilename);
+    // terminate boogie if interrupted
+    Runtime.getRuntime.addShutdownHook(new Thread(new Runnable() {
+      def run {
+        try {
+          val kill = Runtime.getRuntime.exec("taskkill /T /F /IM Boogie.exe");
+          kill.waitFor;
+        } catch {case _ => }
+        // just to be sure
+        boogie.destroy
+      }
+    }))
+    // the process blocks until we exhaust input and error streams
+    new Thread(new Runnable() {
+      def run {
+        val err = new BufferedReader(new InputStreamReader(boogie.getErrorStream));
+        var line = err.readLine;
+        while(line!=null) {Console.err.println(line); Console.err.flush}
+      }
+    }).start;
+    val input = new BufferedReader(new InputStreamReader(boogie.getInputStream));
+    var line = input.readLine();
+    var previous_line = null: String;
+    val boogieOutput: ListBuffer[String] = new ListBuffer()
+    while (line!=null){
+      if (!smoke) {
+        Console.out.println(line);
+        Console.out.flush;
+      }
+      boogieOutput += line
+      previous_line = line;
+      line = input.readLine();
+    }
+    boogie.waitFor;
+    input.close;
+    
+    // smoke test output
+    if (smoke) {
+      val output = SmokeTest.processBoogieOutput(boogieOutput.toList)
+      Console.out.println(output);
+      Console.out.flush;
+    }
+   
+    // generate code
+    if(params.gen && (previous_line != null) && previous_line.endsWith(" 0 errors")) { // hack
+      generateCSharpCode(params, program)
+    }
+  }
+  
+  def generateCSharpCode(params: CommandLineParameters, program: List[TopLevelDecl]): Unit = {    
+      val converter = new ChaliceToCSharp();
+      println("Code generated in out.cs.");
+      writeFile("out.cs", converter.convertProgram(program));
+  }
+
+  def writeFile(filename: String, text: String) {
+    val writer = new FileWriter(new File(filename));
+    writer.write(text);
+    writer.flush();
+    writer.close();
+  }
+
+  def CommandLineError(msg: String, help: String) = {
+    Console.err.println("Error: " + msg)
+  }
+
+  def ReportError(pos: Position, msg: String) = {
+    if (vsMode) {
+     val (r,c) = (pos.line, pos.column)     
+     Console.out.println(r + "," + c + "," + r + "," + (c+5) + ":" + msg);
+    } else {
+     Console.err.println(pos + ": " + msg)
+    }
+  }
+  
+  def wordWrap(s: String, l: Int, indent: String): String = {
+    var prefix = s.takeWhile(c => c == ' ').length
+    if (prefix == 0) prefix = if (s.indexOf(": ") > 0) s.indexOf(": ")+2 else 0;
+    val words = s.split(" ")
+    var c = 0
+    var result = ""
+    var first = 0
+    for (word <- words) {
+      c += word.length + 1
+      if (c-1 > l-first*prefix) { result += "\n"; c = word.length + 1; first = 1}
+      result += word + " "
+    }
+    result.substring(0, result.length-1).replace("\n", "\n" + (" "*prefix) + indent).replace(" \n","\n")
+  }
+}
+
+class InternalErrorException(val msg: String) extends Throwable
+class NotSupportedException(val msg: String) extends Throwable
+