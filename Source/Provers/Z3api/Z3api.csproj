﻿<?xml version="1.0" encoding="utf-8"?>
<Project ToolsVersion="4.0" DefaultTargets="Build" xmlns="http://schemas.microsoft.com/developer/msbuild/2003">
  <PropertyGroup>
    <Configuration Condition=" '$(Configuration)' == '' ">Debug</Configuration>
    <Platform Condition=" '$(Platform)' == '' ">AnyCPU</Platform>
    <ProductVersion>9.0.21022</ProductVersion>
    <SchemaVersion>2.0</SchemaVersion>
    <ProjectGuid>{966DD87B-A29D-4F3C-9406-F680A61DC0E0}</ProjectGuid>
    <OutputType>Library</OutputType>
    <AppDesignerFolder>Properties</AppDesignerFolder>
    <RootNamespace>Microsoft.Boogie.Z3api</RootNamespace>
    <AssemblyName>Provers.Z3api</AssemblyName>
    <TargetFrameworkVersion>v4.0</TargetFrameworkVersion>
    <FileAlignment>512</FileAlignment>
    <StartupObject>
    </StartupObject>
    <FileUpgradeFlags>
    </FileUpgradeFlags>
    <OldToolsVersion>3.5</OldToolsVersion>
    <UpgradeBackupLocation />
    <PublishUrl>publish\</PublishUrl>
    <Install>true</Install>
    <InstallFrom>Disk</InstallFrom>
    <UpdateEnabled>false</UpdateEnabled>
    <UpdateMode>Foreground</UpdateMode>
    <UpdateInterval>7</UpdateInterval>
    <UpdateIntervalUnits>Days</UpdateIntervalUnits>
    <UpdatePeriodically>false</UpdatePeriodically>
    <UpdateRequired>false</UpdateRequired>
    <MapFileExtensions>true</MapFileExtensions>
    <ApplicationRevision>0</ApplicationRevision>
    <ApplicationVersion>1.0.0.%2a</ApplicationVersion>
    <IsWebBootstrapper>false</IsWebBootstrapper>
    <UseApplicationTrust>false</UseApplicationTrust>
    <BootstrapperEnabled>true</BootstrapperEnabled>
    <TargetFrameworkProfile>Client</TargetFrameworkProfile>
    <CodeContractsAssemblyMode>0</CodeContractsAssemblyMode>
  </PropertyGroup>
  <PropertyGroup Condition=" '$(Configuration)|$(Platform)' == 'Debug|AnyCPU' ">
    <DebugSymbols>true</DebugSymbols>
    <DebugType>full</DebugType>
    <Optimize>false</Optimize>
    <OutputPath>bin\Debug\</OutputPath>
    <DefineConstants>DEBUG;TRACE</DefineConstants>
    <ErrorReport>prompt</ErrorReport>
    <WarningLevel>4</WarningLevel>
    <CodeAnalysisRuleSet>AllRules.ruleset</CodeAnalysisRuleSet>
  </PropertyGroup>
  <PropertyGroup Condition=" '$(Configuration)|$(Platform)' == 'Release|AnyCPU' ">
    <DebugType>pdbonly</DebugType>
    <Optimize>true</Optimize>
    <OutputPath>bin\Release\</OutputPath>
    <DefineConstants>TRACE</DefineConstants>
    <ErrorReport>prompt</ErrorReport>
    <WarningLevel>4</WarningLevel>
    <CodeAnalysisRuleSet>AllRules.ruleset</CodeAnalysisRuleSet>
  </PropertyGroup>
  <PropertyGroup Condition=" '$(Configuration)|$(Platform)' == 'z3apidebug|AnyCPU' ">
    <DebugSymbols>true</DebugSymbols>
    <OutputPath>bin\z3apidebug\</OutputPath>
    <DefineConstants>DEBUG;TRACE</DefineConstants>
    <DebugType>full</DebugType>
    <PlatformTarget>AnyCPU</PlatformTarget>
    <CodeAnalysisRuleAssemblies>
    </CodeAnalysisRuleAssemblies>
    <CodeAnalysisUseTypeNameInSuppression>true</CodeAnalysisUseTypeNameInSuppression>
    <CodeAnalysisModuleSuppressionsFile>GlobalSuppressions.cs</CodeAnalysisModuleSuppressionsFile>
    <ErrorReport>prompt</ErrorReport>
    <CodeAnalysisRuleSet>Migrated rules for Z3api.ruleset</CodeAnalysisRuleSet>
    <CodeAnalysisIgnoreBuiltInRules>true</CodeAnalysisIgnoreBuiltInRules>
  </PropertyGroup>
  <PropertyGroup Condition="'$(Configuration)|$(Platform)' == 'Checked|AnyCPU'">
    <DebugSymbols>true</DebugSymbols>
    <OutputPath>bin\Checked\</OutputPath>
    <DefineConstants>DEBUG;TRACE</DefineConstants>
    <DebugType>full</DebugType>
    <PlatformTarget>AnyCPU</PlatformTarget>
    <CodeAnalysisLogFile>bin\Debug\Provers.Z3api.dll.CodeAnalysisLog.xml</CodeAnalysisLogFile>
    <CodeAnalysisUseTypeNameInSuppression>true</CodeAnalysisUseTypeNameInSuppression>
    <CodeAnalysisModuleSuppressionsFile>GlobalSuppressions.cs</CodeAnalysisModuleSuppressionsFile>
    <ErrorReport>prompt</ErrorReport>
    <CodeAnalysisRuleSet>AllRules.ruleset</CodeAnalysisRuleSet>
    <CodeAnalysisRuleSetDirectories>;C:\Program Files (x86)\Microsoft Visual Studio 10.0\Team Tools\Static Analysis Tools\\Rule Sets</CodeAnalysisRuleSetDirectories>
    <CodeAnalysisRuleDirectories>;C:\Program Files (x86)\Microsoft Visual Studio 10.0\Team Tools\Static Analysis Tools\FxCop\\Rules</CodeAnalysisRuleDirectories>
    <CodeContractsEnableRuntimeChecking>True</CodeContractsEnableRuntimeChecking>
    <CodeContractsRuntimeOnlyPublicSurface>False</CodeContractsRuntimeOnlyPublicSurface>
    <CodeContractsRuntimeThrowOnFailure>True</CodeContractsRuntimeThrowOnFailure>
    <CodeContractsRuntimeCallSiteRequires>False</CodeContractsRuntimeCallSiteRequires>
    <CodeContractsRuntimeSkipQuantifiers>False</CodeContractsRuntimeSkipQuantifiers>
    <CodeContractsRunCodeAnalysis>False</CodeContractsRunCodeAnalysis>
    <CodeContractsNonNullObligations>False</CodeContractsNonNullObligations>
    <CodeContractsBoundsObligations>False</CodeContractsBoundsObligations>
    <CodeContractsArithmeticObligations>False</CodeContractsArithmeticObligations>
    <CodeContractsEnumObligations>False</CodeContractsEnumObligations>
    <CodeContractsPointerObligations>False</CodeContractsPointerObligations>
    <CodeContractsRedundantAssumptions>False</CodeContractsRedundantAssumptions>
    <CodeContractsRunInBackground>True</CodeContractsRunInBackground>
    <CodeContractsShowSquigglies>False</CodeContractsShowSquigglies>
    <CodeContractsUseBaseLine>False</CodeContractsUseBaseLine>
    <CodeContractsEmitXMLDocs>False</CodeContractsEmitXMLDocs>
    <CodeContractsCustomRewriterAssembly />
    <CodeContractsCustomRewriterClass />
    <CodeContractsLibPaths />
    <CodeContractsExtraRewriteOptions />
    <CodeContractsExtraAnalysisOptions />
    <CodeContractsBaseLineFile />
    <CodeContractsCacheAnalysisResults>False</CodeContractsCacheAnalysisResults>
    <CodeContractsRuntimeCheckingLevel>Full</CodeContractsRuntimeCheckingLevel>
    <CodeContractsReferenceAssembly>Build</CodeContractsReferenceAssembly>
    <CodeContractsAnalysisWarningLevel>0</CodeContractsAnalysisWarningLevel>
  </PropertyGroup>
  <PropertyGroup Condition="'$(Configuration)|$(Platform)' == 'z3apirelease|AnyCPU'">
    <DebugSymbols>true</DebugSymbols>
    <OutputPath>bin\z3apirelease\</OutputPath>
    <DefineConstants>TRACE</DefineConstants>
    <DebugType>full</DebugType>
    <PlatformTarget>AnyCPU</PlatformTarget>
    <CodeAnalysisLogFile>bin\z3apidebug\Provers.Z3api.dll.CodeAnalysisLog.xml</CodeAnalysisLogFile>
    <CodeAnalysisUseTypeNameInSuppression>true</CodeAnalysisUseTypeNameInSuppression>
    <CodeAnalysisModuleSuppressionsFile>GlobalSuppressions.cs</CodeAnalysisModuleSuppressionsFile>
    <ErrorReport>prompt</ErrorReport>
    <CodeAnalysisRuleSet>Migrated rules for Z3api.ruleset</CodeAnalysisRuleSet>
    <CodeAnalysisRuleSetDirectories>;C:\Program Files (x86)\Microsoft Visual Studio 10.0\Team Tools\Static Analysis Tools\\Rule Sets</CodeAnalysisRuleSetDirectories>
    <CodeAnalysisIgnoreBuiltInRuleSets>false</CodeAnalysisIgnoreBuiltInRuleSets>
    <CodeAnalysisIgnoreBuiltInRules>true</CodeAnalysisIgnoreBuiltInRules>
    <Optimize>true</Optimize>
  </PropertyGroup>
  <Import Project="$(MSBuildToolsPath)\Microsoft.CSharp.targets" />
  <!-- To modify your build process, add your task inside one of the targets below and uncomment it. 
       Other similar extension points exist, see Microsoft.Common.targets.
  <Target Name="BeforeBuild">
  </Target>
  <Target Name="AfterBuild">
  </Target>
  -->
  <ItemGroup>
<<<<<<< HEAD
    <Reference Include="Microsoft.FociZ3.cpp, Version=1.0.4342.22962, Culture=neutral, processorArchitecture=x86">
      <SpecificVersion>False</SpecificVersion>
=======
    <Reference Include="Microsoft.FociZ3.cpp">
>>>>>>> 8afe58b7
      <HintPath>..\..\..\Binaries\Microsoft.FociZ3.cpp.dll</HintPath>
    </Reference>
    <Reference Include="System" />
    <Reference Include="System.Core">
      <RequiredTargetFramework>3.5</RequiredTargetFramework>
    </Reference>
    <Reference Include="System.Data" />
    <Reference Include="System.XML" />
  </ItemGroup>
  <ItemGroup>
    <ProjectReference Include="..\..\AIFramework\AIFramework.csproj">
      <Project>{39B0658D-C955-41C5-9A43-48C97A1EF5FD}</Project>
      <Name>AIFramework</Name>
    </ProjectReference>
    <ProjectReference Include="..\..\Basetypes\Basetypes.csproj">
      <Project>{43DFAD18-3E35-4558-9BE2-CAFF6B5BA8A0}</Project>
      <Name>Basetypes</Name>
    </ProjectReference>
    <ProjectReference Include="..\..\CodeContractsExtender\CodeContractsExtender.csproj">
      <Project>{ACCC0156-0921-43ED-8F67-AD8BDC8CDE31}</Project>
      <Name>CodeContractsExtender</Name>
    </ProjectReference>
    <ProjectReference Include="..\..\Core\Core.csproj">
      <Project>{B230A69C-C466-4065-B9C1-84D80E76D802}</Project>
      <Name>Core</Name>
    </ProjectReference>
    <ProjectReference Include="..\..\Model\Model.csproj">
      <Project>{ACEF88D5-DADD-46DA-BAE1-2144D63F4C83}</Project>
      <Name>Model</Name>
    </ProjectReference>
    <ProjectReference Include="..\..\ParserHelper\ParserHelper.csproj">
      <Project>{FCD3AC7F-9DFD-46C8-AB1E-09F0B0F16DC5}</Project>
      <Name>ParserHelper</Name>
    </ProjectReference>
    <ProjectReference Include="..\..\VCExpr\VCExpr.csproj">
      <Project>{56FFDBCA-7D14-43B8-A6CA-22A20E417EE1}</Project>
      <Name>VCExpr</Name>
    </ProjectReference>
    <ProjectReference Include="..\..\VCGeneration\VCGeneration.csproj">
      <Project>{E1F10180-C7B9-4147-B51F-FA1B701966DC}</Project>
      <Name>VCGeneration</Name>
    </ProjectReference>
    <ProjectReference Include="..\Simplify\Simplify.csproj">
      <Project>{FEE9F01B-9722-4A76-A24B-72A4016DFA8E}</Project>
      <Name>Simplify</Name>
    </ProjectReference>
    <ProjectReference Include="..\Z3\Z3.csproj">
      <Project>{BB49B90B-BE21-4BE8-85BA-359FDB55F4DF}</Project>
      <Name>Z3</Name>
    </ProjectReference>
  </ItemGroup>
  <ItemGroup>
    <Compile Include="..\..\version.cs">
      <Link>version.cs</Link>
    </Compile>
    <Compile Include="ContextLayer.cs" />
    <Compile Include="ProverLayer.cs" />
    <Compile Include="TypeAdapter.cs">
      <SubType>Code</SubType>
    </Compile>
    <Compile Include="VCExprVisitor.cs" />
  </ItemGroup>
  <ItemGroup>
    <BootstrapperPackage Include="Microsoft.Net.Client.3.5">
      <Visible>False</Visible>
      <ProductName>.NET Framework 3.5 SP1 Client Profile</ProductName>
      <Install>false</Install>
    </BootstrapperPackage>
    <BootstrapperPackage Include="Microsoft.Net.Framework.3.5.SP1">
      <Visible>False</Visible>
      <ProductName>.NET Framework 3.5 SP1</ProductName>
      <Install>true</Install>
    </BootstrapperPackage>
    <BootstrapperPackage Include="Microsoft.Windows.Installer.3.1">
      <Visible>False</Visible>
      <ProductName>Windows Installer 3.1</ProductName>
      <Install>true</Install>
    </BootstrapperPackage>
  </ItemGroup>
</Project><|MERGE_RESOLUTION|>--- conflicted
+++ resolved
@@ -1,222 +1,217 @@
-﻿<?xml version="1.0" encoding="utf-8"?>
-<Project ToolsVersion="4.0" DefaultTargets="Build" xmlns="http://schemas.microsoft.com/developer/msbuild/2003">
-  <PropertyGroup>
-    <Configuration Condition=" '$(Configuration)' == '' ">Debug</Configuration>
-    <Platform Condition=" '$(Platform)' == '' ">AnyCPU</Platform>
-    <ProductVersion>9.0.21022</ProductVersion>
-    <SchemaVersion>2.0</SchemaVersion>
-    <ProjectGuid>{966DD87B-A29D-4F3C-9406-F680A61DC0E0}</ProjectGuid>
-    <OutputType>Library</OutputType>
-    <AppDesignerFolder>Properties</AppDesignerFolder>
-    <RootNamespace>Microsoft.Boogie.Z3api</RootNamespace>
-    <AssemblyName>Provers.Z3api</AssemblyName>
-    <TargetFrameworkVersion>v4.0</TargetFrameworkVersion>
-    <FileAlignment>512</FileAlignment>
-    <StartupObject>
-    </StartupObject>
-    <FileUpgradeFlags>
-    </FileUpgradeFlags>
-    <OldToolsVersion>3.5</OldToolsVersion>
-    <UpgradeBackupLocation />
-    <PublishUrl>publish\</PublishUrl>
-    <Install>true</Install>
-    <InstallFrom>Disk</InstallFrom>
-    <UpdateEnabled>false</UpdateEnabled>
-    <UpdateMode>Foreground</UpdateMode>
-    <UpdateInterval>7</UpdateInterval>
-    <UpdateIntervalUnits>Days</UpdateIntervalUnits>
-    <UpdatePeriodically>false</UpdatePeriodically>
-    <UpdateRequired>false</UpdateRequired>
-    <MapFileExtensions>true</MapFileExtensions>
-    <ApplicationRevision>0</ApplicationRevision>
-    <ApplicationVersion>1.0.0.%2a</ApplicationVersion>
-    <IsWebBootstrapper>false</IsWebBootstrapper>
-    <UseApplicationTrust>false</UseApplicationTrust>
-    <BootstrapperEnabled>true</BootstrapperEnabled>
-    <TargetFrameworkProfile>Client</TargetFrameworkProfile>
-    <CodeContractsAssemblyMode>0</CodeContractsAssemblyMode>
-  </PropertyGroup>
-  <PropertyGroup Condition=" '$(Configuration)|$(Platform)' == 'Debug|AnyCPU' ">
-    <DebugSymbols>true</DebugSymbols>
-    <DebugType>full</DebugType>
-    <Optimize>false</Optimize>
-    <OutputPath>bin\Debug\</OutputPath>
-    <DefineConstants>DEBUG;TRACE</DefineConstants>
-    <ErrorReport>prompt</ErrorReport>
-    <WarningLevel>4</WarningLevel>
-    <CodeAnalysisRuleSet>AllRules.ruleset</CodeAnalysisRuleSet>
-  </PropertyGroup>
-  <PropertyGroup Condition=" '$(Configuration)|$(Platform)' == 'Release|AnyCPU' ">
-    <DebugType>pdbonly</DebugType>
-    <Optimize>true</Optimize>
-    <OutputPath>bin\Release\</OutputPath>
-    <DefineConstants>TRACE</DefineConstants>
-    <ErrorReport>prompt</ErrorReport>
-    <WarningLevel>4</WarningLevel>
-    <CodeAnalysisRuleSet>AllRules.ruleset</CodeAnalysisRuleSet>
-  </PropertyGroup>
-  <PropertyGroup Condition=" '$(Configuration)|$(Platform)' == 'z3apidebug|AnyCPU' ">
-    <DebugSymbols>true</DebugSymbols>
-    <OutputPath>bin\z3apidebug\</OutputPath>
-    <DefineConstants>DEBUG;TRACE</DefineConstants>
-    <DebugType>full</DebugType>
-    <PlatformTarget>AnyCPU</PlatformTarget>
-    <CodeAnalysisRuleAssemblies>
-    </CodeAnalysisRuleAssemblies>
-    <CodeAnalysisUseTypeNameInSuppression>true</CodeAnalysisUseTypeNameInSuppression>
-    <CodeAnalysisModuleSuppressionsFile>GlobalSuppressions.cs</CodeAnalysisModuleSuppressionsFile>
-    <ErrorReport>prompt</ErrorReport>
-    <CodeAnalysisRuleSet>Migrated rules for Z3api.ruleset</CodeAnalysisRuleSet>
-    <CodeAnalysisIgnoreBuiltInRules>true</CodeAnalysisIgnoreBuiltInRules>
-  </PropertyGroup>
-  <PropertyGroup Condition="'$(Configuration)|$(Platform)' == 'Checked|AnyCPU'">
-    <DebugSymbols>true</DebugSymbols>
-    <OutputPath>bin\Checked\</OutputPath>
-    <DefineConstants>DEBUG;TRACE</DefineConstants>
-    <DebugType>full</DebugType>
-    <PlatformTarget>AnyCPU</PlatformTarget>
-    <CodeAnalysisLogFile>bin\Debug\Provers.Z3api.dll.CodeAnalysisLog.xml</CodeAnalysisLogFile>
-    <CodeAnalysisUseTypeNameInSuppression>true</CodeAnalysisUseTypeNameInSuppression>
-    <CodeAnalysisModuleSuppressionsFile>GlobalSuppressions.cs</CodeAnalysisModuleSuppressionsFile>
-    <ErrorReport>prompt</ErrorReport>
-    <CodeAnalysisRuleSet>AllRules.ruleset</CodeAnalysisRuleSet>
-    <CodeAnalysisRuleSetDirectories>;C:\Program Files (x86)\Microsoft Visual Studio 10.0\Team Tools\Static Analysis Tools\\Rule Sets</CodeAnalysisRuleSetDirectories>
-    <CodeAnalysisRuleDirectories>;C:\Program Files (x86)\Microsoft Visual Studio 10.0\Team Tools\Static Analysis Tools\FxCop\\Rules</CodeAnalysisRuleDirectories>
-    <CodeContractsEnableRuntimeChecking>True</CodeContractsEnableRuntimeChecking>
-    <CodeContractsRuntimeOnlyPublicSurface>False</CodeContractsRuntimeOnlyPublicSurface>
-    <CodeContractsRuntimeThrowOnFailure>True</CodeContractsRuntimeThrowOnFailure>
-    <CodeContractsRuntimeCallSiteRequires>False</CodeContractsRuntimeCallSiteRequires>
-    <CodeContractsRuntimeSkipQuantifiers>False</CodeContractsRuntimeSkipQuantifiers>
-    <CodeContractsRunCodeAnalysis>False</CodeContractsRunCodeAnalysis>
-    <CodeContractsNonNullObligations>False</CodeContractsNonNullObligations>
-    <CodeContractsBoundsObligations>False</CodeContractsBoundsObligations>
-    <CodeContractsArithmeticObligations>False</CodeContractsArithmeticObligations>
-    <CodeContractsEnumObligations>False</CodeContractsEnumObligations>
-    <CodeContractsPointerObligations>False</CodeContractsPointerObligations>
-    <CodeContractsRedundantAssumptions>False</CodeContractsRedundantAssumptions>
-    <CodeContractsRunInBackground>True</CodeContractsRunInBackground>
-    <CodeContractsShowSquigglies>False</CodeContractsShowSquigglies>
-    <CodeContractsUseBaseLine>False</CodeContractsUseBaseLine>
-    <CodeContractsEmitXMLDocs>False</CodeContractsEmitXMLDocs>
-    <CodeContractsCustomRewriterAssembly />
-    <CodeContractsCustomRewriterClass />
-    <CodeContractsLibPaths />
-    <CodeContractsExtraRewriteOptions />
-    <CodeContractsExtraAnalysisOptions />
-    <CodeContractsBaseLineFile />
-    <CodeContractsCacheAnalysisResults>False</CodeContractsCacheAnalysisResults>
-    <CodeContractsRuntimeCheckingLevel>Full</CodeContractsRuntimeCheckingLevel>
-    <CodeContractsReferenceAssembly>Build</CodeContractsReferenceAssembly>
-    <CodeContractsAnalysisWarningLevel>0</CodeContractsAnalysisWarningLevel>
-  </PropertyGroup>
-  <PropertyGroup Condition="'$(Configuration)|$(Platform)' == 'z3apirelease|AnyCPU'">
-    <DebugSymbols>true</DebugSymbols>
-    <OutputPath>bin\z3apirelease\</OutputPath>
-    <DefineConstants>TRACE</DefineConstants>
-    <DebugType>full</DebugType>
-    <PlatformTarget>AnyCPU</PlatformTarget>
-    <CodeAnalysisLogFile>bin\z3apidebug\Provers.Z3api.dll.CodeAnalysisLog.xml</CodeAnalysisLogFile>
-    <CodeAnalysisUseTypeNameInSuppression>true</CodeAnalysisUseTypeNameInSuppression>
-    <CodeAnalysisModuleSuppressionsFile>GlobalSuppressions.cs</CodeAnalysisModuleSuppressionsFile>
-    <ErrorReport>prompt</ErrorReport>
-    <CodeAnalysisRuleSet>Migrated rules for Z3api.ruleset</CodeAnalysisRuleSet>
-    <CodeAnalysisRuleSetDirectories>;C:\Program Files (x86)\Microsoft Visual Studio 10.0\Team Tools\Static Analysis Tools\\Rule Sets</CodeAnalysisRuleSetDirectories>
-    <CodeAnalysisIgnoreBuiltInRuleSets>false</CodeAnalysisIgnoreBuiltInRuleSets>
-    <CodeAnalysisIgnoreBuiltInRules>true</CodeAnalysisIgnoreBuiltInRules>
-    <Optimize>true</Optimize>
-  </PropertyGroup>
-  <Import Project="$(MSBuildToolsPath)\Microsoft.CSharp.targets" />
-  <!-- To modify your build process, add your task inside one of the targets below and uncomment it. 
-       Other similar extension points exist, see Microsoft.Common.targets.
-  <Target Name="BeforeBuild">
-  </Target>
-  <Target Name="AfterBuild">
-  </Target>
-  -->
-  <ItemGroup>
-<<<<<<< HEAD
-    <Reference Include="Microsoft.FociZ3.cpp, Version=1.0.4342.22962, Culture=neutral, processorArchitecture=x86">
-      <SpecificVersion>False</SpecificVersion>
-=======
-    <Reference Include="Microsoft.FociZ3.cpp">
->>>>>>> 8afe58b7
-      <HintPath>..\..\..\Binaries\Microsoft.FociZ3.cpp.dll</HintPath>
-    </Reference>
-    <Reference Include="System" />
-    <Reference Include="System.Core">
-      <RequiredTargetFramework>3.5</RequiredTargetFramework>
-    </Reference>
-    <Reference Include="System.Data" />
-    <Reference Include="System.XML" />
-  </ItemGroup>
-  <ItemGroup>
-    <ProjectReference Include="..\..\AIFramework\AIFramework.csproj">
-      <Project>{39B0658D-C955-41C5-9A43-48C97A1EF5FD}</Project>
-      <Name>AIFramework</Name>
-    </ProjectReference>
-    <ProjectReference Include="..\..\Basetypes\Basetypes.csproj">
-      <Project>{43DFAD18-3E35-4558-9BE2-CAFF6B5BA8A0}</Project>
-      <Name>Basetypes</Name>
-    </ProjectReference>
-    <ProjectReference Include="..\..\CodeContractsExtender\CodeContractsExtender.csproj">
-      <Project>{ACCC0156-0921-43ED-8F67-AD8BDC8CDE31}</Project>
-      <Name>CodeContractsExtender</Name>
-    </ProjectReference>
-    <ProjectReference Include="..\..\Core\Core.csproj">
-      <Project>{B230A69C-C466-4065-B9C1-84D80E76D802}</Project>
-      <Name>Core</Name>
-    </ProjectReference>
-    <ProjectReference Include="..\..\Model\Model.csproj">
-      <Project>{ACEF88D5-DADD-46DA-BAE1-2144D63F4C83}</Project>
-      <Name>Model</Name>
-    </ProjectReference>
-    <ProjectReference Include="..\..\ParserHelper\ParserHelper.csproj">
-      <Project>{FCD3AC7F-9DFD-46C8-AB1E-09F0B0F16DC5}</Project>
-      <Name>ParserHelper</Name>
-    </ProjectReference>
-    <ProjectReference Include="..\..\VCExpr\VCExpr.csproj">
-      <Project>{56FFDBCA-7D14-43B8-A6CA-22A20E417EE1}</Project>
-      <Name>VCExpr</Name>
-    </ProjectReference>
-    <ProjectReference Include="..\..\VCGeneration\VCGeneration.csproj">
-      <Project>{E1F10180-C7B9-4147-B51F-FA1B701966DC}</Project>
-      <Name>VCGeneration</Name>
-    </ProjectReference>
-    <ProjectReference Include="..\Simplify\Simplify.csproj">
-      <Project>{FEE9F01B-9722-4A76-A24B-72A4016DFA8E}</Project>
-      <Name>Simplify</Name>
-    </ProjectReference>
-    <ProjectReference Include="..\Z3\Z3.csproj">
-      <Project>{BB49B90B-BE21-4BE8-85BA-359FDB55F4DF}</Project>
-      <Name>Z3</Name>
-    </ProjectReference>
-  </ItemGroup>
-  <ItemGroup>
-    <Compile Include="..\..\version.cs">
-      <Link>version.cs</Link>
-    </Compile>
-    <Compile Include="ContextLayer.cs" />
-    <Compile Include="ProverLayer.cs" />
-    <Compile Include="TypeAdapter.cs">
-      <SubType>Code</SubType>
-    </Compile>
-    <Compile Include="VCExprVisitor.cs" />
-  </ItemGroup>
-  <ItemGroup>
-    <BootstrapperPackage Include="Microsoft.Net.Client.3.5">
-      <Visible>False</Visible>
-      <ProductName>.NET Framework 3.5 SP1 Client Profile</ProductName>
-      <Install>false</Install>
-    </BootstrapperPackage>
-    <BootstrapperPackage Include="Microsoft.Net.Framework.3.5.SP1">
-      <Visible>False</Visible>
-      <ProductName>.NET Framework 3.5 SP1</ProductName>
-      <Install>true</Install>
-    </BootstrapperPackage>
-    <BootstrapperPackage Include="Microsoft.Windows.Installer.3.1">
-      <Visible>False</Visible>
-      <ProductName>Windows Installer 3.1</ProductName>
-      <Install>true</Install>
-    </BootstrapperPackage>
-  </ItemGroup>
+﻿<?xml version="1.0" encoding="utf-8"?>
+<Project ToolsVersion="4.0" DefaultTargets="Build" xmlns="http://schemas.microsoft.com/developer/msbuild/2003">
+  <PropertyGroup>
+    <Configuration Condition=" '$(Configuration)' == '' ">Debug</Configuration>
+    <Platform Condition=" '$(Platform)' == '' ">AnyCPU</Platform>
+    <ProductVersion>9.0.21022</ProductVersion>
+    <SchemaVersion>2.0</SchemaVersion>
+    <ProjectGuid>{966DD87B-A29D-4F3C-9406-F680A61DC0E0}</ProjectGuid>
+    <OutputType>Library</OutputType>
+    <AppDesignerFolder>Properties</AppDesignerFolder>
+    <RootNamespace>Microsoft.Boogie.Z3api</RootNamespace>
+    <AssemblyName>Provers.Z3api</AssemblyName>
+    <TargetFrameworkVersion>v4.0</TargetFrameworkVersion>
+    <FileAlignment>512</FileAlignment>
+    <StartupObject>
+    </StartupObject>
+    <FileUpgradeFlags>
+    </FileUpgradeFlags>
+    <OldToolsVersion>3.5</OldToolsVersion>
+    <UpgradeBackupLocation />
+    <PublishUrl>publish\</PublishUrl>
+    <Install>true</Install>
+    <InstallFrom>Disk</InstallFrom>
+    <UpdateEnabled>false</UpdateEnabled>
+    <UpdateMode>Foreground</UpdateMode>
+    <UpdateInterval>7</UpdateInterval>
+    <UpdateIntervalUnits>Days</UpdateIntervalUnits>
+    <UpdatePeriodically>false</UpdatePeriodically>
+    <UpdateRequired>false</UpdateRequired>
+    <MapFileExtensions>true</MapFileExtensions>
+    <ApplicationRevision>0</ApplicationRevision>
+    <ApplicationVersion>1.0.0.%2a</ApplicationVersion>
+    <IsWebBootstrapper>false</IsWebBootstrapper>
+    <UseApplicationTrust>false</UseApplicationTrust>
+    <BootstrapperEnabled>true</BootstrapperEnabled>
+    <TargetFrameworkProfile>Client</TargetFrameworkProfile>
+    <CodeContractsAssemblyMode>0</CodeContractsAssemblyMode>
+  </PropertyGroup>
+  <PropertyGroup Condition=" '$(Configuration)|$(Platform)' == 'Debug|AnyCPU' ">
+    <DebugSymbols>true</DebugSymbols>
+    <DebugType>full</DebugType>
+    <Optimize>false</Optimize>
+    <OutputPath>bin\Debug\</OutputPath>
+    <DefineConstants>DEBUG;TRACE</DefineConstants>
+    <ErrorReport>prompt</ErrorReport>
+    <WarningLevel>4</WarningLevel>
+    <CodeAnalysisRuleSet>AllRules.ruleset</CodeAnalysisRuleSet>
+  </PropertyGroup>
+  <PropertyGroup Condition=" '$(Configuration)|$(Platform)' == 'Release|AnyCPU' ">
+    <DebugType>pdbonly</DebugType>
+    <Optimize>true</Optimize>
+    <OutputPath>bin\Release\</OutputPath>
+    <DefineConstants>TRACE</DefineConstants>
+    <ErrorReport>prompt</ErrorReport>
+    <WarningLevel>4</WarningLevel>
+    <CodeAnalysisRuleSet>AllRules.ruleset</CodeAnalysisRuleSet>
+  </PropertyGroup>
+  <PropertyGroup Condition=" '$(Configuration)|$(Platform)' == 'z3apidebug|AnyCPU' ">
+    <DebugSymbols>true</DebugSymbols>
+    <OutputPath>bin\z3apidebug\</OutputPath>
+    <DefineConstants>DEBUG;TRACE</DefineConstants>
+    <DebugType>full</DebugType>
+    <PlatformTarget>AnyCPU</PlatformTarget>
+    <CodeAnalysisRuleAssemblies>
+    </CodeAnalysisRuleAssemblies>
+    <CodeAnalysisUseTypeNameInSuppression>true</CodeAnalysisUseTypeNameInSuppression>
+    <CodeAnalysisModuleSuppressionsFile>GlobalSuppressions.cs</CodeAnalysisModuleSuppressionsFile>
+    <ErrorReport>prompt</ErrorReport>
+    <CodeAnalysisRuleSet>Migrated rules for Z3api.ruleset</CodeAnalysisRuleSet>
+    <CodeAnalysisIgnoreBuiltInRules>true</CodeAnalysisIgnoreBuiltInRules>
+  </PropertyGroup>
+  <PropertyGroup Condition="'$(Configuration)|$(Platform)' == 'Checked|AnyCPU'">
+    <DebugSymbols>true</DebugSymbols>
+    <OutputPath>bin\Checked\</OutputPath>
+    <DefineConstants>DEBUG;TRACE</DefineConstants>
+    <DebugType>full</DebugType>
+    <PlatformTarget>AnyCPU</PlatformTarget>
+    <CodeAnalysisLogFile>bin\Debug\Provers.Z3api.dll.CodeAnalysisLog.xml</CodeAnalysisLogFile>
+    <CodeAnalysisUseTypeNameInSuppression>true</CodeAnalysisUseTypeNameInSuppression>
+    <CodeAnalysisModuleSuppressionsFile>GlobalSuppressions.cs</CodeAnalysisModuleSuppressionsFile>
+    <ErrorReport>prompt</ErrorReport>
+    <CodeAnalysisRuleSet>AllRules.ruleset</CodeAnalysisRuleSet>
+    <CodeAnalysisRuleSetDirectories>;C:\Program Files (x86)\Microsoft Visual Studio 10.0\Team Tools\Static Analysis Tools\\Rule Sets</CodeAnalysisRuleSetDirectories>
+    <CodeAnalysisRuleDirectories>;C:\Program Files (x86)\Microsoft Visual Studio 10.0\Team Tools\Static Analysis Tools\FxCop\\Rules</CodeAnalysisRuleDirectories>
+    <CodeContractsEnableRuntimeChecking>True</CodeContractsEnableRuntimeChecking>
+    <CodeContractsRuntimeOnlyPublicSurface>False</CodeContractsRuntimeOnlyPublicSurface>
+    <CodeContractsRuntimeThrowOnFailure>True</CodeContractsRuntimeThrowOnFailure>
+    <CodeContractsRuntimeCallSiteRequires>False</CodeContractsRuntimeCallSiteRequires>
+    <CodeContractsRuntimeSkipQuantifiers>False</CodeContractsRuntimeSkipQuantifiers>
+    <CodeContractsRunCodeAnalysis>False</CodeContractsRunCodeAnalysis>
+    <CodeContractsNonNullObligations>False</CodeContractsNonNullObligations>
+    <CodeContractsBoundsObligations>False</CodeContractsBoundsObligations>
+    <CodeContractsArithmeticObligations>False</CodeContractsArithmeticObligations>
+    <CodeContractsEnumObligations>False</CodeContractsEnumObligations>
+    <CodeContractsPointerObligations>False</CodeContractsPointerObligations>
+    <CodeContractsRedundantAssumptions>False</CodeContractsRedundantAssumptions>
+    <CodeContractsRunInBackground>True</CodeContractsRunInBackground>
+    <CodeContractsShowSquigglies>False</CodeContractsShowSquigglies>
+    <CodeContractsUseBaseLine>False</CodeContractsUseBaseLine>
+    <CodeContractsEmitXMLDocs>False</CodeContractsEmitXMLDocs>
+    <CodeContractsCustomRewriterAssembly />
+    <CodeContractsCustomRewriterClass />
+    <CodeContractsLibPaths />
+    <CodeContractsExtraRewriteOptions />
+    <CodeContractsExtraAnalysisOptions />
+    <CodeContractsBaseLineFile />
+    <CodeContractsCacheAnalysisResults>False</CodeContractsCacheAnalysisResults>
+    <CodeContractsRuntimeCheckingLevel>Full</CodeContractsRuntimeCheckingLevel>
+    <CodeContractsReferenceAssembly>Build</CodeContractsReferenceAssembly>
+    <CodeContractsAnalysisWarningLevel>0</CodeContractsAnalysisWarningLevel>
+  </PropertyGroup>
+  <PropertyGroup Condition="'$(Configuration)|$(Platform)' == 'z3apirelease|AnyCPU'">
+    <DebugSymbols>true</DebugSymbols>
+    <OutputPath>bin\z3apirelease\</OutputPath>
+    <DefineConstants>TRACE</DefineConstants>
+    <DebugType>full</DebugType>
+    <PlatformTarget>AnyCPU</PlatformTarget>
+    <CodeAnalysisLogFile>bin\z3apidebug\Provers.Z3api.dll.CodeAnalysisLog.xml</CodeAnalysisLogFile>
+    <CodeAnalysisUseTypeNameInSuppression>true</CodeAnalysisUseTypeNameInSuppression>
+    <CodeAnalysisModuleSuppressionsFile>GlobalSuppressions.cs</CodeAnalysisModuleSuppressionsFile>
+    <ErrorReport>prompt</ErrorReport>
+    <CodeAnalysisRuleSet>Migrated rules for Z3api.ruleset</CodeAnalysisRuleSet>
+    <CodeAnalysisRuleSetDirectories>;C:\Program Files (x86)\Microsoft Visual Studio 10.0\Team Tools\Static Analysis Tools\\Rule Sets</CodeAnalysisRuleSetDirectories>
+    <CodeAnalysisIgnoreBuiltInRuleSets>false</CodeAnalysisIgnoreBuiltInRuleSets>
+    <CodeAnalysisIgnoreBuiltInRules>true</CodeAnalysisIgnoreBuiltInRules>
+    <Optimize>true</Optimize>
+  </PropertyGroup>
+  <Import Project="$(MSBuildToolsPath)\Microsoft.CSharp.targets" />
+  <!-- To modify your build process, add your task inside one of the targets below and uncomment it. 
+       Other similar extension points exist, see Microsoft.Common.targets.
+  <Target Name="BeforeBuild">
+  </Target>
+  <Target Name="AfterBuild">
+  </Target>
+  -->
+  <ItemGroup>
+    <Reference Include="Microsoft.FociZ3.cpp">
+      <HintPath>..\..\..\Binaries\Microsoft.FociZ3.cpp.dll</HintPath>
+    </Reference>
+    <Reference Include="System" />
+    <Reference Include="System.Core">
+      <RequiredTargetFramework>3.5</RequiredTargetFramework>
+    </Reference>
+    <Reference Include="System.Data" />
+    <Reference Include="System.XML" />
+  </ItemGroup>
+  <ItemGroup>
+    <ProjectReference Include="..\..\AIFramework\AIFramework.csproj">
+      <Project>{39B0658D-C955-41C5-9A43-48C97A1EF5FD}</Project>
+      <Name>AIFramework</Name>
+    </ProjectReference>
+    <ProjectReference Include="..\..\Basetypes\Basetypes.csproj">
+      <Project>{43DFAD18-3E35-4558-9BE2-CAFF6B5BA8A0}</Project>
+      <Name>Basetypes</Name>
+    </ProjectReference>
+    <ProjectReference Include="..\..\CodeContractsExtender\CodeContractsExtender.csproj">
+      <Project>{ACCC0156-0921-43ED-8F67-AD8BDC8CDE31}</Project>
+      <Name>CodeContractsExtender</Name>
+    </ProjectReference>
+    <ProjectReference Include="..\..\Core\Core.csproj">
+      <Project>{B230A69C-C466-4065-B9C1-84D80E76D802}</Project>
+      <Name>Core</Name>
+    </ProjectReference>
+    <ProjectReference Include="..\..\Model\Model.csproj">
+      <Project>{ACEF88D5-DADD-46DA-BAE1-2144D63F4C83}</Project>
+      <Name>Model</Name>
+    </ProjectReference>
+    <ProjectReference Include="..\..\ParserHelper\ParserHelper.csproj">
+      <Project>{FCD3AC7F-9DFD-46C8-AB1E-09F0B0F16DC5}</Project>
+      <Name>ParserHelper</Name>
+    </ProjectReference>
+    <ProjectReference Include="..\..\VCExpr\VCExpr.csproj">
+      <Project>{56FFDBCA-7D14-43B8-A6CA-22A20E417EE1}</Project>
+      <Name>VCExpr</Name>
+    </ProjectReference>
+    <ProjectReference Include="..\..\VCGeneration\VCGeneration.csproj">
+      <Project>{E1F10180-C7B9-4147-B51F-FA1B701966DC}</Project>
+      <Name>VCGeneration</Name>
+    </ProjectReference>
+    <ProjectReference Include="..\Simplify\Simplify.csproj">
+      <Project>{FEE9F01B-9722-4A76-A24B-72A4016DFA8E}</Project>
+      <Name>Simplify</Name>
+    </ProjectReference>
+    <ProjectReference Include="..\Z3\Z3.csproj">
+      <Project>{BB49B90B-BE21-4BE8-85BA-359FDB55F4DF}</Project>
+      <Name>Z3</Name>
+    </ProjectReference>
+  </ItemGroup>
+  <ItemGroup>
+    <Compile Include="..\..\version.cs">
+      <Link>version.cs</Link>
+    </Compile>
+    <Compile Include="ContextLayer.cs" />
+    <Compile Include="ProverLayer.cs" />
+    <Compile Include="TypeAdapter.cs">
+      <SubType>Code</SubType>
+    </Compile>
+    <Compile Include="VCExprVisitor.cs" />
+  </ItemGroup>
+  <ItemGroup>
+    <BootstrapperPackage Include="Microsoft.Net.Client.3.5">
+      <Visible>False</Visible>
+      <ProductName>.NET Framework 3.5 SP1 Client Profile</ProductName>
+      <Install>false</Install>
+    </BootstrapperPackage>
+    <BootstrapperPackage Include="Microsoft.Net.Framework.3.5.SP1">
+      <Visible>False</Visible>
+      <ProductName>.NET Framework 3.5 SP1</ProductName>
+      <Install>true</Install>
+    </BootstrapperPackage>
+    <BootstrapperPackage Include="Microsoft.Windows.Installer.3.1">
+      <Visible>False</Visible>
+      <ProductName>Windows Installer 3.1</ProductName>
+      <Install>true</Install>
+    </BootstrapperPackage>
+  </ItemGroup>
 </Project>