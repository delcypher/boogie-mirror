﻿using System;
using System.Collections;
using System.Collections.Generic;
using System.Linq;
using System.Text;
using System.Threading.Tasks;
using Microsoft.Boogie;
using System.Diagnostics;
using System.Diagnostics.Contracts;

namespace Microsoft.Boogie
{
    public class OwickiGriesTransform
    {
        List<IdentifierExpr> globalMods;
        LinearTypeChecker linearTypeChecker;
        Dictionary<string, Procedure> asyncAndParallelCallDesugarings;
        List<Procedure> yieldCheckerProcs;
        List<Implementation> yieldCheckerImpls;
        Procedure yieldProc;

        public OwickiGriesTransform(LinearTypeChecker linearTypeChecker)
        {
            this.linearTypeChecker = linearTypeChecker;
            Program program = linearTypeChecker.program;
            globalMods = new List<IdentifierExpr>();
            foreach (Variable g in program.GlobalVariables())
            {
                globalMods.Add(new IdentifierExpr(Token.NoToken, g));
            }
            asyncAndParallelCallDesugarings = new Dictionary<string, Procedure>();
            yieldCheckerProcs = new List<Procedure>();
            yieldCheckerImpls = new List<Implementation>();
            yieldProc = null;
        }

        private void AddCallToYieldProc(List<Cmd> newCmds, Dictionary<Variable, Variable> ogOldGlobalMap, Dictionary<string, Variable> domainNameToLocalVar)
        {
            List<Expr> exprSeq = new List<Expr>();
            foreach (string domainName in linearTypeChecker.linearDomains.Keys)
            {
                exprSeq.Add(Expr.Ident(domainNameToLocalVar[domainName]));
            }
            foreach (IdentifierExpr ie in globalMods)
            {
                exprSeq.Add(Expr.Ident(ogOldGlobalMap[ie.Decl]));
            }
            if (yieldProc == null)
            {
                List<Variable> inputs = new List<Variable>();
                foreach (string domainName in linearTypeChecker.linearDomains.Keys)
                {
<<<<<<< HEAD
                    var domain = linearTypeChecker.linearDomains[domainName];
                    Formal f = new Formal(Token.NoToken, new TypedIdent(Token.NoToken, domainName + "_in", new MapType(Token.NoToken, new List<TypeVariable>(), new List<Type> { domain.elementType }, Type.Bool)), true);
=======
                    var domain = linearTypechecker.linearDomains[domainName];
                    Formal f = new Formal(Token.NoToken, new TypedIdent(Token.NoToken, "linear_" + domainName + "_in", new MapType(Token.NoToken, new List<TypeVariable>(), new List<Type> { domain.elementType }, Type.Bool)), true);
>>>>>>> 6ac23081
                    inputs.Add(f);
                }
                foreach (IdentifierExpr ie in globalMods)
                {
                    Formal f = new Formal(Token.NoToken, new TypedIdent(Token.NoToken, string.Format("og_global_old_{0}", ie.Decl.Name), ie.Decl.TypedIdent.Type), true);
                    inputs.Add(f);
                }
                yieldProc = new Procedure(Token.NoToken, "og_yield", new List<TypeVariable>(), inputs, new List<Variable>(), new List<Requires>(), new List<IdentifierExpr>(), new List<Ensures>());
                yieldProc.AddAttribute("inline", new LiteralExpr(Token.NoToken, Microsoft.Basetypes.BigNum.FromInt(1)));
            }
            CallCmd yieldCallCmd = new CallCmd(Token.NoToken, yieldProc.Name, exprSeq, new List<IdentifierExpr>());
            yieldCallCmd.Proc = yieldProc;
            newCmds.Add(yieldCallCmd);
        }

        private Dictionary<string, Expr> ComputeAvailableExprs(HashSet<Variable> availableLinearVars, Dictionary<string, Variable> domainNameToInputVar)
        {
            Dictionary<string, Expr> domainNameToExpr = new Dictionary<string, Expr>();
            foreach (var domainName in linearTypeChecker.linearDomains.Keys)
            {
                var expr = new IdentifierExpr(Token.NoToken, domainNameToInputVar[domainName]);
                expr.Resolve(new ResolutionContext(null));
                expr.Typecheck(new TypecheckingContext(null));
                domainNameToExpr[domainName] = expr;
            }
            foreach (Variable v in availableLinearVars)
            {
                var domainName = linearTypeChecker.FindDomainName(v);
                var domain = linearTypeChecker.linearDomains[domainName];
                IdentifierExpr ie = new IdentifierExpr(Token.NoToken, v);
                var expr = new NAryExpr(Token.NoToken, new FunctionCall(domain.mapOrBool), new List<Expr> { v.TypedIdent.Type is MapType ? ie : linearTypeChecker.Singleton(ie, domainName), domainNameToExpr[domainName] });
                expr.Resolve(new ResolutionContext(null));
                expr.Typecheck(new TypecheckingContext(null));
                domainNameToExpr[domainName] = expr;
            }
            return domainNameToExpr;
        }

        private void AddUpdatesToOldGlobalVars(List<Cmd> newCmds, Dictionary<Variable, Variable> ogOldGlobalMap, Dictionary<string, Variable> domainNameToLocalVar, Dictionary<string, Expr> domainNameToExpr)
        {
            List<AssignLhs> lhss = new List<AssignLhs>();
            List<Expr> rhss = new List<Expr>();
            foreach (var domainName in linearTypeChecker.linearDomains.Keys)
            {
                lhss.Add(new SimpleAssignLhs(Token.NoToken, new IdentifierExpr(Token.NoToken, domainNameToLocalVar[domainName])));
                rhss.Add(domainNameToExpr[domainName]);
            }
            foreach (Variable g in ogOldGlobalMap.Keys)
            {
                lhss.Add(new SimpleAssignLhs(Token.NoToken, Expr.Ident(ogOldGlobalMap[g])));
                rhss.Add(new IdentifierExpr(Token.NoToken, g));
            } 
            if (lhss.Count > 0)
            {
                newCmds.Add(new AssignCmd(Token.NoToken, lhss, rhss));
            }
        }

        private void DesugarYield(YieldCmd yieldCmd, List<Cmd> cmds, List<Cmd> newCmds, Dictionary<Variable, Variable> ogOldGlobalMap, Dictionary<string, Variable> domainNameToInputVar, Dictionary<string, Variable> domainNameToLocalVar)
        {
            AddCallToYieldProc(newCmds, ogOldGlobalMap, domainNameToLocalVar);

            if (globalMods.Count > 0)
            {
                newCmds.Add(new HavocCmd(Token.NoToken, globalMods));
            }
            Dictionary<string, Expr> domainNameToExpr = ComputeAvailableExprs(linearTypeChecker.availableLinearVars[yieldCmd], domainNameToInputVar);
            AddUpdatesToOldGlobalVars(newCmds, ogOldGlobalMap, domainNameToLocalVar, domainNameToExpr);

            for (int j = 0; j < cmds.Count; j++)
            {
                PredicateCmd predCmd = (PredicateCmd)cmds[j];
                newCmds.Add(new AssumeCmd(Token.NoToken, predCmd.Expr));
            }
        }

        public Procedure DesugarParallelCallCmd(CallCmd callCmd, out List<Expr> ins, out List<IdentifierExpr> outs)
        {
            List<string> parallelCalleeNames = new List<string>();
            CallCmd iter = callCmd;
            ins = new List<Expr>();
            outs = new List<IdentifierExpr>();
            while (iter != null)
            {
                parallelCalleeNames.Add(iter.Proc.Name);
                ins.AddRange(iter.Ins);
                outs.AddRange(iter.Outs);
                iter = iter.InParallelWith;
            }
            parallelCalleeNames.Sort();
            string procName = "og";
            foreach (string calleeName in parallelCalleeNames)
            {
                procName = procName + "_" + calleeName;
            }
            if (asyncAndParallelCallDesugarings.ContainsKey(procName))
                return asyncAndParallelCallDesugarings[procName];

            List<Variable> inParams = new List<Variable>();
            List<Variable> outParams = new List<Variable>();
            List<Requires> requiresSeq = new List<Requires>();
            List<Ensures> ensuresSeq = new List<Ensures>();
            int count = 0;
            while (callCmd != null)
            {
                Dictionary<Variable, Expr> map = new Dictionary<Variable, Expr>();
                foreach (Variable x in callCmd.Proc.InParams)
                {
                    Variable y = new Formal(Token.NoToken, new TypedIdent(Token.NoToken, "og_" + count + x.Name, x.TypedIdent.Type), true);
                    inParams.Add(y);
                    map[x] = new IdentifierExpr(Token.NoToken, y);
                }
                foreach (Variable x in callCmd.Proc.OutParams)
                {
                    Variable y = new Formal(Token.NoToken, new TypedIdent(Token.NoToken, "og_" + count + x.Name, x.TypedIdent.Type), false);
                    outParams.Add(y);
                    map[x] = new IdentifierExpr(Token.NoToken, y);
                }
                Contract.Assume(callCmd.Proc.TypeParameters.Count == 0);
                Substitution subst = Substituter.SubstitutionFromHashtable(map);
                foreach (Requires req in callCmd.Proc.Requires)
                {
                    requiresSeq.Add(new Requires(req.Free, Substituter.Apply(subst, req.Condition)));
                }
                foreach (Ensures ens in callCmd.Proc.Ensures)
                {
                    ensuresSeq.Add(new Ensures(ens.Free, Substituter.Apply(subst, ens.Condition)));
                } 
                count++;
                callCmd = callCmd.InParallelWith;
            }

            Procedure proc = new Procedure(Token.NoToken, procName, new List<TypeVariable>(), inParams, outParams, requiresSeq, new List<IdentifierExpr>(), ensuresSeq);
            proc.AddAttribute("yields");
            asyncAndParallelCallDesugarings[procName] = proc;
            return proc;
        }

        private void CreateYieldCheckerImpl(DeclWithFormals decl, List<List<Cmd>> yields, Dictionary<Variable, Expr> map)
        {
            if (yields.Count == 0) return;

            Program program = linearTypeChecker.program;
            List<Variable> locals = new List<Variable>();
            List<Variable> inputs = new List<Variable>();
            foreach (IdentifierExpr ie in map.Values)
            {
                locals.Add(ie.Decl);
            }
            for (int i = 0; i < decl.InParams.Count - linearTypeChecker.linearDomains.Count; i++)
            {
                Variable inParam = decl.InParams[i];
                Variable copy = new LocalVariable(Token.NoToken, new TypedIdent(Token.NoToken, inParam.Name, inParam.TypedIdent.Type));
                locals.Add(copy);
                map[decl.InParams[i]] = new IdentifierExpr(Token.NoToken, copy);
            }
            {
                int i = decl.InParams.Count - linearTypeChecker.linearDomains.Count;
                foreach (string domainName in linearTypeChecker.linearDomains.Keys)
                {
                    Variable inParam = decl.InParams[i];
                    Variable copy = new Formal(Token.NoToken, new TypedIdent(Token.NoToken, inParam.Name, inParam.TypedIdent.Type), true);
                    inputs.Add(copy);
                    map[decl.InParams[i]] = new IdentifierExpr(Token.NoToken, copy);
                    i++;
                }
            }
            for (int i = 0; i < decl.OutParams.Count; i++)
            {
                Variable outParam = decl.OutParams[i];
                var copy = new LocalVariable(Token.NoToken, new TypedIdent(Token.NoToken, outParam.Name, outParam.TypedIdent.Type));
                locals.Add(copy);
                map[decl.OutParams[i]] = new IdentifierExpr(Token.NoToken, copy);
            }
            Dictionary<Variable, Expr> ogOldLocalMap = new Dictionary<Variable, Expr>();
            Dictionary<Variable, Expr> assumeMap = new Dictionary<Variable, Expr>(map);
            foreach (IdentifierExpr ie in globalMods)
            {
                Variable g = ie.Decl;
                var copy = new LocalVariable(Token.NoToken, new TypedIdent(Token.NoToken, string.Format("og_local_old_{0}", g.Name), g.TypedIdent.Type));
                locals.Add(copy);
                ogOldLocalMap[g] = Expr.Ident(copy);
                Formal f = new Formal(Token.NoToken, new TypedIdent(Token.NoToken, string.Format("og_global_old_{0}", g.Name), g.TypedIdent.Type), true);
                inputs.Add(f);
                assumeMap[g] = Expr.Ident(f);
            }
            
            Substitution assumeSubst = Substituter.SubstitutionFromHashtable(assumeMap);
            Substitution oldSubst = Substituter.SubstitutionFromHashtable(ogOldLocalMap);
            Substitution subst = Substituter.SubstitutionFromHashtable(map);
            List<Block> yieldCheckerBlocks = new List<Block>();
            List<String> labels = new List<String>();
            List<Block> labelTargets = new List<Block>();
            Block yieldCheckerBlock = new Block(Token.NoToken, "exit", new List<Cmd>(), new ReturnCmd(Token.NoToken));
            labels.Add(yieldCheckerBlock.Label);
            labelTargets.Add(yieldCheckerBlock);
            yieldCheckerBlocks.Add(yieldCheckerBlock);
            int yieldCount = 0;
            foreach (List<Cmd> cs in yields)
            {
                var linearDomains = linearTypeChecker.linearDomains;
                List<Cmd> newCmds = new List<Cmd>();
                foreach (Cmd cmd in cs)
                {
                    PredicateCmd predCmd = (PredicateCmd)cmd;
                    newCmds.Add(new AssumeCmd(Token.NoToken, Substituter.ApplyReplacingOldExprs(assumeSubst, oldSubst, predCmd.Expr)));
                }
                foreach (Cmd cmd in cs)
                {
                    PredicateCmd predCmd = (PredicateCmd)cmd;
                    var newExpr = Substituter.ApplyReplacingOldExprs(subst, oldSubst, predCmd.Expr);
                    if (predCmd is AssertCmd)
                        newCmds.Add(new AssertCmd(predCmd.tok, newExpr, predCmd.Attributes));
                    else
                        newCmds.Add(new AssumeCmd(Token.NoToken, newExpr));
                }
                newCmds.Add(new AssumeCmd(Token.NoToken, Expr.False));
                yieldCheckerBlock = new Block(Token.NoToken, "L" + yieldCount++, newCmds, new ReturnCmd(Token.NoToken));
                labels.Add(yieldCheckerBlock.Label);
                labelTargets.Add(yieldCheckerBlock);
                yieldCheckerBlocks.Add(yieldCheckerBlock);
            }
            yieldCheckerBlocks.Insert(0, new Block(Token.NoToken, "enter", new List<Cmd>(), new GotoCmd(Token.NoToken, labels, labelTargets)));

            // Create the yield checker procedure
            var yieldCheckerName = string.Format("{0}_YieldChecker_{1}", decl is Procedure ? "Proc" : "Impl", decl.Name);
            var yieldCheckerProc = new Procedure(Token.NoToken, yieldCheckerName, decl.TypeParameters, inputs, new List<Variable>(), new List<Requires>(), new List<IdentifierExpr>(), new List<Ensures>());
            yieldCheckerProc.AddAttribute("inline", new LiteralExpr(Token.NoToken, Microsoft.Basetypes.BigNum.FromInt(1)));
            yieldCheckerProcs.Add(yieldCheckerProc);

            // Create the yield checker implementation
            var yieldCheckerImpl = new Implementation(Token.NoToken, yieldCheckerName, decl.TypeParameters, inputs, new List<Variable>(), locals, yieldCheckerBlocks);
            yieldCheckerImpl.Proc = yieldCheckerProc;
            yieldCheckerImpl.AddAttribute("inline", new LiteralExpr(Token.NoToken, Microsoft.Basetypes.BigNum.FromInt(1)));
            yieldCheckerImpls.Add(yieldCheckerImpl);
        }

        private bool IsYieldingHeader(GraphUtil.Graph<Block> graph, Block header)
        {
            foreach (Block backEdgeNode in graph.BackEdgeNodes(header))
            {
                foreach (Block x in graph.NaturalLoops(header, backEdgeNode))
                {
                    foreach (Cmd cmd in x.Cmds)
                    {
                        if (cmd is YieldCmd)
                            return true;
                        CallCmd callCmd = cmd as CallCmd;
                        if (callCmd == null) continue;
                        if (callCmd.IsAsync || callCmd.InParallelWith != null || QKeyValue.FindBoolAttribute(callCmd.Proc.Attributes, "yields"))
                            return true;
                    }
                }
            }
            return false;
        }

        private void TransformImpl(Implementation impl)
        {
            if (!QKeyValue.FindBoolAttribute(impl.Proc.Attributes, "yields")) return;

            TransformProc(impl.Proc);

            // Find the yielding loop headers
            impl.PruneUnreachableBlocks();
            impl.ComputePredecessorsForBlocks();
            GraphUtil.Graph<Block> graph = Program.GraphFromImpl(impl);
            graph.ComputeLoops();
            if (!graph.Reducible)
            {
                throw new Exception("Irreducible flow graphs are unsupported.");
            }
            HashSet<Block> yieldingHeaders = new HashSet<Block>();
            IEnumerable<Block> sortedHeaders = graph.SortHeadersByDominance();
            foreach (Block header in sortedHeaders)
            {
                if (yieldingHeaders.Any(x => graph.DominatorMap.DominatedBy(x, header)))
                {
                    yieldingHeaders.Add(header);
                }
                else if (IsYieldingHeader(graph, header))
                {
                    yieldingHeaders.Add(header);
                }
                else
                {
                    continue;
                }
            }

            Program program = linearTypeChecker.program;
            Dictionary<Variable, Expr> map = new Dictionary<Variable, Expr>();
            foreach (Variable local in impl.LocVars)
            {
                var copy = new LocalVariable(Token.NoToken, new TypedIdent(Token.NoToken, local.Name, local.TypedIdent.Type));
                map[local] = new IdentifierExpr(Token.NoToken, copy);
            }
            Dictionary<Variable, Variable> ogOldGlobalMap = new Dictionary<Variable, Variable>();
            foreach (IdentifierExpr ie in globalMods)
            {
                Variable g = ie.Decl;
                LocalVariable l = new LocalVariable(Token.NoToken, new TypedIdent(Token.NoToken, string.Format("og_global_old_{0}", g.Name), g.TypedIdent.Type));
                ogOldGlobalMap[g] = l;
                impl.LocVars.Add(l);
            }
            Dictionary<string, Variable> domainNameToInputVar = new Dictionary<string, Variable>();
            Dictionary<string, Variable> domainNameToLocalVar = new Dictionary<string, Variable>();
            {
                int i = impl.InParams.Count - linearTypeChecker.linearDomains.Count;
                foreach (string domainName in linearTypeChecker.linearDomains.Keys)
                {
                    Variable inParam = impl.InParams[i];
                    domainNameToInputVar[domainName] = inParam;
                    Variable l = new LocalVariable(Token.NoToken, new TypedIdent(Token.NoToken, inParam.Name + "_local", inParam.TypedIdent.Type));
                    domainNameToLocalVar[domainName] = l;
                    impl.LocVars.Add(l);
                    i++;
                }
            }

            // Collect the yield predicates and desugar yields
            List<List<Cmd>> yields = new List<List<Cmd>>();
            List<Cmd> cmds = new List<Cmd>();
            foreach (Block b in impl.Blocks)
            {
                YieldCmd yieldCmd = null;
                List<Cmd> newCmds = new List<Cmd>();
                for (int i = 0; i < b.Cmds.Count; i++)
                {
                    Cmd cmd = b.Cmds[i];
                    if (cmd is YieldCmd)
                    {
                        yieldCmd = (YieldCmd)cmd;
                        continue;
                    }
                    if (yieldCmd != null)
                    {
                        PredicateCmd pcmd = cmd as PredicateCmd;
                        if (pcmd == null)
                        {
                            DesugarYield(yieldCmd, cmds, newCmds, ogOldGlobalMap, domainNameToInputVar, domainNameToLocalVar);
                            if (cmds.Count > 0)
                            {
                                yields.Add(cmds);
                                cmds = new List<Cmd>();
                            }
                            yieldCmd = null;
                        }
                        else
                        {
                            cmds.Add(pcmd);
                        }
                    }
                    CallCmd callCmd = cmd as CallCmd;
                    if (callCmd != null)
                    {
                        if (callCmd.InParallelWith != null || callCmd.IsAsync ||
                            QKeyValue.FindBoolAttribute(callCmd.Proc.Attributes, "yields"))
                        {
                            AddCallToYieldProc(newCmds, ogOldGlobalMap, domainNameToLocalVar);
                        }
                        if (callCmd.InParallelWith != null)
                        {
                            List<Expr> ins;
                            List<IdentifierExpr> outs;
                            Procedure dummyParallelCallDesugaring = DesugarParallelCallCmd(callCmd, out ins, out outs);
                            CallCmd dummyCallCmd = new CallCmd(Token.NoToken, dummyParallelCallDesugaring.Name, ins, outs);
                            dummyCallCmd.Proc = dummyParallelCallDesugaring;
                            newCmds.Add(dummyCallCmd);
                        }
                        else if (callCmd.IsAsync)
                        {
                            if (!asyncAndParallelCallDesugarings.ContainsKey(callCmd.Proc.Name))
                            {
                                asyncAndParallelCallDesugarings[callCmd.Proc.Name] = new Procedure(Token.NoToken, string.Format("DummyAsyncTarget_{0}", callCmd.Proc.Name), callCmd.Proc.TypeParameters, callCmd.Proc.InParams, callCmd.Proc.OutParams, callCmd.Proc.Requires, new List<IdentifierExpr>(), new List<Ensures>());
                            }
                            var dummyAsyncTargetProc = asyncAndParallelCallDesugarings[callCmd.Proc.Name];
                            CallCmd dummyCallCmd = new CallCmd(Token.NoToken, dummyAsyncTargetProc.Name, callCmd.Ins, callCmd.Outs);
                            dummyCallCmd.Proc = dummyAsyncTargetProc;
                            newCmds.Add(dummyCallCmd);
                        }
                        else
                        {
                            newCmds.Add(callCmd);
                        }
                        if (callCmd.InParallelWith != null || callCmd.IsAsync ||
                            QKeyValue.FindBoolAttribute(callCmd.Proc.Attributes, "yields"))
                        {
                            HashSet<Variable> availableLinearVars = new HashSet<Variable>(linearTypeChecker.availableLinearVars[callCmd]);
                            foreach (IdentifierExpr ie in callCmd.Outs)
                            {
                                if (linearTypeChecker.FindDomainName(ie.Decl) == null) continue;
                                availableLinearVars.Add(ie.Decl);
                            }
                            Dictionary<string, Expr> domainNameToExpr = ComputeAvailableExprs(availableLinearVars, domainNameToInputVar);
                            AddUpdatesToOldGlobalVars(newCmds, ogOldGlobalMap, domainNameToLocalVar, domainNameToExpr);
                        }
                    }
                    else
                    {
                        newCmds.Add(cmd);
                    }
                }
                if (yieldCmd != null)
                {
                    DesugarYield(yieldCmd, cmds, newCmds, ogOldGlobalMap, domainNameToInputVar, domainNameToLocalVar);
                    if (cmds.Count > 0)
                    {
                        yields.Add(cmds);
                        cmds = new List<Cmd>();
                    }
                }
                if (b.TransferCmd is ReturnCmd && QKeyValue.FindBoolAttribute(impl.Proc.Attributes, "yields"))
                {
                    AddCallToYieldProc(newCmds, ogOldGlobalMap, domainNameToLocalVar);
                }
                b.Cmds = newCmds;
            }

            foreach (Block header in yieldingHeaders)
            {
                Dictionary<string, Expr> domainNameToExpr = ComputeAvailableExprs(linearTypeChecker.availableLinearVars[header], domainNameToInputVar);
                foreach (Block pred in header.Predecessors)
                {
                    AddCallToYieldProc(pred.Cmds, ogOldGlobalMap, domainNameToLocalVar);
                    AddUpdatesToOldGlobalVars(pred.Cmds, ogOldGlobalMap, domainNameToLocalVar, domainNameToExpr);
                }
                List<Cmd> newCmds = new List<Cmd>();
                foreach (string domainName in linearTypeChecker.linearDomains.Keys)
                {
                    newCmds.Add(new AssumeCmd(Token.NoToken, Expr.Binary(BinaryOperator.Opcode.Eq, Expr.Ident(domainNameToLocalVar[domainName]), domainNameToExpr[domainName])));
                }
                foreach (Variable v in ogOldGlobalMap.Keys)
                {
                    newCmds.Add(new AssumeCmd(Token.NoToken, Expr.Binary(BinaryOperator.Opcode.Eq, new IdentifierExpr(Token.NoToken, v), Expr.Ident(ogOldGlobalMap[v]))));
                }
                newCmds.AddRange(header.Cmds);
                header.Cmds = newCmds;
            }

            {
                // Add initial block
                List<AssignLhs> lhss = new List<AssignLhs>();
                List<Expr> rhss = new List<Expr>();
                Dictionary<string, Expr> domainNameToExpr = new Dictionary<string, Expr>();
                foreach (var domainName in linearTypeChecker.linearDomains.Keys)
                {
                    domainNameToExpr[domainName] = new IdentifierExpr(Token.NoToken, domainNameToInputVar[domainName]);
                }
                for (int i = 0; i < impl.InParams.Count - linearTypeChecker.linearDomains.Count; i++)
                {
                    Variable v = impl.InParams[i];
                    var domainName = linearTypeChecker.FindDomainName(v);
                    if (domainName == null) continue;
                    var domain = linearTypeChecker.linearDomains[domainName];
                    IdentifierExpr ie = new IdentifierExpr(Token.NoToken, v);
                    domainNameToExpr[domainName] = new NAryExpr(Token.NoToken, new FunctionCall(domain.mapOrBool), new List<Expr> { v.TypedIdent.Type is MapType ? ie : linearTypeChecker.Singleton(ie, domainName), domainNameToExpr[domainName] });
                }
                foreach (string domainName in linearTypeChecker.linearDomains.Keys)
                {
                    lhss.Add(new SimpleAssignLhs(Token.NoToken, new IdentifierExpr(Token.NoToken, domainNameToLocalVar[domainName])));
                    rhss.Add(domainNameToExpr[domainName]);
                }
                foreach (Variable g in ogOldGlobalMap.Keys)
                {
                    lhss.Add(new SimpleAssignLhs(Token.NoToken, Expr.Ident(ogOldGlobalMap[g])));
                    rhss.Add(Expr.Ident(g));
                }
                if (lhss.Count > 0)
                {
                    Block initBlock = new Block(Token.NoToken, "og_init", new List<Cmd> { new AssignCmd(Token.NoToken, lhss, rhss) }, new GotoCmd(Token.NoToken, new List<String> { impl.Blocks[0].Label }, new List<Block> { impl.Blocks[0] }));
                    impl.Blocks.Insert(0, initBlock);
                }
            }

            CreateYieldCheckerImpl(impl, yields, map);
        }

        public void TransformProc(Procedure proc)
        {
            if (!QKeyValue.FindBoolAttribute(proc.Attributes, "stable")) return;

            Program program = linearTypeChecker.program;
            Dictionary<string, Variable> domainNameToInputVar = new Dictionary<string, Variable>();
            {
                int i = proc.InParams.Count - linearTypeChecker.linearDomains.Count;
                foreach (string domainName in linearTypeChecker.linearDomains.Keys)
                {
                    Variable inParam = proc.InParams[i];
                    domainNameToInputVar[domainName] = inParam;
                    i++;
                }
            }

            // Collect the yield predicates and desugar yields
            List<List<Cmd>> yields = new List<List<Cmd>>();
            List<Cmd> cmds = new List<Cmd>();
            if (proc.Requires.Count > 0)
            {
                Dictionary<string, HashSet<Variable>> domainNameToScope = new Dictionary<string, HashSet<Variable>>();
                foreach (var domainName in linearTypeChecker.linearDomains.Keys)
                {
                    domainNameToScope[domainName] = new HashSet<Variable>();
                    domainNameToScope[domainName].Add(domainNameToInputVar[domainName]);
                }
                foreach (Variable v in program.GlobalVariables())
                {
                    var domainName = linearTypeChecker.FindDomainName(v);
                    if (domainName == null) continue;
                    domainNameToScope[domainName].Add(v);
                }
                for (int i = 0; i < proc.InParams.Count - linearTypeChecker.linearDomains.Count; i++)
                {
                    Variable v = proc.InParams[i];
                    var domainName = linearTypeChecker.FindDomainName(v);
                    if (domainName == null) continue;
                    domainNameToScope[domainName].Add(v);
                }
                foreach (string domainName in linearTypeChecker.linearDomains.Keys)
                {
                    cmds.Add(new AssumeCmd(Token.NoToken, linearTypeChecker.DisjointnessExpr(domainName, domainNameToScope[domainName])));
                }
                foreach (Requires r in proc.Requires)
                {
                    if (r.Free)
                    {
                        cmds.Add(new AssumeCmd(r.tok, r.Condition));
                    }
                    else
                    {
                        cmds.Add(new AssertCmd(r.tok, r.Condition, r.Attributes));
                    }
                }
                yields.Add(cmds);
                cmds = new List<Cmd>();
            }
            if (proc.Ensures.Count > 0)
            {
                Dictionary<string, HashSet<Variable>> domainNameToScope = new Dictionary<string, HashSet<Variable>>();
                foreach (var domainName in linearTypeChecker.linearDomains.Keys)
                {
                    domainNameToScope[domainName] = new HashSet<Variable>();
                    domainNameToScope[domainName].Add(domainNameToInputVar[domainName]);
                }
                foreach (Variable v in program.GlobalVariables())
                {
                    var domainName = linearTypeChecker.FindDomainName(v);
                    if (domainName == null) continue;
                    domainNameToScope[domainName].Add(v);
                }
                for (int i = 0; i < proc.OutParams.Count; i++)
                {
                    Variable v = proc.OutParams[i];
                    var domainName = linearTypeChecker.FindDomainName(v);
                    if (domainName == null) continue;
                    domainNameToScope[domainName].Add(v);
                }
                foreach (string domainName in linearTypeChecker.linearDomains.Keys)
                {
                    cmds.Add(new AssumeCmd(Token.NoToken, linearTypeChecker.DisjointnessExpr(domainName, domainNameToScope[domainName])));
                }
                foreach (Ensures e in proc.Ensures)
                {
                    if (e.Free)
                    {
                        cmds.Add(new AssumeCmd(e.tok, e.Condition));
                    }
                    else
                    {
                        cmds.Add(new AssertCmd(e.tok, e.Condition, e.Attributes));
                    }
                }
                yields.Add(cmds);
                cmds = new List<Cmd>();
            }
            CreateYieldCheckerImpl(proc, yields, new Dictionary<Variable, Expr>());
        }

        private void AddYieldProcAndImpl() 
        {
            if (yieldProc == null) return;

            Program program = linearTypeChecker.program;
            List<Variable> inputs = new List<Variable>();
            foreach (string domainName in linearTypeChecker.linearDomains.Keys)
            {
<<<<<<< HEAD
                var domain = linearTypeChecker.linearDomains[domainName];
                Formal f = new Formal(Token.NoToken, new TypedIdent(Token.NoToken, domainName + "_in", new MapType(Token.NoToken, new List<TypeVariable>(), new List<Type> { domain.elementType }, Type.Bool)), true);
=======
                var domain = linearTypechecker.linearDomains[domainName];
                Formal f = new Formal(Token.NoToken, new TypedIdent(Token.NoToken, "linear_" + domainName + "_in", new MapType(Token.NoToken, new List<TypeVariable>(), new List<Type> { domain.elementType }, Type.Bool)), true);
>>>>>>> 6ac23081
                inputs.Add(f);
            }
            foreach (IdentifierExpr ie in globalMods)
            {
                Formal f = new Formal(Token.NoToken, new TypedIdent(Token.NoToken, string.Format("og_global_old_{0}", ie.Decl.Name), ie.Decl.TypedIdent.Type), true);
                inputs.Add(f);
            } 
            List<Block> blocks = new List<Block>();
            TransferCmd transferCmd = new ReturnCmd(Token.NoToken);
            if (yieldCheckerProcs.Count > 0)
            {
                List<Block> blockTargets = new List<Block>();
                List<String> labelTargets = new List<String>();
                int labelCount = 0;
                foreach (Procedure proc in yieldCheckerProcs)
                {
                    List<Expr> exprSeq = new List<Expr>();
                    foreach (Variable v in inputs)
                    {
                        exprSeq.Add(new IdentifierExpr(Token.NoToken, v));
                    }
                    CallCmd callCmd = new CallCmd(Token.NoToken, proc.Name, exprSeq, new List<IdentifierExpr>());
                    callCmd.Proc = proc;
                    string label = string.Format("L_{0}", labelCount++);
                    Block block = new Block(Token.NoToken, label, new List<Cmd> { callCmd }, new ReturnCmd(Token.NoToken));
                    labelTargets.Add(label);
                    blockTargets.Add(block);
                    blocks.Add(block);
                }
                transferCmd = new GotoCmd(Token.NoToken, labelTargets, blockTargets);
            }
            blocks.Insert(0, new Block(Token.NoToken, "enter", new List<Cmd>(), transferCmd));
            
            var yieldImpl = new Implementation(Token.NoToken, yieldProc.Name, new List<TypeVariable>(), inputs, new List<Variable>(), new List<Variable>(), blocks);
            yieldImpl.Proc = yieldProc;
            yieldImpl.AddAttribute("inline", new LiteralExpr(Token.NoToken, Microsoft.Basetypes.BigNum.FromInt(1)));
            program.TopLevelDeclarations.Add(yieldProc);
            program.TopLevelDeclarations.Add(yieldImpl);
        }

        private QKeyValue RemoveYieldsAttribute(QKeyValue iter)
        {
            if (iter == null) return null;
            iter.Next = RemoveYieldsAttribute(iter.Next);
            return (QKeyValue.FindBoolAttribute(iter, "yields")) ? iter.Next : iter;
        }

        public void Transform()
        {
            MoverChecking.AddCheckers(linearTypeChecker);

            Program program = linearTypeChecker.program;
            foreach (var decl in program.TopLevelDeclarations)
            {
                Implementation impl = decl as Implementation;
                if (impl == null) continue;
                TransformImpl(impl);
            }
            foreach (Procedure proc in yieldCheckerProcs)
            {
                program.TopLevelDeclarations.Add(proc);
            }
            foreach (Implementation impl in yieldCheckerImpls)
            {
                program.TopLevelDeclarations.Add(impl);
            }
            foreach (Procedure proc in asyncAndParallelCallDesugarings.Values)
            {
                program.TopLevelDeclarations.Add(proc);
            }
            AddYieldProcAndImpl();
            foreach (var decl in program.TopLevelDeclarations)
            {
                Procedure proc = decl as Procedure;
                if (proc == null) continue;
                if (QKeyValue.FindBoolAttribute(proc.Attributes, "yields"))
                {
                    HashSet<Variable> modifiedVars = new HashSet<Variable>();
                    proc.Modifies.Iter(x => modifiedVars.Add(x.Decl));
                    foreach (GlobalVariable g in program.GlobalVariables())
                    {
                        if (modifiedVars.Contains(g)) continue;
                        proc.Modifies.Add(new IdentifierExpr(Token.NoToken, g));
                    }
                    proc.Attributes = RemoveYieldsAttribute(proc.Attributes);
                }
            }
            foreach (var decl in program.TopLevelDeclarations)
            {
                Implementation impl = decl as Implementation;
                if (impl == null) continue;
                impl.Attributes = RemoveYieldsAttribute(impl.Attributes);
            }
        }
    }
}
<|MERGE_RESOLUTION|>--- conflicted
+++ resolved
@@ -1,748 +1,738 @@
-﻿using System;
-using System.Collections;
-using System.Collections.Generic;
-using System.Linq;
-using System.Text;
-using System.Threading.Tasks;
-using Microsoft.Boogie;
-using System.Diagnostics;
-using System.Diagnostics.Contracts;
-
-namespace Microsoft.Boogie
-{
-    public class OwickiGriesTransform
-    {
-        List<IdentifierExpr> globalMods;
-        LinearTypeChecker linearTypeChecker;
-        Dictionary<string, Procedure> asyncAndParallelCallDesugarings;
-        List<Procedure> yieldCheckerProcs;
-        List<Implementation> yieldCheckerImpls;
-        Procedure yieldProc;
-
-        public OwickiGriesTransform(LinearTypeChecker linearTypeChecker)
-        {
-            this.linearTypeChecker = linearTypeChecker;
-            Program program = linearTypeChecker.program;
-            globalMods = new List<IdentifierExpr>();
-            foreach (Variable g in program.GlobalVariables())
-            {
-                globalMods.Add(new IdentifierExpr(Token.NoToken, g));
-            }
-            asyncAndParallelCallDesugarings = new Dictionary<string, Procedure>();
-            yieldCheckerProcs = new List<Procedure>();
-            yieldCheckerImpls = new List<Implementation>();
-            yieldProc = null;
-        }
-
-        private void AddCallToYieldProc(List<Cmd> newCmds, Dictionary<Variable, Variable> ogOldGlobalMap, Dictionary<string, Variable> domainNameToLocalVar)
-        {
-            List<Expr> exprSeq = new List<Expr>();
-            foreach (string domainName in linearTypeChecker.linearDomains.Keys)
-            {
-                exprSeq.Add(Expr.Ident(domainNameToLocalVar[domainName]));
-            }
-            foreach (IdentifierExpr ie in globalMods)
-            {
-                exprSeq.Add(Expr.Ident(ogOldGlobalMap[ie.Decl]));
-            }
-            if (yieldProc == null)
-            {
-                List<Variable> inputs = new List<Variable>();
-                foreach (string domainName in linearTypeChecker.linearDomains.Keys)
-                {
-<<<<<<< HEAD
-                    var domain = linearTypeChecker.linearDomains[domainName];
-                    Formal f = new Formal(Token.NoToken, new TypedIdent(Token.NoToken, domainName + "_in", new MapType(Token.NoToken, new List<TypeVariable>(), new List<Type> { domain.elementType }, Type.Bool)), true);
-=======
-                    var domain = linearTypechecker.linearDomains[domainName];
-                    Formal f = new Formal(Token.NoToken, new TypedIdent(Token.NoToken, "linear_" + domainName + "_in", new MapType(Token.NoToken, new List<TypeVariable>(), new List<Type> { domain.elementType }, Type.Bool)), true);
->>>>>>> 6ac23081
-                    inputs.Add(f);
-                }
-                foreach (IdentifierExpr ie in globalMods)
-                {
-                    Formal f = new Formal(Token.NoToken, new TypedIdent(Token.NoToken, string.Format("og_global_old_{0}", ie.Decl.Name), ie.Decl.TypedIdent.Type), true);
-                    inputs.Add(f);
-                }
-                yieldProc = new Procedure(Token.NoToken, "og_yield", new List<TypeVariable>(), inputs, new List<Variable>(), new List<Requires>(), new List<IdentifierExpr>(), new List<Ensures>());
-                yieldProc.AddAttribute("inline", new LiteralExpr(Token.NoToken, Microsoft.Basetypes.BigNum.FromInt(1)));
-            }
-            CallCmd yieldCallCmd = new CallCmd(Token.NoToken, yieldProc.Name, exprSeq, new List<IdentifierExpr>());
-            yieldCallCmd.Proc = yieldProc;
-            newCmds.Add(yieldCallCmd);
-        }
-
-        private Dictionary<string, Expr> ComputeAvailableExprs(HashSet<Variable> availableLinearVars, Dictionary<string, Variable> domainNameToInputVar)
-        {
-            Dictionary<string, Expr> domainNameToExpr = new Dictionary<string, Expr>();
-            foreach (var domainName in linearTypeChecker.linearDomains.Keys)
-            {
-                var expr = new IdentifierExpr(Token.NoToken, domainNameToInputVar[domainName]);
-                expr.Resolve(new ResolutionContext(null));
-                expr.Typecheck(new TypecheckingContext(null));
-                domainNameToExpr[domainName] = expr;
-            }
-            foreach (Variable v in availableLinearVars)
-            {
-                var domainName = linearTypeChecker.FindDomainName(v);
-                var domain = linearTypeChecker.linearDomains[domainName];
-                IdentifierExpr ie = new IdentifierExpr(Token.NoToken, v);
-                var expr = new NAryExpr(Token.NoToken, new FunctionCall(domain.mapOrBool), new List<Expr> { v.TypedIdent.Type is MapType ? ie : linearTypeChecker.Singleton(ie, domainName), domainNameToExpr[domainName] });
-                expr.Resolve(new ResolutionContext(null));
-                expr.Typecheck(new TypecheckingContext(null));
-                domainNameToExpr[domainName] = expr;
-            }
-            return domainNameToExpr;
-        }
-
-        private void AddUpdatesToOldGlobalVars(List<Cmd> newCmds, Dictionary<Variable, Variable> ogOldGlobalMap, Dictionary<string, Variable> domainNameToLocalVar, Dictionary<string, Expr> domainNameToExpr)
-        {
-            List<AssignLhs> lhss = new List<AssignLhs>();
-            List<Expr> rhss = new List<Expr>();
-            foreach (var domainName in linearTypeChecker.linearDomains.Keys)
-            {
-                lhss.Add(new SimpleAssignLhs(Token.NoToken, new IdentifierExpr(Token.NoToken, domainNameToLocalVar[domainName])));
-                rhss.Add(domainNameToExpr[domainName]);
-            }
-            foreach (Variable g in ogOldGlobalMap.Keys)
-            {
-                lhss.Add(new SimpleAssignLhs(Token.NoToken, Expr.Ident(ogOldGlobalMap[g])));
-                rhss.Add(new IdentifierExpr(Token.NoToken, g));
-            } 
-            if (lhss.Count > 0)
-            {
-                newCmds.Add(new AssignCmd(Token.NoToken, lhss, rhss));
-            }
-        }
-
-        private void DesugarYield(YieldCmd yieldCmd, List<Cmd> cmds, List<Cmd> newCmds, Dictionary<Variable, Variable> ogOldGlobalMap, Dictionary<string, Variable> domainNameToInputVar, Dictionary<string, Variable> domainNameToLocalVar)
-        {
-            AddCallToYieldProc(newCmds, ogOldGlobalMap, domainNameToLocalVar);
-
-            if (globalMods.Count > 0)
-            {
-                newCmds.Add(new HavocCmd(Token.NoToken, globalMods));
-            }
-            Dictionary<string, Expr> domainNameToExpr = ComputeAvailableExprs(linearTypeChecker.availableLinearVars[yieldCmd], domainNameToInputVar);
-            AddUpdatesToOldGlobalVars(newCmds, ogOldGlobalMap, domainNameToLocalVar, domainNameToExpr);
-
-            for (int j = 0; j < cmds.Count; j++)
-            {
-                PredicateCmd predCmd = (PredicateCmd)cmds[j];
-                newCmds.Add(new AssumeCmd(Token.NoToken, predCmd.Expr));
-            }
-        }
-
-        public Procedure DesugarParallelCallCmd(CallCmd callCmd, out List<Expr> ins, out List<IdentifierExpr> outs)
-        {
-            List<string> parallelCalleeNames = new List<string>();
-            CallCmd iter = callCmd;
-            ins = new List<Expr>();
-            outs = new List<IdentifierExpr>();
-            while (iter != null)
-            {
-                parallelCalleeNames.Add(iter.Proc.Name);
-                ins.AddRange(iter.Ins);
-                outs.AddRange(iter.Outs);
-                iter = iter.InParallelWith;
-            }
-            parallelCalleeNames.Sort();
-            string procName = "og";
-            foreach (string calleeName in parallelCalleeNames)
-            {
-                procName = procName + "_" + calleeName;
-            }
-            if (asyncAndParallelCallDesugarings.ContainsKey(procName))
-                return asyncAndParallelCallDesugarings[procName];
-
-            List<Variable> inParams = new List<Variable>();
-            List<Variable> outParams = new List<Variable>();
-            List<Requires> requiresSeq = new List<Requires>();
-            List<Ensures> ensuresSeq = new List<Ensures>();
-            int count = 0;
-            while (callCmd != null)
-            {
-                Dictionary<Variable, Expr> map = new Dictionary<Variable, Expr>();
-                foreach (Variable x in callCmd.Proc.InParams)
-                {
-                    Variable y = new Formal(Token.NoToken, new TypedIdent(Token.NoToken, "og_" + count + x.Name, x.TypedIdent.Type), true);
-                    inParams.Add(y);
-                    map[x] = new IdentifierExpr(Token.NoToken, y);
-                }
-                foreach (Variable x in callCmd.Proc.OutParams)
-                {
-                    Variable y = new Formal(Token.NoToken, new TypedIdent(Token.NoToken, "og_" + count + x.Name, x.TypedIdent.Type), false);
-                    outParams.Add(y);
-                    map[x] = new IdentifierExpr(Token.NoToken, y);
-                }
-                Contract.Assume(callCmd.Proc.TypeParameters.Count == 0);
-                Substitution subst = Substituter.SubstitutionFromHashtable(map);
-                foreach (Requires req in callCmd.Proc.Requires)
-                {
-                    requiresSeq.Add(new Requires(req.Free, Substituter.Apply(subst, req.Condition)));
-                }
-                foreach (Ensures ens in callCmd.Proc.Ensures)
-                {
-                    ensuresSeq.Add(new Ensures(ens.Free, Substituter.Apply(subst, ens.Condition)));
-                } 
-                count++;
-                callCmd = callCmd.InParallelWith;
-            }
-
-            Procedure proc = new Procedure(Token.NoToken, procName, new List<TypeVariable>(), inParams, outParams, requiresSeq, new List<IdentifierExpr>(), ensuresSeq);
-            proc.AddAttribute("yields");
-            asyncAndParallelCallDesugarings[procName] = proc;
-            return proc;
-        }
-
-        private void CreateYieldCheckerImpl(DeclWithFormals decl, List<List<Cmd>> yields, Dictionary<Variable, Expr> map)
-        {
-            if (yields.Count == 0) return;
-
-            Program program = linearTypeChecker.program;
-            List<Variable> locals = new List<Variable>();
-            List<Variable> inputs = new List<Variable>();
-            foreach (IdentifierExpr ie in map.Values)
-            {
-                locals.Add(ie.Decl);
-            }
-            for (int i = 0; i < decl.InParams.Count - linearTypeChecker.linearDomains.Count; i++)
-            {
-                Variable inParam = decl.InParams[i];
-                Variable copy = new LocalVariable(Token.NoToken, new TypedIdent(Token.NoToken, inParam.Name, inParam.TypedIdent.Type));
-                locals.Add(copy);
-                map[decl.InParams[i]] = new IdentifierExpr(Token.NoToken, copy);
-            }
-            {
-                int i = decl.InParams.Count - linearTypeChecker.linearDomains.Count;
-                foreach (string domainName in linearTypeChecker.linearDomains.Keys)
-                {
-                    Variable inParam = decl.InParams[i];
-                    Variable copy = new Formal(Token.NoToken, new TypedIdent(Token.NoToken, inParam.Name, inParam.TypedIdent.Type), true);
-                    inputs.Add(copy);
-                    map[decl.InParams[i]] = new IdentifierExpr(Token.NoToken, copy);
-                    i++;
-                }
-            }
-            for (int i = 0; i < decl.OutParams.Count; i++)
-            {
-                Variable outParam = decl.OutParams[i];
-                var copy = new LocalVariable(Token.NoToken, new TypedIdent(Token.NoToken, outParam.Name, outParam.TypedIdent.Type));
-                locals.Add(copy);
-                map[decl.OutParams[i]] = new IdentifierExpr(Token.NoToken, copy);
-            }
-            Dictionary<Variable, Expr> ogOldLocalMap = new Dictionary<Variable, Expr>();
-            Dictionary<Variable, Expr> assumeMap = new Dictionary<Variable, Expr>(map);
-            foreach (IdentifierExpr ie in globalMods)
-            {
-                Variable g = ie.Decl;
-                var copy = new LocalVariable(Token.NoToken, new TypedIdent(Token.NoToken, string.Format("og_local_old_{0}", g.Name), g.TypedIdent.Type));
-                locals.Add(copy);
-                ogOldLocalMap[g] = Expr.Ident(copy);
-                Formal f = new Formal(Token.NoToken, new TypedIdent(Token.NoToken, string.Format("og_global_old_{0}", g.Name), g.TypedIdent.Type), true);
-                inputs.Add(f);
-                assumeMap[g] = Expr.Ident(f);
-            }
-            
-            Substitution assumeSubst = Substituter.SubstitutionFromHashtable(assumeMap);
-            Substitution oldSubst = Substituter.SubstitutionFromHashtable(ogOldLocalMap);
-            Substitution subst = Substituter.SubstitutionFromHashtable(map);
-            List<Block> yieldCheckerBlocks = new List<Block>();
-            List<String> labels = new List<String>();
-            List<Block> labelTargets = new List<Block>();
-            Block yieldCheckerBlock = new Block(Token.NoToken, "exit", new List<Cmd>(), new ReturnCmd(Token.NoToken));
-            labels.Add(yieldCheckerBlock.Label);
-            labelTargets.Add(yieldCheckerBlock);
-            yieldCheckerBlocks.Add(yieldCheckerBlock);
-            int yieldCount = 0;
-            foreach (List<Cmd> cs in yields)
-            {
-                var linearDomains = linearTypeChecker.linearDomains;
-                List<Cmd> newCmds = new List<Cmd>();
-                foreach (Cmd cmd in cs)
-                {
-                    PredicateCmd predCmd = (PredicateCmd)cmd;
-                    newCmds.Add(new AssumeCmd(Token.NoToken, Substituter.ApplyReplacingOldExprs(assumeSubst, oldSubst, predCmd.Expr)));
-                }
-                foreach (Cmd cmd in cs)
-                {
-                    PredicateCmd predCmd = (PredicateCmd)cmd;
-                    var newExpr = Substituter.ApplyReplacingOldExprs(subst, oldSubst, predCmd.Expr);
-                    if (predCmd is AssertCmd)
-                        newCmds.Add(new AssertCmd(predCmd.tok, newExpr, predCmd.Attributes));
-                    else
-                        newCmds.Add(new AssumeCmd(Token.NoToken, newExpr));
-                }
-                newCmds.Add(new AssumeCmd(Token.NoToken, Expr.False));
-                yieldCheckerBlock = new Block(Token.NoToken, "L" + yieldCount++, newCmds, new ReturnCmd(Token.NoToken));
-                labels.Add(yieldCheckerBlock.Label);
-                labelTargets.Add(yieldCheckerBlock);
-                yieldCheckerBlocks.Add(yieldCheckerBlock);
-            }
-            yieldCheckerBlocks.Insert(0, new Block(Token.NoToken, "enter", new List<Cmd>(), new GotoCmd(Token.NoToken, labels, labelTargets)));
-
-            // Create the yield checker procedure
-            var yieldCheckerName = string.Format("{0}_YieldChecker_{1}", decl is Procedure ? "Proc" : "Impl", decl.Name);
-            var yieldCheckerProc = new Procedure(Token.NoToken, yieldCheckerName, decl.TypeParameters, inputs, new List<Variable>(), new List<Requires>(), new List<IdentifierExpr>(), new List<Ensures>());
-            yieldCheckerProc.AddAttribute("inline", new LiteralExpr(Token.NoToken, Microsoft.Basetypes.BigNum.FromInt(1)));
-            yieldCheckerProcs.Add(yieldCheckerProc);
-
-            // Create the yield checker implementation
-            var yieldCheckerImpl = new Implementation(Token.NoToken, yieldCheckerName, decl.TypeParameters, inputs, new List<Variable>(), locals, yieldCheckerBlocks);
-            yieldCheckerImpl.Proc = yieldCheckerProc;
-            yieldCheckerImpl.AddAttribute("inline", new LiteralExpr(Token.NoToken, Microsoft.Basetypes.BigNum.FromInt(1)));
-            yieldCheckerImpls.Add(yieldCheckerImpl);
-        }
-
-        private bool IsYieldingHeader(GraphUtil.Graph<Block> graph, Block header)
-        {
-            foreach (Block backEdgeNode in graph.BackEdgeNodes(header))
-            {
-                foreach (Block x in graph.NaturalLoops(header, backEdgeNode))
-                {
-                    foreach (Cmd cmd in x.Cmds)
-                    {
-                        if (cmd is YieldCmd)
-                            return true;
-                        CallCmd callCmd = cmd as CallCmd;
-                        if (callCmd == null) continue;
-                        if (callCmd.IsAsync || callCmd.InParallelWith != null || QKeyValue.FindBoolAttribute(callCmd.Proc.Attributes, "yields"))
-                            return true;
-                    }
-                }
-            }
-            return false;
-        }
-
-        private void TransformImpl(Implementation impl)
-        {
-            if (!QKeyValue.FindBoolAttribute(impl.Proc.Attributes, "yields")) return;
-
-            TransformProc(impl.Proc);
-
-            // Find the yielding loop headers
-            impl.PruneUnreachableBlocks();
-            impl.ComputePredecessorsForBlocks();
-            GraphUtil.Graph<Block> graph = Program.GraphFromImpl(impl);
-            graph.ComputeLoops();
-            if (!graph.Reducible)
-            {
-                throw new Exception("Irreducible flow graphs are unsupported.");
-            }
-            HashSet<Block> yieldingHeaders = new HashSet<Block>();
-            IEnumerable<Block> sortedHeaders = graph.SortHeadersByDominance();
-            foreach (Block header in sortedHeaders)
-            {
-                if (yieldingHeaders.Any(x => graph.DominatorMap.DominatedBy(x, header)))
-                {
-                    yieldingHeaders.Add(header);
-                }
-                else if (IsYieldingHeader(graph, header))
-                {
-                    yieldingHeaders.Add(header);
-                }
-                else
-                {
-                    continue;
-                }
-            }
-
-            Program program = linearTypeChecker.program;
-            Dictionary<Variable, Expr> map = new Dictionary<Variable, Expr>();
-            foreach (Variable local in impl.LocVars)
-            {
-                var copy = new LocalVariable(Token.NoToken, new TypedIdent(Token.NoToken, local.Name, local.TypedIdent.Type));
-                map[local] = new IdentifierExpr(Token.NoToken, copy);
-            }
-            Dictionary<Variable, Variable> ogOldGlobalMap = new Dictionary<Variable, Variable>();
-            foreach (IdentifierExpr ie in globalMods)
-            {
-                Variable g = ie.Decl;
-                LocalVariable l = new LocalVariable(Token.NoToken, new TypedIdent(Token.NoToken, string.Format("og_global_old_{0}", g.Name), g.TypedIdent.Type));
-                ogOldGlobalMap[g] = l;
-                impl.LocVars.Add(l);
-            }
-            Dictionary<string, Variable> domainNameToInputVar = new Dictionary<string, Variable>();
-            Dictionary<string, Variable> domainNameToLocalVar = new Dictionary<string, Variable>();
-            {
-                int i = impl.InParams.Count - linearTypeChecker.linearDomains.Count;
-                foreach (string domainName in linearTypeChecker.linearDomains.Keys)
-                {
-                    Variable inParam = impl.InParams[i];
-                    domainNameToInputVar[domainName] = inParam;
-                    Variable l = new LocalVariable(Token.NoToken, new TypedIdent(Token.NoToken, inParam.Name + "_local", inParam.TypedIdent.Type));
-                    domainNameToLocalVar[domainName] = l;
-                    impl.LocVars.Add(l);
-                    i++;
-                }
-            }
-
-            // Collect the yield predicates and desugar yields
-            List<List<Cmd>> yields = new List<List<Cmd>>();
-            List<Cmd> cmds = new List<Cmd>();
-            foreach (Block b in impl.Blocks)
-            {
-                YieldCmd yieldCmd = null;
-                List<Cmd> newCmds = new List<Cmd>();
-                for (int i = 0; i < b.Cmds.Count; i++)
-                {
-                    Cmd cmd = b.Cmds[i];
-                    if (cmd is YieldCmd)
-                    {
-                        yieldCmd = (YieldCmd)cmd;
-                        continue;
-                    }
-                    if (yieldCmd != null)
-                    {
-                        PredicateCmd pcmd = cmd as PredicateCmd;
-                        if (pcmd == null)
-                        {
-                            DesugarYield(yieldCmd, cmds, newCmds, ogOldGlobalMap, domainNameToInputVar, domainNameToLocalVar);
-                            if (cmds.Count > 0)
-                            {
-                                yields.Add(cmds);
-                                cmds = new List<Cmd>();
-                            }
-                            yieldCmd = null;
-                        }
-                        else
-                        {
-                            cmds.Add(pcmd);
-                        }
-                    }
-                    CallCmd callCmd = cmd as CallCmd;
-                    if (callCmd != null)
-                    {
-                        if (callCmd.InParallelWith != null || callCmd.IsAsync ||
-                            QKeyValue.FindBoolAttribute(callCmd.Proc.Attributes, "yields"))
-                        {
-                            AddCallToYieldProc(newCmds, ogOldGlobalMap, domainNameToLocalVar);
-                        }
-                        if (callCmd.InParallelWith != null)
-                        {
-                            List<Expr> ins;
-                            List<IdentifierExpr> outs;
-                            Procedure dummyParallelCallDesugaring = DesugarParallelCallCmd(callCmd, out ins, out outs);
-                            CallCmd dummyCallCmd = new CallCmd(Token.NoToken, dummyParallelCallDesugaring.Name, ins, outs);
-                            dummyCallCmd.Proc = dummyParallelCallDesugaring;
-                            newCmds.Add(dummyCallCmd);
-                        }
-                        else if (callCmd.IsAsync)
-                        {
-                            if (!asyncAndParallelCallDesugarings.ContainsKey(callCmd.Proc.Name))
-                            {
-                                asyncAndParallelCallDesugarings[callCmd.Proc.Name] = new Procedure(Token.NoToken, string.Format("DummyAsyncTarget_{0}", callCmd.Proc.Name), callCmd.Proc.TypeParameters, callCmd.Proc.InParams, callCmd.Proc.OutParams, callCmd.Proc.Requires, new List<IdentifierExpr>(), new List<Ensures>());
-                            }
-                            var dummyAsyncTargetProc = asyncAndParallelCallDesugarings[callCmd.Proc.Name];
-                            CallCmd dummyCallCmd = new CallCmd(Token.NoToken, dummyAsyncTargetProc.Name, callCmd.Ins, callCmd.Outs);
-                            dummyCallCmd.Proc = dummyAsyncTargetProc;
-                            newCmds.Add(dummyCallCmd);
-                        }
-                        else
-                        {
-                            newCmds.Add(callCmd);
-                        }
-                        if (callCmd.InParallelWith != null || callCmd.IsAsync ||
-                            QKeyValue.FindBoolAttribute(callCmd.Proc.Attributes, "yields"))
-                        {
-                            HashSet<Variable> availableLinearVars = new HashSet<Variable>(linearTypeChecker.availableLinearVars[callCmd]);
-                            foreach (IdentifierExpr ie in callCmd.Outs)
-                            {
-                                if (linearTypeChecker.FindDomainName(ie.Decl) == null) continue;
-                                availableLinearVars.Add(ie.Decl);
-                            }
-                            Dictionary<string, Expr> domainNameToExpr = ComputeAvailableExprs(availableLinearVars, domainNameToInputVar);
-                            AddUpdatesToOldGlobalVars(newCmds, ogOldGlobalMap, domainNameToLocalVar, domainNameToExpr);
-                        }
-                    }
-                    else
-                    {
-                        newCmds.Add(cmd);
-                    }
-                }
-                if (yieldCmd != null)
-                {
-                    DesugarYield(yieldCmd, cmds, newCmds, ogOldGlobalMap, domainNameToInputVar, domainNameToLocalVar);
-                    if (cmds.Count > 0)
-                    {
-                        yields.Add(cmds);
-                        cmds = new List<Cmd>();
-                    }
-                }
-                if (b.TransferCmd is ReturnCmd && QKeyValue.FindBoolAttribute(impl.Proc.Attributes, "yields"))
-                {
-                    AddCallToYieldProc(newCmds, ogOldGlobalMap, domainNameToLocalVar);
-                }
-                b.Cmds = newCmds;
-            }
-
-            foreach (Block header in yieldingHeaders)
-            {
-                Dictionary<string, Expr> domainNameToExpr = ComputeAvailableExprs(linearTypeChecker.availableLinearVars[header], domainNameToInputVar);
-                foreach (Block pred in header.Predecessors)
-                {
-                    AddCallToYieldProc(pred.Cmds, ogOldGlobalMap, domainNameToLocalVar);
-                    AddUpdatesToOldGlobalVars(pred.Cmds, ogOldGlobalMap, domainNameToLocalVar, domainNameToExpr);
-                }
-                List<Cmd> newCmds = new List<Cmd>();
-                foreach (string domainName in linearTypeChecker.linearDomains.Keys)
-                {
-                    newCmds.Add(new AssumeCmd(Token.NoToken, Expr.Binary(BinaryOperator.Opcode.Eq, Expr.Ident(domainNameToLocalVar[domainName]), domainNameToExpr[domainName])));
-                }
-                foreach (Variable v in ogOldGlobalMap.Keys)
-                {
-                    newCmds.Add(new AssumeCmd(Token.NoToken, Expr.Binary(BinaryOperator.Opcode.Eq, new IdentifierExpr(Token.NoToken, v), Expr.Ident(ogOldGlobalMap[v]))));
-                }
-                newCmds.AddRange(header.Cmds);
-                header.Cmds = newCmds;
-            }
-
-            {
-                // Add initial block
-                List<AssignLhs> lhss = new List<AssignLhs>();
-                List<Expr> rhss = new List<Expr>();
-                Dictionary<string, Expr> domainNameToExpr = new Dictionary<string, Expr>();
-                foreach (var domainName in linearTypeChecker.linearDomains.Keys)
-                {
-                    domainNameToExpr[domainName] = new IdentifierExpr(Token.NoToken, domainNameToInputVar[domainName]);
-                }
-                for (int i = 0; i < impl.InParams.Count - linearTypeChecker.linearDomains.Count; i++)
-                {
-                    Variable v = impl.InParams[i];
-                    var domainName = linearTypeChecker.FindDomainName(v);
-                    if (domainName == null) continue;
-                    var domain = linearTypeChecker.linearDomains[domainName];
-                    IdentifierExpr ie = new IdentifierExpr(Token.NoToken, v);
-                    domainNameToExpr[domainName] = new NAryExpr(Token.NoToken, new FunctionCall(domain.mapOrBool), new List<Expr> { v.TypedIdent.Type is MapType ? ie : linearTypeChecker.Singleton(ie, domainName), domainNameToExpr[domainName] });
-                }
-                foreach (string domainName in linearTypeChecker.linearDomains.Keys)
-                {
-                    lhss.Add(new SimpleAssignLhs(Token.NoToken, new IdentifierExpr(Token.NoToken, domainNameToLocalVar[domainName])));
-                    rhss.Add(domainNameToExpr[domainName]);
-                }
-                foreach (Variable g in ogOldGlobalMap.Keys)
-                {
-                    lhss.Add(new SimpleAssignLhs(Token.NoToken, Expr.Ident(ogOldGlobalMap[g])));
-                    rhss.Add(Expr.Ident(g));
-                }
-                if (lhss.Count > 0)
-                {
-                    Block initBlock = new Block(Token.NoToken, "og_init", new List<Cmd> { new AssignCmd(Token.NoToken, lhss, rhss) }, new GotoCmd(Token.NoToken, new List<String> { impl.Blocks[0].Label }, new List<Block> { impl.Blocks[0] }));
-                    impl.Blocks.Insert(0, initBlock);
-                }
-            }
-
-            CreateYieldCheckerImpl(impl, yields, map);
-        }
-
-        public void TransformProc(Procedure proc)
-        {
-            if (!QKeyValue.FindBoolAttribute(proc.Attributes, "stable")) return;
-
-            Program program = linearTypeChecker.program;
-            Dictionary<string, Variable> domainNameToInputVar = new Dictionary<string, Variable>();
-            {
-                int i = proc.InParams.Count - linearTypeChecker.linearDomains.Count;
-                foreach (string domainName in linearTypeChecker.linearDomains.Keys)
-                {
-                    Variable inParam = proc.InParams[i];
-                    domainNameToInputVar[domainName] = inParam;
-                    i++;
-                }
-            }
-
-            // Collect the yield predicates and desugar yields
-            List<List<Cmd>> yields = new List<List<Cmd>>();
-            List<Cmd> cmds = new List<Cmd>();
-            if (proc.Requires.Count > 0)
-            {
-                Dictionary<string, HashSet<Variable>> domainNameToScope = new Dictionary<string, HashSet<Variable>>();
-                foreach (var domainName in linearTypeChecker.linearDomains.Keys)
-                {
-                    domainNameToScope[domainName] = new HashSet<Variable>();
-                    domainNameToScope[domainName].Add(domainNameToInputVar[domainName]);
-                }
-                foreach (Variable v in program.GlobalVariables())
-                {
-                    var domainName = linearTypeChecker.FindDomainName(v);
-                    if (domainName == null) continue;
-                    domainNameToScope[domainName].Add(v);
-                }
-                for (int i = 0; i < proc.InParams.Count - linearTypeChecker.linearDomains.Count; i++)
-                {
-                    Variable v = proc.InParams[i];
-                    var domainName = linearTypeChecker.FindDomainName(v);
-                    if (domainName == null) continue;
-                    domainNameToScope[domainName].Add(v);
-                }
-                foreach (string domainName in linearTypeChecker.linearDomains.Keys)
-                {
-                    cmds.Add(new AssumeCmd(Token.NoToken, linearTypeChecker.DisjointnessExpr(domainName, domainNameToScope[domainName])));
-                }
-                foreach (Requires r in proc.Requires)
-                {
-                    if (r.Free)
-                    {
-                        cmds.Add(new AssumeCmd(r.tok, r.Condition));
-                    }
-                    else
-                    {
-                        cmds.Add(new AssertCmd(r.tok, r.Condition, r.Attributes));
-                    }
-                }
-                yields.Add(cmds);
-                cmds = new List<Cmd>();
-            }
-            if (proc.Ensures.Count > 0)
-            {
-                Dictionary<string, HashSet<Variable>> domainNameToScope = new Dictionary<string, HashSet<Variable>>();
-                foreach (var domainName in linearTypeChecker.linearDomains.Keys)
-                {
-                    domainNameToScope[domainName] = new HashSet<Variable>();
-                    domainNameToScope[domainName].Add(domainNameToInputVar[domainName]);
-                }
-                foreach (Variable v in program.GlobalVariables())
-                {
-                    var domainName = linearTypeChecker.FindDomainName(v);
-                    if (domainName == null) continue;
-                    domainNameToScope[domainName].Add(v);
-                }
-                for (int i = 0; i < proc.OutParams.Count; i++)
-                {
-                    Variable v = proc.OutParams[i];
-                    var domainName = linearTypeChecker.FindDomainName(v);
-                    if (domainName == null) continue;
-                    domainNameToScope[domainName].Add(v);
-                }
-                foreach (string domainName in linearTypeChecker.linearDomains.Keys)
-                {
-                    cmds.Add(new AssumeCmd(Token.NoToken, linearTypeChecker.DisjointnessExpr(domainName, domainNameToScope[domainName])));
-                }
-                foreach (Ensures e in proc.Ensures)
-                {
-                    if (e.Free)
-                    {
-                        cmds.Add(new AssumeCmd(e.tok, e.Condition));
-                    }
-                    else
-                    {
-                        cmds.Add(new AssertCmd(e.tok, e.Condition, e.Attributes));
-                    }
-                }
-                yields.Add(cmds);
-                cmds = new List<Cmd>();
-            }
-            CreateYieldCheckerImpl(proc, yields, new Dictionary<Variable, Expr>());
-        }
-
-        private void AddYieldProcAndImpl() 
-        {
-            if (yieldProc == null) return;
-
-            Program program = linearTypeChecker.program;
-            List<Variable> inputs = new List<Variable>();
-            foreach (string domainName in linearTypeChecker.linearDomains.Keys)
-            {
-<<<<<<< HEAD
-                var domain = linearTypeChecker.linearDomains[domainName];
-                Formal f = new Formal(Token.NoToken, new TypedIdent(Token.NoToken, domainName + "_in", new MapType(Token.NoToken, new List<TypeVariable>(), new List<Type> { domain.elementType }, Type.Bool)), true);
-=======
-                var domain = linearTypechecker.linearDomains[domainName];
-                Formal f = new Formal(Token.NoToken, new TypedIdent(Token.NoToken, "linear_" + domainName + "_in", new MapType(Token.NoToken, new List<TypeVariable>(), new List<Type> { domain.elementType }, Type.Bool)), true);
->>>>>>> 6ac23081
-                inputs.Add(f);
-            }
-            foreach (IdentifierExpr ie in globalMods)
-            {
-                Formal f = new Formal(Token.NoToken, new TypedIdent(Token.NoToken, string.Format("og_global_old_{0}", ie.Decl.Name), ie.Decl.TypedIdent.Type), true);
-                inputs.Add(f);
-            } 
-            List<Block> blocks = new List<Block>();
-            TransferCmd transferCmd = new ReturnCmd(Token.NoToken);
-            if (yieldCheckerProcs.Count > 0)
-            {
-                List<Block> blockTargets = new List<Block>();
-                List<String> labelTargets = new List<String>();
-                int labelCount = 0;
-                foreach (Procedure proc in yieldCheckerProcs)
-                {
-                    List<Expr> exprSeq = new List<Expr>();
-                    foreach (Variable v in inputs)
-                    {
-                        exprSeq.Add(new IdentifierExpr(Token.NoToken, v));
-                    }
-                    CallCmd callCmd = new CallCmd(Token.NoToken, proc.Name, exprSeq, new List<IdentifierExpr>());
-                    callCmd.Proc = proc;
-                    string label = string.Format("L_{0}", labelCount++);
-                    Block block = new Block(Token.NoToken, label, new List<Cmd> { callCmd }, new ReturnCmd(Token.NoToken));
-                    labelTargets.Add(label);
-                    blockTargets.Add(block);
-                    blocks.Add(block);
-                }
-                transferCmd = new GotoCmd(Token.NoToken, labelTargets, blockTargets);
-            }
-            blocks.Insert(0, new Block(Token.NoToken, "enter", new List<Cmd>(), transferCmd));
-            
-            var yieldImpl = new Implementation(Token.NoToken, yieldProc.Name, new List<TypeVariable>(), inputs, new List<Variable>(), new List<Variable>(), blocks);
-            yieldImpl.Proc = yieldProc;
-            yieldImpl.AddAttribute("inline", new LiteralExpr(Token.NoToken, Microsoft.Basetypes.BigNum.FromInt(1)));
-            program.TopLevelDeclarations.Add(yieldProc);
-            program.TopLevelDeclarations.Add(yieldImpl);
-        }
-
-        private QKeyValue RemoveYieldsAttribute(QKeyValue iter)
-        {
-            if (iter == null) return null;
-            iter.Next = RemoveYieldsAttribute(iter.Next);
-            return (QKeyValue.FindBoolAttribute(iter, "yields")) ? iter.Next : iter;
-        }
-
-        public void Transform()
-        {
-            MoverChecking.AddCheckers(linearTypeChecker);
-
-            Program program = linearTypeChecker.program;
-            foreach (var decl in program.TopLevelDeclarations)
-            {
-                Implementation impl = decl as Implementation;
-                if (impl == null) continue;
-                TransformImpl(impl);
-            }
-            foreach (Procedure proc in yieldCheckerProcs)
-            {
-                program.TopLevelDeclarations.Add(proc);
-            }
-            foreach (Implementation impl in yieldCheckerImpls)
-            {
-                program.TopLevelDeclarations.Add(impl);
-            }
-            foreach (Procedure proc in asyncAndParallelCallDesugarings.Values)
-            {
-                program.TopLevelDeclarations.Add(proc);
-            }
-            AddYieldProcAndImpl();
-            foreach (var decl in program.TopLevelDeclarations)
-            {
-                Procedure proc = decl as Procedure;
-                if (proc == null) continue;
-                if (QKeyValue.FindBoolAttribute(proc.Attributes, "yields"))
-                {
-                    HashSet<Variable> modifiedVars = new HashSet<Variable>();
-                    proc.Modifies.Iter(x => modifiedVars.Add(x.Decl));
-                    foreach (GlobalVariable g in program.GlobalVariables())
-                    {
-                        if (modifiedVars.Contains(g)) continue;
-                        proc.Modifies.Add(new IdentifierExpr(Token.NoToken, g));
-                    }
-                    proc.Attributes = RemoveYieldsAttribute(proc.Attributes);
-                }
-            }
-            foreach (var decl in program.TopLevelDeclarations)
-            {
-                Implementation impl = decl as Implementation;
-                if (impl == null) continue;
-                impl.Attributes = RemoveYieldsAttribute(impl.Attributes);
-            }
-        }
-    }
-}
+﻿using System;
+using System.Collections;
+using System.Collections.Generic;
+using System.Linq;
+using System.Text;
+using System.Threading.Tasks;
+using Microsoft.Boogie;
+using System.Diagnostics;
+using System.Diagnostics.Contracts;
+
+namespace Microsoft.Boogie
+{
+    public class OwickiGriesTransform
+    {
+        List<IdentifierExpr> globalMods;
+        LinearTypeChecker linearTypeChecker;
+        Dictionary<string, Procedure> asyncAndParallelCallDesugarings;
+        List<Procedure> yieldCheckerProcs;
+        List<Implementation> yieldCheckerImpls;
+        Procedure yieldProc;
+
+        public OwickiGriesTransform(LinearTypeChecker linearTypeChecker)
+        {
+            this.linearTypeChecker = linearTypeChecker;
+            Program program = linearTypeChecker.program;
+            globalMods = new List<IdentifierExpr>();
+            foreach (Variable g in program.GlobalVariables())
+            {
+                globalMods.Add(new IdentifierExpr(Token.NoToken, g));
+            }
+            asyncAndParallelCallDesugarings = new Dictionary<string, Procedure>();
+            yieldCheckerProcs = new List<Procedure>();
+            yieldCheckerImpls = new List<Implementation>();
+            yieldProc = null;
+        }
+
+        private void AddCallToYieldProc(List<Cmd> newCmds, Dictionary<Variable, Variable> ogOldGlobalMap, Dictionary<string, Variable> domainNameToLocalVar)
+        {
+            List<Expr> exprSeq = new List<Expr>();
+            foreach (string domainName in linearTypeChecker.linearDomains.Keys)
+            {
+                exprSeq.Add(Expr.Ident(domainNameToLocalVar[domainName]));
+            }
+            foreach (IdentifierExpr ie in globalMods)
+            {
+                exprSeq.Add(Expr.Ident(ogOldGlobalMap[ie.Decl]));
+            }
+            if (yieldProc == null)
+            {
+                List<Variable> inputs = new List<Variable>();
+                foreach (string domainName in linearTypeChecker.linearDomains.Keys)
+                {
+                    var domain = linearTypeChecker.linearDomains[domainName];
+                    Formal f = new Formal(Token.NoToken, new TypedIdent(Token.NoToken, "linear_" + domainName + "_in", new MapType(Token.NoToken, new List<TypeVariable>(), new List<Type> { domain.elementType }, Type.Bool)), true);
+                    inputs.Add(f);
+                }
+                foreach (IdentifierExpr ie in globalMods)
+                {
+                    Formal f = new Formal(Token.NoToken, new TypedIdent(Token.NoToken, string.Format("og_global_old_{0}", ie.Decl.Name), ie.Decl.TypedIdent.Type), true);
+                    inputs.Add(f);
+                }
+                yieldProc = new Procedure(Token.NoToken, "og_yield", new List<TypeVariable>(), inputs, new List<Variable>(), new List<Requires>(), new List<IdentifierExpr>(), new List<Ensures>());
+                yieldProc.AddAttribute("inline", new LiteralExpr(Token.NoToken, Microsoft.Basetypes.BigNum.FromInt(1)));
+            }
+            CallCmd yieldCallCmd = new CallCmd(Token.NoToken, yieldProc.Name, exprSeq, new List<IdentifierExpr>());
+            yieldCallCmd.Proc = yieldProc;
+            newCmds.Add(yieldCallCmd);
+        }
+
+        private Dictionary<string, Expr> ComputeAvailableExprs(HashSet<Variable> availableLinearVars, Dictionary<string, Variable> domainNameToInputVar)
+        {
+            Dictionary<string, Expr> domainNameToExpr = new Dictionary<string, Expr>();
+            foreach (var domainName in linearTypeChecker.linearDomains.Keys)
+            {
+                var expr = new IdentifierExpr(Token.NoToken, domainNameToInputVar[domainName]);
+                expr.Resolve(new ResolutionContext(null));
+                expr.Typecheck(new TypecheckingContext(null));
+                domainNameToExpr[domainName] = expr;
+            }
+            foreach (Variable v in availableLinearVars)
+            {
+                var domainName = linearTypeChecker.FindDomainName(v);
+                var domain = linearTypeChecker.linearDomains[domainName];
+                IdentifierExpr ie = new IdentifierExpr(Token.NoToken, v);
+                var expr = new NAryExpr(Token.NoToken, new FunctionCall(domain.mapOrBool), new List<Expr> { v.TypedIdent.Type is MapType ? ie : linearTypeChecker.Singleton(ie, domainName), domainNameToExpr[domainName] });
+                expr.Resolve(new ResolutionContext(null));
+                expr.Typecheck(new TypecheckingContext(null));
+                domainNameToExpr[domainName] = expr;
+            }
+            return domainNameToExpr;
+        }
+
+        private void AddUpdatesToOldGlobalVars(List<Cmd> newCmds, Dictionary<Variable, Variable> ogOldGlobalMap, Dictionary<string, Variable> domainNameToLocalVar, Dictionary<string, Expr> domainNameToExpr)
+        {
+            List<AssignLhs> lhss = new List<AssignLhs>();
+            List<Expr> rhss = new List<Expr>();
+            foreach (var domainName in linearTypeChecker.linearDomains.Keys)
+            {
+                lhss.Add(new SimpleAssignLhs(Token.NoToken, new IdentifierExpr(Token.NoToken, domainNameToLocalVar[domainName])));
+                rhss.Add(domainNameToExpr[domainName]);
+            }
+            foreach (Variable g in ogOldGlobalMap.Keys)
+            {
+                lhss.Add(new SimpleAssignLhs(Token.NoToken, Expr.Ident(ogOldGlobalMap[g])));
+                rhss.Add(new IdentifierExpr(Token.NoToken, g));
+            } 
+            if (lhss.Count > 0)
+            {
+                newCmds.Add(new AssignCmd(Token.NoToken, lhss, rhss));
+            }
+        }
+
+        private void DesugarYield(YieldCmd yieldCmd, List<Cmd> cmds, List<Cmd> newCmds, Dictionary<Variable, Variable> ogOldGlobalMap, Dictionary<string, Variable> domainNameToInputVar, Dictionary<string, Variable> domainNameToLocalVar)
+        {
+            AddCallToYieldProc(newCmds, ogOldGlobalMap, domainNameToLocalVar);
+
+            if (globalMods.Count > 0)
+            {
+                newCmds.Add(new HavocCmd(Token.NoToken, globalMods));
+            }
+            Dictionary<string, Expr> domainNameToExpr = ComputeAvailableExprs(linearTypeChecker.availableLinearVars[yieldCmd], domainNameToInputVar);
+            AddUpdatesToOldGlobalVars(newCmds, ogOldGlobalMap, domainNameToLocalVar, domainNameToExpr);
+
+            for (int j = 0; j < cmds.Count; j++)
+            {
+                PredicateCmd predCmd = (PredicateCmd)cmds[j];
+                newCmds.Add(new AssumeCmd(Token.NoToken, predCmd.Expr));
+            }
+        }
+
+        public Procedure DesugarParallelCallCmd(CallCmd callCmd, out List<Expr> ins, out List<IdentifierExpr> outs)
+        {
+            List<string> parallelCalleeNames = new List<string>();
+            CallCmd iter = callCmd;
+            ins = new List<Expr>();
+            outs = new List<IdentifierExpr>();
+            while (iter != null)
+            {
+                parallelCalleeNames.Add(iter.Proc.Name);
+                ins.AddRange(iter.Ins);
+                outs.AddRange(iter.Outs);
+                iter = iter.InParallelWith;
+            }
+            parallelCalleeNames.Sort();
+            string procName = "og";
+            foreach (string calleeName in parallelCalleeNames)
+            {
+                procName = procName + "_" + calleeName;
+            }
+            if (asyncAndParallelCallDesugarings.ContainsKey(procName))
+                return asyncAndParallelCallDesugarings[procName];
+
+            List<Variable> inParams = new List<Variable>();
+            List<Variable> outParams = new List<Variable>();
+            List<Requires> requiresSeq = new List<Requires>();
+            List<Ensures> ensuresSeq = new List<Ensures>();
+            int count = 0;
+            while (callCmd != null)
+            {
+                Dictionary<Variable, Expr> map = new Dictionary<Variable, Expr>();
+                foreach (Variable x in callCmd.Proc.InParams)
+                {
+                    Variable y = new Formal(Token.NoToken, new TypedIdent(Token.NoToken, "og_" + count + x.Name, x.TypedIdent.Type), true);
+                    inParams.Add(y);
+                    map[x] = new IdentifierExpr(Token.NoToken, y);
+                }
+                foreach (Variable x in callCmd.Proc.OutParams)
+                {
+                    Variable y = new Formal(Token.NoToken, new TypedIdent(Token.NoToken, "og_" + count + x.Name, x.TypedIdent.Type), false);
+                    outParams.Add(y);
+                    map[x] = new IdentifierExpr(Token.NoToken, y);
+                }
+                Contract.Assume(callCmd.Proc.TypeParameters.Count == 0);
+                Substitution subst = Substituter.SubstitutionFromHashtable(map);
+                foreach (Requires req in callCmd.Proc.Requires)
+                {
+                    requiresSeq.Add(new Requires(req.Free, Substituter.Apply(subst, req.Condition)));
+                }
+                foreach (Ensures ens in callCmd.Proc.Ensures)
+                {
+                    ensuresSeq.Add(new Ensures(ens.Free, Substituter.Apply(subst, ens.Condition)));
+                } 
+                count++;
+                callCmd = callCmd.InParallelWith;
+            }
+
+            Procedure proc = new Procedure(Token.NoToken, procName, new List<TypeVariable>(), inParams, outParams, requiresSeq, new List<IdentifierExpr>(), ensuresSeq);
+            proc.AddAttribute("yields");
+            asyncAndParallelCallDesugarings[procName] = proc;
+            return proc;
+        }
+
+        private void CreateYieldCheckerImpl(DeclWithFormals decl, List<List<Cmd>> yields, Dictionary<Variable, Expr> map)
+        {
+            if (yields.Count == 0) return;
+
+            Program program = linearTypeChecker.program;
+            List<Variable> locals = new List<Variable>();
+            List<Variable> inputs = new List<Variable>();
+            foreach (IdentifierExpr ie in map.Values)
+            {
+                locals.Add(ie.Decl);
+            }
+            for (int i = 0; i < decl.InParams.Count - linearTypeChecker.linearDomains.Count; i++)
+            {
+                Variable inParam = decl.InParams[i];
+                Variable copy = new LocalVariable(Token.NoToken, new TypedIdent(Token.NoToken, inParam.Name, inParam.TypedIdent.Type));
+                locals.Add(copy);
+                map[decl.InParams[i]] = new IdentifierExpr(Token.NoToken, copy);
+            }
+            {
+                int i = decl.InParams.Count - linearTypeChecker.linearDomains.Count;
+                foreach (string domainName in linearTypeChecker.linearDomains.Keys)
+                {
+                    Variable inParam = decl.InParams[i];
+                    Variable copy = new Formal(Token.NoToken, new TypedIdent(Token.NoToken, inParam.Name, inParam.TypedIdent.Type), true);
+                    inputs.Add(copy);
+                    map[decl.InParams[i]] = new IdentifierExpr(Token.NoToken, copy);
+                    i++;
+                }
+            }
+            for (int i = 0; i < decl.OutParams.Count; i++)
+            {
+                Variable outParam = decl.OutParams[i];
+                var copy = new LocalVariable(Token.NoToken, new TypedIdent(Token.NoToken, outParam.Name, outParam.TypedIdent.Type));
+                locals.Add(copy);
+                map[decl.OutParams[i]] = new IdentifierExpr(Token.NoToken, copy);
+            }
+            Dictionary<Variable, Expr> ogOldLocalMap = new Dictionary<Variable, Expr>();
+            Dictionary<Variable, Expr> assumeMap = new Dictionary<Variable, Expr>(map);
+            foreach (IdentifierExpr ie in globalMods)
+            {
+                Variable g = ie.Decl;
+                var copy = new LocalVariable(Token.NoToken, new TypedIdent(Token.NoToken, string.Format("og_local_old_{0}", g.Name), g.TypedIdent.Type));
+                locals.Add(copy);
+                ogOldLocalMap[g] = Expr.Ident(copy);
+                Formal f = new Formal(Token.NoToken, new TypedIdent(Token.NoToken, string.Format("og_global_old_{0}", g.Name), g.TypedIdent.Type), true);
+                inputs.Add(f);
+                assumeMap[g] = Expr.Ident(f);
+            }
+            
+            Substitution assumeSubst = Substituter.SubstitutionFromHashtable(assumeMap);
+            Substitution oldSubst = Substituter.SubstitutionFromHashtable(ogOldLocalMap);
+            Substitution subst = Substituter.SubstitutionFromHashtable(map);
+            List<Block> yieldCheckerBlocks = new List<Block>();
+            List<String> labels = new List<String>();
+            List<Block> labelTargets = new List<Block>();
+            Block yieldCheckerBlock = new Block(Token.NoToken, "exit", new List<Cmd>(), new ReturnCmd(Token.NoToken));
+            labels.Add(yieldCheckerBlock.Label);
+            labelTargets.Add(yieldCheckerBlock);
+            yieldCheckerBlocks.Add(yieldCheckerBlock);
+            int yieldCount = 0;
+            foreach (List<Cmd> cs in yields)
+            {
+                var linearDomains = linearTypeChecker.linearDomains;
+                List<Cmd> newCmds = new List<Cmd>();
+                foreach (Cmd cmd in cs)
+                {
+                    PredicateCmd predCmd = (PredicateCmd)cmd;
+                    newCmds.Add(new AssumeCmd(Token.NoToken, Substituter.ApplyReplacingOldExprs(assumeSubst, oldSubst, predCmd.Expr)));
+                }
+                foreach (Cmd cmd in cs)
+                {
+                    PredicateCmd predCmd = (PredicateCmd)cmd;
+                    var newExpr = Substituter.ApplyReplacingOldExprs(subst, oldSubst, predCmd.Expr);
+                    if (predCmd is AssertCmd)
+                        newCmds.Add(new AssertCmd(predCmd.tok, newExpr, predCmd.Attributes));
+                    else
+                        newCmds.Add(new AssumeCmd(Token.NoToken, newExpr));
+                }
+                newCmds.Add(new AssumeCmd(Token.NoToken, Expr.False));
+                yieldCheckerBlock = new Block(Token.NoToken, "L" + yieldCount++, newCmds, new ReturnCmd(Token.NoToken));
+                labels.Add(yieldCheckerBlock.Label);
+                labelTargets.Add(yieldCheckerBlock);
+                yieldCheckerBlocks.Add(yieldCheckerBlock);
+            }
+            yieldCheckerBlocks.Insert(0, new Block(Token.NoToken, "enter", new List<Cmd>(), new GotoCmd(Token.NoToken, labels, labelTargets)));
+
+            // Create the yield checker procedure
+            var yieldCheckerName = string.Format("{0}_YieldChecker_{1}", decl is Procedure ? "Proc" : "Impl", decl.Name);
+            var yieldCheckerProc = new Procedure(Token.NoToken, yieldCheckerName, decl.TypeParameters, inputs, new List<Variable>(), new List<Requires>(), new List<IdentifierExpr>(), new List<Ensures>());
+            yieldCheckerProc.AddAttribute("inline", new LiteralExpr(Token.NoToken, Microsoft.Basetypes.BigNum.FromInt(1)));
+            yieldCheckerProcs.Add(yieldCheckerProc);
+
+            // Create the yield checker implementation
+            var yieldCheckerImpl = new Implementation(Token.NoToken, yieldCheckerName, decl.TypeParameters, inputs, new List<Variable>(), locals, yieldCheckerBlocks);
+            yieldCheckerImpl.Proc = yieldCheckerProc;
+            yieldCheckerImpl.AddAttribute("inline", new LiteralExpr(Token.NoToken, Microsoft.Basetypes.BigNum.FromInt(1)));
+            yieldCheckerImpls.Add(yieldCheckerImpl);
+        }
+
+        private bool IsYieldingHeader(GraphUtil.Graph<Block> graph, Block header)
+        {
+            foreach (Block backEdgeNode in graph.BackEdgeNodes(header))
+            {
+                foreach (Block x in graph.NaturalLoops(header, backEdgeNode))
+                {
+                    foreach (Cmd cmd in x.Cmds)
+                    {
+                        if (cmd is YieldCmd)
+                            return true;
+                        CallCmd callCmd = cmd as CallCmd;
+                        if (callCmd == null) continue;
+                        if (callCmd.IsAsync || callCmd.InParallelWith != null || QKeyValue.FindBoolAttribute(callCmd.Proc.Attributes, "yields"))
+                            return true;
+                    }
+                }
+            }
+            return false;
+        }
+
+        private void TransformImpl(Implementation impl)
+        {
+            if (!QKeyValue.FindBoolAttribute(impl.Proc.Attributes, "yields")) return;
+
+            TransformProc(impl.Proc);
+
+            // Find the yielding loop headers
+            impl.PruneUnreachableBlocks();
+            impl.ComputePredecessorsForBlocks();
+            GraphUtil.Graph<Block> graph = Program.GraphFromImpl(impl);
+            graph.ComputeLoops();
+            if (!graph.Reducible)
+            {
+                throw new Exception("Irreducible flow graphs are unsupported.");
+            }
+            HashSet<Block> yieldingHeaders = new HashSet<Block>();
+            IEnumerable<Block> sortedHeaders = graph.SortHeadersByDominance();
+            foreach (Block header in sortedHeaders)
+            {
+                if (yieldingHeaders.Any(x => graph.DominatorMap.DominatedBy(x, header)))
+                {
+                    yieldingHeaders.Add(header);
+                }
+                else if (IsYieldingHeader(graph, header))
+                {
+                    yieldingHeaders.Add(header);
+                }
+                else
+                {
+                    continue;
+                }
+            }
+
+            Program program = linearTypeChecker.program;
+            Dictionary<Variable, Expr> map = new Dictionary<Variable, Expr>();
+            foreach (Variable local in impl.LocVars)
+            {
+                var copy = new LocalVariable(Token.NoToken, new TypedIdent(Token.NoToken, local.Name, local.TypedIdent.Type));
+                map[local] = new IdentifierExpr(Token.NoToken, copy);
+            }
+            Dictionary<Variable, Variable> ogOldGlobalMap = new Dictionary<Variable, Variable>();
+            foreach (IdentifierExpr ie in globalMods)
+            {
+                Variable g = ie.Decl;
+                LocalVariable l = new LocalVariable(Token.NoToken, new TypedIdent(Token.NoToken, string.Format("og_global_old_{0}", g.Name), g.TypedIdent.Type));
+                ogOldGlobalMap[g] = l;
+                impl.LocVars.Add(l);
+            }
+            Dictionary<string, Variable> domainNameToInputVar = new Dictionary<string, Variable>();
+            Dictionary<string, Variable> domainNameToLocalVar = new Dictionary<string, Variable>();
+            {
+                int i = impl.InParams.Count - linearTypeChecker.linearDomains.Count;
+                foreach (string domainName in linearTypeChecker.linearDomains.Keys)
+                {
+                    Variable inParam = impl.InParams[i];
+                    domainNameToInputVar[domainName] = inParam;
+                    Variable l = new LocalVariable(Token.NoToken, new TypedIdent(Token.NoToken, inParam.Name + "_local", inParam.TypedIdent.Type));
+                    domainNameToLocalVar[domainName] = l;
+                    impl.LocVars.Add(l);
+                    i++;
+                }
+            }
+
+            // Collect the yield predicates and desugar yields
+            List<List<Cmd>> yields = new List<List<Cmd>>();
+            List<Cmd> cmds = new List<Cmd>();
+            foreach (Block b in impl.Blocks)
+            {
+                YieldCmd yieldCmd = null;
+                List<Cmd> newCmds = new List<Cmd>();
+                for (int i = 0; i < b.Cmds.Count; i++)
+                {
+                    Cmd cmd = b.Cmds[i];
+                    if (cmd is YieldCmd)
+                    {
+                        yieldCmd = (YieldCmd)cmd;
+                        continue;
+                    }
+                    if (yieldCmd != null)
+                    {
+                        PredicateCmd pcmd = cmd as PredicateCmd;
+                        if (pcmd == null)
+                        {
+                            DesugarYield(yieldCmd, cmds, newCmds, ogOldGlobalMap, domainNameToInputVar, domainNameToLocalVar);
+                            if (cmds.Count > 0)
+                            {
+                                yields.Add(cmds);
+                                cmds = new List<Cmd>();
+                            }
+                            yieldCmd = null;
+                        }
+                        else
+                        {
+                            cmds.Add(pcmd);
+                        }
+                    }
+                    CallCmd callCmd = cmd as CallCmd;
+                    if (callCmd != null)
+                    {
+                        if (callCmd.InParallelWith != null || callCmd.IsAsync ||
+                            QKeyValue.FindBoolAttribute(callCmd.Proc.Attributes, "yields"))
+                        {
+                            AddCallToYieldProc(newCmds, ogOldGlobalMap, domainNameToLocalVar);
+                        }
+                        if (callCmd.InParallelWith != null)
+                        {
+                            List<Expr> ins;
+                            List<IdentifierExpr> outs;
+                            Procedure dummyParallelCallDesugaring = DesugarParallelCallCmd(callCmd, out ins, out outs);
+                            CallCmd dummyCallCmd = new CallCmd(Token.NoToken, dummyParallelCallDesugaring.Name, ins, outs);
+                            dummyCallCmd.Proc = dummyParallelCallDesugaring;
+                            newCmds.Add(dummyCallCmd);
+                        }
+                        else if (callCmd.IsAsync)
+                        {
+                            if (!asyncAndParallelCallDesugarings.ContainsKey(callCmd.Proc.Name))
+                            {
+                                asyncAndParallelCallDesugarings[callCmd.Proc.Name] = new Procedure(Token.NoToken, string.Format("DummyAsyncTarget_{0}", callCmd.Proc.Name), callCmd.Proc.TypeParameters, callCmd.Proc.InParams, callCmd.Proc.OutParams, callCmd.Proc.Requires, new List<IdentifierExpr>(), new List<Ensures>());
+                            }
+                            var dummyAsyncTargetProc = asyncAndParallelCallDesugarings[callCmd.Proc.Name];
+                            CallCmd dummyCallCmd = new CallCmd(Token.NoToken, dummyAsyncTargetProc.Name, callCmd.Ins, callCmd.Outs);
+                            dummyCallCmd.Proc = dummyAsyncTargetProc;
+                            newCmds.Add(dummyCallCmd);
+                        }
+                        else
+                        {
+                            newCmds.Add(callCmd);
+                        }
+                        if (callCmd.InParallelWith != null || callCmd.IsAsync ||
+                            QKeyValue.FindBoolAttribute(callCmd.Proc.Attributes, "yields"))
+                        {
+                            HashSet<Variable> availableLinearVars = new HashSet<Variable>(linearTypeChecker.availableLinearVars[callCmd]);
+                            foreach (IdentifierExpr ie in callCmd.Outs)
+                            {
+                                if (linearTypeChecker.FindDomainName(ie.Decl) == null) continue;
+                                availableLinearVars.Add(ie.Decl);
+                            }
+                            Dictionary<string, Expr> domainNameToExpr = ComputeAvailableExprs(availableLinearVars, domainNameToInputVar);
+                            AddUpdatesToOldGlobalVars(newCmds, ogOldGlobalMap, domainNameToLocalVar, domainNameToExpr);
+                        }
+                    }
+                    else
+                    {
+                        newCmds.Add(cmd);
+                    }
+                }
+                if (yieldCmd != null)
+                {
+                    DesugarYield(yieldCmd, cmds, newCmds, ogOldGlobalMap, domainNameToInputVar, domainNameToLocalVar);
+                    if (cmds.Count > 0)
+                    {
+                        yields.Add(cmds);
+                        cmds = new List<Cmd>();
+                    }
+                }
+                if (b.TransferCmd is ReturnCmd && QKeyValue.FindBoolAttribute(impl.Proc.Attributes, "yields"))
+                {
+                    AddCallToYieldProc(newCmds, ogOldGlobalMap, domainNameToLocalVar);
+                }
+                b.Cmds = newCmds;
+            }
+
+            foreach (Block header in yieldingHeaders)
+            {
+                Dictionary<string, Expr> domainNameToExpr = ComputeAvailableExprs(linearTypeChecker.availableLinearVars[header], domainNameToInputVar);
+                foreach (Block pred in header.Predecessors)
+                {
+                    AddCallToYieldProc(pred.Cmds, ogOldGlobalMap, domainNameToLocalVar);
+                    AddUpdatesToOldGlobalVars(pred.Cmds, ogOldGlobalMap, domainNameToLocalVar, domainNameToExpr);
+                }
+                List<Cmd> newCmds = new List<Cmd>();
+                foreach (string domainName in linearTypeChecker.linearDomains.Keys)
+                {
+                    newCmds.Add(new AssumeCmd(Token.NoToken, Expr.Binary(BinaryOperator.Opcode.Eq, Expr.Ident(domainNameToLocalVar[domainName]), domainNameToExpr[domainName])));
+                }
+                foreach (Variable v in ogOldGlobalMap.Keys)
+                {
+                    newCmds.Add(new AssumeCmd(Token.NoToken, Expr.Binary(BinaryOperator.Opcode.Eq, new IdentifierExpr(Token.NoToken, v), Expr.Ident(ogOldGlobalMap[v]))));
+                }
+                newCmds.AddRange(header.Cmds);
+                header.Cmds = newCmds;
+            }
+
+            {
+                // Add initial block
+                List<AssignLhs> lhss = new List<AssignLhs>();
+                List<Expr> rhss = new List<Expr>();
+                Dictionary<string, Expr> domainNameToExpr = new Dictionary<string, Expr>();
+                foreach (var domainName in linearTypeChecker.linearDomains.Keys)
+                {
+                    domainNameToExpr[domainName] = new IdentifierExpr(Token.NoToken, domainNameToInputVar[domainName]);
+                }
+                for (int i = 0; i < impl.InParams.Count - linearTypeChecker.linearDomains.Count; i++)
+                {
+                    Variable v = impl.InParams[i];
+                    var domainName = linearTypeChecker.FindDomainName(v);
+                    if (domainName == null) continue;
+                    var domain = linearTypeChecker.linearDomains[domainName];
+                    IdentifierExpr ie = new IdentifierExpr(Token.NoToken, v);
+                    domainNameToExpr[domainName] = new NAryExpr(Token.NoToken, new FunctionCall(domain.mapOrBool), new List<Expr> { v.TypedIdent.Type is MapType ? ie : linearTypeChecker.Singleton(ie, domainName), domainNameToExpr[domainName] });
+                }
+                foreach (string domainName in linearTypeChecker.linearDomains.Keys)
+                {
+                    lhss.Add(new SimpleAssignLhs(Token.NoToken, new IdentifierExpr(Token.NoToken, domainNameToLocalVar[domainName])));
+                    rhss.Add(domainNameToExpr[domainName]);
+                }
+                foreach (Variable g in ogOldGlobalMap.Keys)
+                {
+                    lhss.Add(new SimpleAssignLhs(Token.NoToken, Expr.Ident(ogOldGlobalMap[g])));
+                    rhss.Add(Expr.Ident(g));
+                }
+                if (lhss.Count > 0)
+                {
+                    Block initBlock = new Block(Token.NoToken, "og_init", new List<Cmd> { new AssignCmd(Token.NoToken, lhss, rhss) }, new GotoCmd(Token.NoToken, new List<String> { impl.Blocks[0].Label }, new List<Block> { impl.Blocks[0] }));
+                    impl.Blocks.Insert(0, initBlock);
+                }
+            }
+
+            CreateYieldCheckerImpl(impl, yields, map);
+        }
+
+        public void TransformProc(Procedure proc)
+        {
+            if (!QKeyValue.FindBoolAttribute(proc.Attributes, "stable")) return;
+
+            Program program = linearTypeChecker.program;
+            Dictionary<string, Variable> domainNameToInputVar = new Dictionary<string, Variable>();
+            {
+                int i = proc.InParams.Count - linearTypeChecker.linearDomains.Count;
+                foreach (string domainName in linearTypeChecker.linearDomains.Keys)
+                {
+                    Variable inParam = proc.InParams[i];
+                    domainNameToInputVar[domainName] = inParam;
+                    i++;
+                }
+            }
+
+            // Collect the yield predicates and desugar yields
+            List<List<Cmd>> yields = new List<List<Cmd>>();
+            List<Cmd> cmds = new List<Cmd>();
+            if (proc.Requires.Count > 0)
+            {
+                Dictionary<string, HashSet<Variable>> domainNameToScope = new Dictionary<string, HashSet<Variable>>();
+                foreach (var domainName in linearTypeChecker.linearDomains.Keys)
+                {
+                    domainNameToScope[domainName] = new HashSet<Variable>();
+                    domainNameToScope[domainName].Add(domainNameToInputVar[domainName]);
+                }
+                foreach (Variable v in program.GlobalVariables())
+                {
+                    var domainName = linearTypeChecker.FindDomainName(v);
+                    if (domainName == null) continue;
+                    domainNameToScope[domainName].Add(v);
+                }
+                for (int i = 0; i < proc.InParams.Count - linearTypeChecker.linearDomains.Count; i++)
+                {
+                    Variable v = proc.InParams[i];
+                    var domainName = linearTypeChecker.FindDomainName(v);
+                    if (domainName == null) continue;
+                    domainNameToScope[domainName].Add(v);
+                }
+                foreach (string domainName in linearTypeChecker.linearDomains.Keys)
+                {
+                    cmds.Add(new AssumeCmd(Token.NoToken, linearTypeChecker.DisjointnessExpr(domainName, domainNameToScope[domainName])));
+                }
+                foreach (Requires r in proc.Requires)
+                {
+                    if (r.Free)
+                    {
+                        cmds.Add(new AssumeCmd(r.tok, r.Condition));
+                    }
+                    else
+                    {
+                        cmds.Add(new AssertCmd(r.tok, r.Condition, r.Attributes));
+                    }
+                }
+                yields.Add(cmds);
+                cmds = new List<Cmd>();
+            }
+            if (proc.Ensures.Count > 0)
+            {
+                Dictionary<string, HashSet<Variable>> domainNameToScope = new Dictionary<string, HashSet<Variable>>();
+                foreach (var domainName in linearTypeChecker.linearDomains.Keys)
+                {
+                    domainNameToScope[domainName] = new HashSet<Variable>();
+                    domainNameToScope[domainName].Add(domainNameToInputVar[domainName]);
+                }
+                foreach (Variable v in program.GlobalVariables())
+                {
+                    var domainName = linearTypeChecker.FindDomainName(v);
+                    if (domainName == null) continue;
+                    domainNameToScope[domainName].Add(v);
+                }
+                for (int i = 0; i < proc.OutParams.Count; i++)
+                {
+                    Variable v = proc.OutParams[i];
+                    var domainName = linearTypeChecker.FindDomainName(v);
+                    if (domainName == null) continue;
+                    domainNameToScope[domainName].Add(v);
+                }
+                foreach (string domainName in linearTypeChecker.linearDomains.Keys)
+                {
+                    cmds.Add(new AssumeCmd(Token.NoToken, linearTypeChecker.DisjointnessExpr(domainName, domainNameToScope[domainName])));
+                }
+                foreach (Ensures e in proc.Ensures)
+                {
+                    if (e.Free)
+                    {
+                        cmds.Add(new AssumeCmd(e.tok, e.Condition));
+                    }
+                    else
+                    {
+                        cmds.Add(new AssertCmd(e.tok, e.Condition, e.Attributes));
+                    }
+                }
+                yields.Add(cmds);
+                cmds = new List<Cmd>();
+            }
+            CreateYieldCheckerImpl(proc, yields, new Dictionary<Variable, Expr>());
+        }
+
+        private void AddYieldProcAndImpl() 
+        {
+            if (yieldProc == null) return;
+
+            Program program = linearTypeChecker.program;
+            List<Variable> inputs = new List<Variable>();
+            foreach (string domainName in linearTypeChecker.linearDomains.Keys)
+            {
+                var domain = linearTypeChecker.linearDomains[domainName];
+                Formal f = new Formal(Token.NoToken, new TypedIdent(Token.NoToken, "linear_" + domainName + "_in", new MapType(Token.NoToken, new List<TypeVariable>(), new List<Type> { domain.elementType }, Type.Bool)), true);
+                inputs.Add(f);
+            }
+            foreach (IdentifierExpr ie in globalMods)
+            {
+                Formal f = new Formal(Token.NoToken, new TypedIdent(Token.NoToken, string.Format("og_global_old_{0}", ie.Decl.Name), ie.Decl.TypedIdent.Type), true);
+                inputs.Add(f);
+            } 
+            List<Block> blocks = new List<Block>();
+            TransferCmd transferCmd = new ReturnCmd(Token.NoToken);
+            if (yieldCheckerProcs.Count > 0)
+            {
+                List<Block> blockTargets = new List<Block>();
+                List<String> labelTargets = new List<String>();
+                int labelCount = 0;
+                foreach (Procedure proc in yieldCheckerProcs)
+                {
+                    List<Expr> exprSeq = new List<Expr>();
+                    foreach (Variable v in inputs)
+                    {
+                        exprSeq.Add(new IdentifierExpr(Token.NoToken, v));
+                    }
+                    CallCmd callCmd = new CallCmd(Token.NoToken, proc.Name, exprSeq, new List<IdentifierExpr>());
+                    callCmd.Proc = proc;
+                    string label = string.Format("L_{0}", labelCount++);
+                    Block block = new Block(Token.NoToken, label, new List<Cmd> { callCmd }, new ReturnCmd(Token.NoToken));
+                    labelTargets.Add(label);
+                    blockTargets.Add(block);
+                    blocks.Add(block);
+                }
+                transferCmd = new GotoCmd(Token.NoToken, labelTargets, blockTargets);
+            }
+            blocks.Insert(0, new Block(Token.NoToken, "enter", new List<Cmd>(), transferCmd));
+            
+            var yieldImpl = new Implementation(Token.NoToken, yieldProc.Name, new List<TypeVariable>(), inputs, new List<Variable>(), new List<Variable>(), blocks);
+            yieldImpl.Proc = yieldProc;
+            yieldImpl.AddAttribute("inline", new LiteralExpr(Token.NoToken, Microsoft.Basetypes.BigNum.FromInt(1)));
+            program.TopLevelDeclarations.Add(yieldProc);
+            program.TopLevelDeclarations.Add(yieldImpl);
+        }
+
+        private QKeyValue RemoveYieldsAttribute(QKeyValue iter)
+        {
+            if (iter == null) return null;
+            iter.Next = RemoveYieldsAttribute(iter.Next);
+            return (QKeyValue.FindBoolAttribute(iter, "yields")) ? iter.Next : iter;
+        }
+
+        public void Transform()
+        {
+            MoverChecking.AddCheckers(linearTypeChecker);
+
+            Program program = linearTypeChecker.program;
+            foreach (var decl in program.TopLevelDeclarations)
+            {
+                Implementation impl = decl as Implementation;
+                if (impl == null) continue;
+                TransformImpl(impl);
+            }
+            foreach (Procedure proc in yieldCheckerProcs)
+            {
+                program.TopLevelDeclarations.Add(proc);
+            }
+            foreach (Implementation impl in yieldCheckerImpls)
+            {
+                program.TopLevelDeclarations.Add(impl);
+            }
+            foreach (Procedure proc in asyncAndParallelCallDesugarings.Values)
+            {
+                program.TopLevelDeclarations.Add(proc);
+            }
+            AddYieldProcAndImpl();
+            foreach (var decl in program.TopLevelDeclarations)
+            {
+                Procedure proc = decl as Procedure;
+                if (proc == null) continue;
+                if (QKeyValue.FindBoolAttribute(proc.Attributes, "yields"))
+                {
+                    HashSet<Variable> modifiedVars = new HashSet<Variable>();
+                    proc.Modifies.Iter(x => modifiedVars.Add(x.Decl));
+                    foreach (GlobalVariable g in program.GlobalVariables())
+                    {
+                        if (modifiedVars.Contains(g)) continue;
+                        proc.Modifies.Add(new IdentifierExpr(Token.NoToken, g));
+                    }
+                    proc.Attributes = RemoveYieldsAttribute(proc.Attributes);
+                }
+            }
+            foreach (var decl in program.TopLevelDeclarations)
+            {
+                Implementation impl = decl as Implementation;
+                if (impl == null) continue;
+                impl.Attributes = RemoveYieldsAttribute(impl.Attributes);
+            }
+        }
+    }
+}