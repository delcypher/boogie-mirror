--- conflicted
+++ resolved
@@ -1,920 +1,909 @@
-//-----------------------------------------------------------------------------
-//
-// Copyright (C) Microsoft Corporation.  All Rights Reserved.
-//
-//-----------------------------------------------------------------------------
-//---------------------------------------------------------------------------------------------
-// BoogiePL - AbsyQuant.cs
-//---------------------------------------------------------------------------------------------
-
-namespace Microsoft.Boogie {
-  using System;
-  using System.Collections;
-  using System.Diagnostics;
-  using System.Collections.Generic;
-  using System.Linq;
-  using Microsoft.Boogie.AbstractInterpretation;
-  using System.Diagnostics.Contracts;
-  using Microsoft.Basetypes;
-
-  using Set = GSet<object>;
-
-  //---------------------------------------------------------------------
-  // Quantifiers and general binders
-  //---------------------------------------------------------------------
-
-  public enum BinderKind {
-    Forall,
-    Exists,
-    Lambda
-  }
-  [ContractClassFor(typeof(BinderExpr))]
-  abstract class BinderExprContracts : BinderExpr {
-    public override BinderKind Kind {
-      get {
-        throw new NotImplementedException();
-      }
-    }
-    public BinderExprContracts():base(null,null,null,null,null){
-  }
-
-    public override Type ShallowType {
-      get {
-        throw new NotImplementedException();
-      }
-    }
-  }
-  [ContractClass(typeof(BinderExprContracts))]
-  public abstract class BinderExpr : Expr {
-    public List<TypeVariable>/*!*/ TypeParameters;
-    public List<Variable>/*!*/ Dummies;
-    public QKeyValue Attributes;
-    public Expr/*!*/ Body;
-    [ContractInvariantMethod]
-    void ObjectInvariant() {
-      Contract.Invariant(TypeParameters != null);
-      Contract.Invariant(Dummies != null);
-      Contract.Invariant(Body != null);
-    }
-
-    public BinderExpr(IToken/*!*/ tok, List<TypeVariable>/*!*/ typeParameters,
-                      List<Variable>/*!*/ dummies, QKeyValue kv, Expr/*!*/ body)
-      : base(tok)
-      {
-      Contract.Requires(tok != null);
-      Contract.Requires(typeParameters != null);
-      Contract.Requires(dummies != null);
-      Contract.Requires(body != null);
-      Contract.Requires(dummies.Count + typeParameters.Count > 0);
-      TypeParameters = typeParameters;
-      Dummies = dummies;
-      Attributes = kv;
-      Body = body;
-    }
-
-    abstract public BinderKind Kind {
-      get;
-    }
-
-    protected static bool CompareAttributesAndTriggers = false;
-
-    public static bool EqualWithAttributesAndTriggers(object a, object b) {
-      CompareAttributesAndTriggers = true;
-      var res = object.Equals(a, b);
-      Contract.Assert(CompareAttributesAndTriggers);
-      CompareAttributesAndTriggers = false;
-      return res;
-    }
-
-    [Pure]
-    [Reads(ReadsAttribute.Reads.Nothing)]
-    public override bool Equals(object obj) {
-      return BinderEquals(obj);
-    }
-
-    public bool BinderEquals(object obj) {
-      if (obj == null) {
-        return false;
-      }
-      if (!(obj is BinderExpr) ||
-          this.Kind != ((BinderExpr) obj).Kind) {
-        return false;
-      }
-
-      var other = (BinderExpr) obj;
-
-      return this.TypeParameters.SequenceEqual(other.TypeParameters)
-             && this.Dummies.SequenceEqual(other.Dummies)
-             && (!CompareAttributesAndTriggers || object.Equals(this.Attributes, other.Attributes))
-             && object.Equals(this.Body, other.Body);
-    }
-
-    [Pure]
-    public override int GetHashCode() {
-      // Note, we don't hash triggers and attributes
-   
-      // DO NOT USE Dummies.GetHashCode() because we want structurally
-      // identical Expr to have the same hash code **not** identical references
-      // to have the same hash code.
-      int h = 0;
-      foreach (var dummyVar in this.Dummies) {
-        h = ( 53 * h ) + dummyVar.GetHashCode();
-      }
-
-      h ^= this.Body.GetHashCode();
-
-      // DO NOT USE TypeParameters.GetHashCode() because we want structural
-      // identical Expr to have the same hash code **not** identical references
-      // to have the same hash code.
-      int h2 = 0;
-      foreach (var typeParam in this.TypeParameters) {
-        h2 = ( 97 * h2 ) + typeParam.GetHashCode();
-      }
-
-      h = h * 5 + h2;
-      h *= ((int)Kind + 1);
-      return h;
-    }
-
-    protected virtual void EmitTypeHint(TokenTextWriter stream) {
-      Contract.Requires(stream != null);
-    }
-
-    protected virtual void EmitTriggers(TokenTextWriter stream) {
-      Contract.Requires(stream != null);
-    }
-
-    public override void Emit(TokenTextWriter stream, int contextBindingStrength, bool fragileContext) {
-      //Contract.Requires(stream != null);
-      stream.push();
-      stream.Write(this, "({0}", Kind.ToString().ToLower());
-      this.EmitTypeHint(stream);
-      Type.EmitOptionalTypeParams(stream, TypeParameters);
-      stream.Write(this, " ");
-      this.Dummies.Emit(stream, true);
-      stream.Write(" :: ");
-      stream.sep();
-      for (QKeyValue kv = this.Attributes; kv != null; kv = kv.Next) {
-        kv.Emit(stream);
-        stream.Write(" ");
-      }
-      this.EmitTriggers(stream);
-      stream.sep();
-
-      this.Body.Emit(stream);
-      stream.Write(")");
-      stream.pop();
-    }
-
-    protected virtual void ResolveTriggers(ResolutionContext rc) {
-      Contract.Requires(rc != null);
-    }
-
-    public override void Resolve(ResolutionContext rc) {
-      //Contract.Requires(rc != null);
-      if (rc.TriggerMode) {
-        rc.Error(this, "quantifiers are not allowed in triggers");
-      }
-
-      int previousTypeBinderState = rc.TypeBinderState;
-      try {
-        foreach (TypeVariable/*!*/ v in TypeParameters) {
-          Contract.Assert(v != null);
-          rc.AddTypeBinder(v);
-        }
-
-        rc.PushVarContext();
-        foreach (Variable/*!*/ v in Dummies) {
-          Contract.Assert(v != null);
-          v.Register(rc);
-          v.Resolve(rc);
-        }
-        for (QKeyValue kv = this.Attributes; kv != null; kv = kv.Next) {
-          kv.Resolve(rc);
-        }
-        this.ResolveTriggers(rc);
-        Body.Resolve(rc);
-        rc.PopVarContext();
-
-        // establish a canonical order of the type parameters
-        this.TypeParameters = Type.SortTypeParams(TypeParameters, new List<Type>(Dummies.Select(Item => Item.TypedIdent.Type).ToArray()), null);
-
-      } finally {
-        rc.TypeBinderState = previousTypeBinderState;
-      }
-    }
-
-    public override void ComputeFreeVariables(Set freeVars) {
-      //Contract.Requires(freeVars != null);
-      ComputeBinderFreeVariables(TypeParameters, Dummies, Body, Attributes, freeVars);
-    }
-
-    public static void ComputeBinderFreeVariables(List<TypeVariable> typeParameters, List<Variable> dummies, Expr body, QKeyValue attributes, Set freeVars) {
-      Contract.Requires(dummies != null);
-      Contract.Requires(body != null);
-
-      foreach (var v in dummies) {
-        Contract.Assert(v != null);
-        Contract.Assert(!freeVars[v]);
-      }
-      body.ComputeFreeVariables(freeVars);
-      for (var a = attributes; a != null; a = a.Next) {
-        foreach (var o in a.Params) {
-          var e = o as Expr;
-          if (e != null) {
-            e.ComputeFreeVariables(freeVars);
-          }
-        }
-      }
-      foreach (var v in dummies) {
-        freeVars.AddRange(v.TypedIdent.Type.FreeVariables);
-      }
-      freeVars.RemoveRange(dummies);
-      freeVars.RemoveRange(typeParameters);
-    }
-
-    protected List<TypeVariable> GetUnmentionedTypeParameters() {
-      Contract.Ensures(Contract.Result<List<TypeVariable>>() != null);
-      List<TypeVariable>/*!*/ dummyParameters = Type.FreeVariablesIn(new List<Type>(Dummies.Select(Item => Item.TypedIdent.Type).ToArray()));
-      Contract.Assert(dummyParameters != null);
-      List<TypeVariable>/*!*/ unmentionedParameters = new List<TypeVariable>();
-      foreach (TypeVariable/*!*/ var in TypeParameters) {
-        Contract.Assert(var != null);
-        if (!dummyParameters.Contains(var))
-          unmentionedParameters.Add(var);
-      }
-      return unmentionedParameters;
-    }
-  }
-
-  public class QKeyValue : Absy {
-    public readonly string/*!*/ Key;
-    private readonly List<object/*!*/>/*!*/ _params;  // each element is either a string or an Expr
-
-    public void AddParam(object p)
-    {
-      Contract.Requires(p != null);
-      this._params.Add(p);
-    }
-
-    public void AddParams(IEnumerable<object> ps)
-    {
-      Contract.Requires(cce.NonNullElements(ps));
-      this._params.AddRange(ps);
-    }
-
-    public void ClearParams()
-    {
-      this._params.Clear();
-    }
-
-    public IList<object> Params
-    {
-      get
-      {
-        Contract.Ensures(cce.NonNullElements(Contract.Result<IList<object>>()));
-        Contract.Ensures(Contract.Result<IList<object>>().IsReadOnly);
-        return this._params.AsReadOnly();
-      }
-    }
-
-    public QKeyValue Next;
-    [ContractInvariantMethod]
-    void ObjectInvariant() {
-      Contract.Invariant(Key != null);
-      Contract.Invariant(cce.NonNullElements(this._params));
-    }
-
-    public QKeyValue(IToken tok, string key, IList<object/*!*/>/*!*/ parameters, QKeyValue next)
-      : base(tok) {
-      Contract.Requires(key != null);
-      Contract.Requires(tok != null);
-      Contract.Requires(cce.NonNullElements(parameters));
-      Key = key;
-      this._params = new List<object>(parameters);
-      Next = next;
-    }
-
-    public void Emit(TokenTextWriter stream) {
-      Contract.Requires(stream != null);
-      stream.Write("{:");
-      stream.Write(Key);
-      string sep = " ";
-      foreach (object p in Params) {
-        stream.Write(sep);
-        sep = ", ";
-        if (p is string) {
-          stream.Write("\"");
-          stream.Write((string)p);
-          stream.Write("\"");
-        } else {
-          ((Expr)p).Emit(stream);
-        }
-      }
-      stream.Write("}");
-    }
-
-    public override void Resolve(ResolutionContext rc) {
-      //Contract.Requires(rc != null);
-      foreach (object p in Params) {
-        if (p is Expr) {
-          ((Expr)p).Resolve(rc);
-        }
-      }
-    }
-
-    public override void Typecheck(TypecheckingContext tc) {
-      //Contract.Requires(tc != null);
-      foreach (object p in Params) {
-        if (p is Expr) {
-          ((Expr)p).Typecheck(tc);
-        }
-      }
-    }
-    public void AddLast(QKeyValue other) {
-      Contract.Requires(other != null);
-      QKeyValue current = this;
-      while (current.Next != null) {
-        current = current.Next;
-      }
-      current.Next = other;
-    }
-    // Look for {:name string} in list of attributes.
-    [Pure]
-    public static string FindStringAttribute(QKeyValue kv, string name) {
-      Contract.Requires(name != null);
-      for (; kv != null; kv = kv.Next) {
-        if (kv.Key == name) {
-          if (kv.Params.Count == 1 && kv.Params[0] is string) {
-            return (string)kv.Params[0];
-          }
-        }
-      }
-      return null;
-    }
-    // Look for {:name expr} in list of attributes.
-    public static Expr FindExprAttribute(QKeyValue kv, string name) {
-      Contract.Requires(name != null);
-      for (; kv != null; kv = kv.Next) {
-        if (kv.Key == name) {
-          if (kv.Params.Count == 1 && kv.Params[0] is Expr) {
-            return (Expr)kv.Params[0];
-          }
-        }
-      }
-      return null;
-    }
-    // Return 'true' if {:name true} or {:name} is an attribute in 'kv'
-    public static bool FindBoolAttribute(QKeyValue kv, string name) {
-      Contract.Requires(name != null);
-      for (; kv != null; kv = kv.Next) {
-        if (kv.Key == name) {
-          return kv.Params.Count == 0 ||
-            (kv.Params.Count == 1 && kv.Params[0] is LiteralExpr && ((LiteralExpr)kv.Params[0]).IsTrue);
-        }
-      }
-      return false;
-    }
-
-    public static int FindIntAttribute(QKeyValue kv, string name, int defl) {
-      Contract.Requires(name != null);
-      Expr e = FindExprAttribute(kv, name);
-      LiteralExpr l = e as LiteralExpr;
-      if (l != null && l.isBigNum)
-        return l.asBigNum.ToIntSafe;
-      return defl;
-    }
-
-    public override Absy Clone() {
-      List<object> newParams = new List<object>();
-      foreach (object o in Params)
-        newParams.Add(o);
-      return new QKeyValue(tok, Key, newParams, (Next == null) ? null : (QKeyValue)Next.Clone());
-    }
-
-    public override Absy StdDispatch(StandardVisitor visitor) {
-      return visitor.VisitQKeyValue(this);
-    }
-
-    public override bool Equals(object obj) {
-      var other = obj as QKeyValue;
-      if (other == null) {
-        return false;
-      } else {
-        return Key == other.Key && object.Equals(Params, other.Params) &&
-               (Next == null
-                 ? other.Next == null
-                 : object.Equals(Next, other.Next));
-      }
-    }
-
-    public override int GetHashCode() {
-      throw new NotImplementedException();
-    }
-  }
-
-  public class Trigger : Absy {
-    public readonly bool Pos;
-    [Rep]
-    private List<Expr>/*!*/ tr;
-
-    public IList<Expr>/*!*/ Tr
-    {
-      get
-      {
-        Contract.Ensures(Contract.Result<IList<Expr>>() != null);
-        Contract.Ensures(Contract.Result<IList<Expr>>().Count >= 1);
-        Contract.Ensures(this.Pos || Contract.Result<IList<Expr>>().Count == 1);
-        return this.tr.AsReadOnly();
-      }
-      set
-      {
-        Contract.Requires(value != null);
-        Contract.Requires(value.Count >= 1);
-        Contract.Requires(this.Pos || value.Count == 1);
-        this.tr = new List<Expr>(value);
-      }
-    }
-
-    [ContractInvariantMethod]
-    void ObjectInvariant() {
-      Contract.Invariant(this.tr != null);
-      Contract.Invariant(this.tr.Count >= 1);
-      Contract.Invariant(Pos || this.tr.Count == 1);
-    }
-
-    public Trigger Next;
-
-<<<<<<< HEAD
-    public Trigger(IToken/*!*/ tok, bool pos, IList<Expr>/*!*/ tr, Trigger next = null)
-      : base(tok) {
-      Contract.Requires(tok != null);
-      Contract.Requires(tr != null);
-      Contract.Requires(tr.Count >= 1);
-      Contract.Requires(pos || tr.Count == 1);
-      this.Pos = pos;
-      this.tr = new List<Expr>(tr);
-=======
-    public Trigger(IToken/*!*/ tok, bool pos, IEnumerable<Expr>/*!*/ tr, Trigger next = null)
-      : base(tok) {
-      Contract.Requires(tok != null);
-      Contract.Requires(tr != null);
-      Contract.Requires(tr.Count() >= 1);
-      Contract.Requires(pos || tr.Count() == 1);
-      this.Pos = pos;
-      this.Tr = new List<Expr>(tr);
->>>>>>> 2d3e03bf
-      this.Next = next;
-    }
-
-    public void Emit(TokenTextWriter stream) {
-      Contract.Requires(stream != null);
-      stream.SetToken(this);
-      Contract.Assert(this.Tr.Count >= 1);
-      string/*!*/ sep = Pos ? "{ " : "{:nopats ";
-      foreach (Expr/*!*/ e in this.Tr) {
-        Contract.Assert(e != null);
-        stream.Write(sep);
-        sep = ", ";
-        e.Emit(stream);
-      }
-      stream.Write(" }");
-    }
-    public override void Resolve(ResolutionContext rc) {
-      //Contract.Requires(rc != null);
-      rc.TriggerMode = true;
-      foreach (Expr/*!*/ e in this.Tr) {
-        Contract.Assert(e != null);
-        e.Resolve(rc);
-
-        // just a variable by itself is not allowed
-        if (e is IdentifierExpr) {
-          rc.Error(e, "a matching pattern must be more than just a variable by itself: {0}", e);
-        }
-
-        // the free-variable check is performed in the surrounding quantifier expression (because that's
-        // where the bound variables are known)
-      }
-      rc.TriggerMode = false;
-    }
-
-    /// <summary>
-    /// Add to "freeVars" the free variables in the triggering expressions.
-    /// </summary>
-    public void ComputeFreeVariables(Set /*Variable*/ freeVars) {
-      Contract.Requires(freeVars != null);
-      foreach (Expr/*!*/ e in this.Tr) {
-        Contract.Assert(e != null);
-        e.ComputeFreeVariables(freeVars);
-      }
-    }
-
-    public override void Typecheck(TypecheckingContext tc) {
-      //Contract.Requires(tc != null);
-      foreach (Expr/*!*/ e in this.Tr) {
-        Contract.Assert(e != null);
-        e.Typecheck(tc);
-      }
-    }
-
-    public void AddLast(Trigger other) {
-      Trigger current = this;
-      while (current.Next != null) {
-        current = current.Next;
-      }
-      current.Next = other;
-    }
-
-    public override Absy StdDispatch(StandardVisitor visitor) {
-      //Contract.Requires(visitor != null);
-      Contract.Ensures(Contract.Result<Absy>() != null);
-      return visitor.VisitTrigger(this);
-    }
-
-    public override bool Equals(object obj) {
-      var other = obj as Trigger;
-      if (other == null) {
-        return false;
-      } else {
-        return this.Tr.SequenceEqual(other.Tr) && 
-          (Next == null ? other.Next == null : object.Equals(Next, other.Next));
-      }
-    }
-
-    public override int GetHashCode() {
-      throw new NotImplementedException();
-    }
-  }
-
-  public class ForallExpr : QuantifierExpr {
-    public ForallExpr(IToken/*!*/ tok, List<TypeVariable>/*!*/ typeParams,
-                      List<Variable>/*!*/ dummies, QKeyValue kv, Trigger triggers, Expr/*!*/ body)
-      : base(tok, typeParams, dummies, kv, triggers, body) {
-      Contract.Requires(tok != null);
-      Contract.Requires(typeParams != null);
-      Contract.Requires(dummies != null);
-      Contract.Requires(body != null);
-      Contract.Requires(dummies.Count + typeParams.Count > 0);
-    }
-    public ForallExpr(IToken tok, List<Variable> dummies, Trigger triggers, Expr body)
-      : base(tok, new List<TypeVariable>(), dummies, null, triggers, body) {
-      Contract.Requires(body != null);
-      Contract.Requires(dummies != null);
-      Contract.Requires(tok != null);
-      Contract.Requires(dummies.Count > 0);
-    }
-    public ForallExpr(IToken tok, List<Variable> dummies, Expr body)
-      : base(tok, new List<TypeVariable>(), dummies, null, null, body) {
-      Contract.Requires(body != null);
-      Contract.Requires(dummies != null);
-      Contract.Requires(tok != null);
-      Contract.Requires(dummies.Count > 0);
-    }
-    public ForallExpr(IToken tok, List<TypeVariable> typeParams, List<Variable> dummies, Expr body)
-      : base(tok, typeParams, dummies, null, null, body) {
-      Contract.Requires(body != null);
-      Contract.Requires(dummies != null);
-      Contract.Requires(typeParams != null);
-      Contract.Requires(tok != null);
-      Contract.Requires(dummies.Count + typeParams.Count > 0);
-    }
-
-    public override Absy StdDispatch(StandardVisitor visitor) {
-      //Contract.Requires(visitor != null);
-      Contract.Ensures(Contract.Result<Absy>() != null);
-      return visitor.VisitForallExpr(this);
-    }
-
-    public override BinderKind Kind {
-      get {
-        return BinderKind.Forall;
-      }
-    }
-  }
-
-  public class ExistsExpr : QuantifierExpr {
-    public ExistsExpr(IToken/*!*/ tok, List<TypeVariable>/*!*/ typeParams, List<Variable>/*!*/ dummies,
-                      QKeyValue kv, Trigger triggers, Expr/*!*/ body)
-      : base(tok, typeParams, dummies, kv, triggers, body) {
-      Contract.Requires(tok != null);
-      Contract.Requires(typeParams != null);
-      Contract.Requires(dummies != null);
-      Contract.Requires(body != null);
-      Contract.Requires(dummies.Count + typeParams.Count > 0);
-    }
-    public ExistsExpr(IToken tok, List<Variable> dummies, Trigger triggers, Expr body)
-      : base(tok, new List<TypeVariable>(), dummies, null, triggers, body) {
-      Contract.Requires(body != null);
-      Contract.Requires(dummies != null);
-      Contract.Requires(tok != null);
-      Contract.Requires(dummies.Count > 0);
-    }
-    public ExistsExpr(IToken tok, List<Variable> dummies, Expr body)
-      : base(tok, new List<TypeVariable>(), dummies, null, null, body) {
-      Contract.Requires(body != null);
-      Contract.Requires(dummies != null);
-      Contract.Requires(tok != null);
-      Contract.Requires(dummies.Count > 0);
-    }
-
-    public override Absy StdDispatch(StandardVisitor visitor) {
-      //Contract.Requires(visitor != null);
-      Contract.Ensures(Contract.Result<Absy>() != null);
-      return visitor.VisitExistsExpr(this);
-    }
-
-    public override BinderKind Kind {
-      get {
-        return BinderKind.Exists;
-      }
-    }
-  }
-
-  public abstract class QuantifierExpr : BinderExpr {
-    public Trigger Triggers;
-
-    static int SkolemIds = 0;
-    public static int GetNextSkolemId() {
-      SkolemIds++;
-      return SkolemIds;
-    }
-
-    public readonly int SkolemId;
-
-    public QuantifierExpr(IToken/*!*/ tok, List<TypeVariable>/*!*/ typeParameters,
-                          List<Variable>/*!*/ dummies, QKeyValue kv, Trigger triggers, Expr/*!*/ body)
-      : base(tok, typeParameters, dummies, kv, body) {
-      Contract.Requires(tok != null);
-      Contract.Requires(typeParameters != null);
-      Contract.Requires(dummies != null);
-      Contract.Requires(body != null);
-      Contract.Requires(dummies.Count + typeParameters.Count > 0);
-
-      Contract.Assert((this is ForallExpr) || (this is ExistsExpr));
-
-      Triggers = triggers;
-      SkolemId = GetNextSkolemId();
-    }
-
-    protected override void EmitTriggers(TokenTextWriter stream) {
-      //Contract.Requires(stream != null);
-      stream.push();
-      for (Trigger tr = this.Triggers; tr != null; tr = tr.Next) {
-        tr.Emit(stream);
-        stream.Write(" ");
-        stream.sep();
-      }
-      stream.pop();
-    }
-
-    // if the user says ( forall x :: forall y ::  ... ) and specifies *no* triggers, we transform it to
-    // (forall x, y ::  ... ) which may help the prover to pick trigger terms
-    //
-    // (Note: there used to be a different criterion here, which allowed merging when triggers were specified, which could cause prover errors due to resulting unbound variables in the triggers)
-    private void MergeAdjecentQuantifier() {
-      QuantifierExpr qbody = Body as QuantifierExpr;
-      if (!(qbody != null && (qbody is ForallExpr) == (this is ForallExpr) && Triggers == null)) {
-        return;
-      }
-      qbody.MergeAdjecentQuantifier();
-      if (this.Triggers != null || qbody.Triggers != null) {
-        return;
-      }
-      Body = qbody.Body;
-      TypeParameters.AddRange(qbody.TypeParameters);
-      Dummies.AddRange(qbody.Dummies);
-      Triggers = qbody.Triggers;
-      if (qbody.Attributes != null) {
-        if (Attributes == null) {
-          Attributes = qbody.Attributes;
-        } else {
-          QKeyValue p = Attributes;
-          while (p.Next != null) {
-            p = p.Next;
-          }
-          p.Next = qbody.Attributes;
-        }
-      }
-    }
-
-    #region never triggers
-    private class NeverTriggerCollector : ReadOnlyVisitor {
-      QuantifierExpr/*!*/ parent;
-      [ContractInvariantMethod]
-      void ObjectInvariant() {
-        Contract.Invariant(parent != null);
-      }
-
-      public NeverTriggerCollector(QuantifierExpr p) {
-        Contract.Requires(p != null);
-        parent = p;
-      }
-
-      public override Expr VisitNAryExpr(NAryExpr node) {
-        //Contract.Requires(node != null);
-        Contract.Ensures(Contract.Result<Expr>() != null);
-        FunctionCall fn = node.Fun as FunctionCall;
-        if (fn != null && cce.NonNull(fn.Func).NeverTrigger) {
-          parent.Triggers = new Trigger(fn.Func.tok, false, new List<Expr> { node} , parent.Triggers);
-        }
-        return base.VisitNAryExpr(node);
-      }
-      public override QuantifierExpr VisitQuantifierExpr(QuantifierExpr node) {
-        // don't go into quantifier expression or its triggers, since the terms in there may have more bound variables
-        // (note, with only the VisitBinderExpr override below, we'd still be visiting triggers, which we don't want to do)
-        return node;
-      }
-      public override BinderExpr VisitBinderExpr(BinderExpr node) {
-        // don't go into binder expression, since the terms in there may have more bound variables
-        return node;
-      }
-    }
-
-    private bool neverTriggerApplied;
-    private void ApplyNeverTriggers() {
-      if (neverTriggerApplied) {
-        return;
-      }
-      neverTriggerApplied = true;
-
-      for (Trigger t = Triggers; t != null; t = t.Next) {
-        if (t.Pos) {
-          return;
-        }
-      }
-
-      NeverTriggerCollector visitor = new NeverTriggerCollector(this);
-      visitor.VisitExpr(Body);
-    }
-    #endregion
-
-    protected override void ResolveTriggers(ResolutionContext rc) {
-      //Contract.Requires(rc != null);
-      for (Trigger tr = this.Triggers; tr != null; tr = tr.Next) {
-        int prevErrorCount = rc.ErrorCount;
-        tr.Resolve(rc);
-        if (prevErrorCount == rc.ErrorCount) {
-          // for positive triggers, make sure all bound variables are mentioned
-          if (tr.Pos) {
-            Set /*Variable*/ freeVars = new Set /*Variable*/ ();
-            tr.ComputeFreeVariables(freeVars);
-            foreach (Variable/*!*/ v in Dummies) {
-              Contract.Assert(v != null);
-              if (!freeVars[v]) {
-                rc.Error(tr, "trigger must mention all quantified variables, but does not mention: {0}", v);
-              }
-            }
-          }
-        }
-      }
-    }
-
-    public override void Resolve(ResolutionContext rc) {
-      //Contract.Requires(rc != null);
-      int oldErrorCount = rc.ErrorCount;
-
-      this.MergeAdjecentQuantifier();
-
-      base.Resolve(rc);
-
-      if (oldErrorCount == rc.ErrorCount) {
-        this.ApplyNeverTriggers();
-      }
-    }
-
-
-    public override void Typecheck(TypecheckingContext tc) {
-      //Contract.Requires(tc != null);
-      for (QKeyValue kv = this.Attributes; kv != null; kv = kv.Next) {
-        kv.Typecheck(tc);
-      }
-      for (Trigger tr = this.Triggers; tr != null; tr = tr.Next) {
-        tr.Typecheck(tc);
-      }
-      Body.Typecheck(tc);
-      Contract.Assert(Body.Type != null);  // follows from postcondition of Expr.Typecheck
-      if (!Body.Type.Unify(Type.Bool)) {
-        tc.Error(this, "quantifier body must be of type bool");
-      }
-      this.Type = Type.Bool;
-
-      // Check that type parameters occur in the types of the
-      // dummies, or otherwise in the triggers. This can only be
-      // done after typechecking
-      List<TypeVariable>/*!*/ unmentionedParameters = GetUnmentionedTypeParameters();
-      Contract.Assert(unmentionedParameters != null);
-
-      if (unmentionedParameters.Count > 0) {
-        // all the type parameters that do not occur in dummy types
-        // have to occur in triggers
-
-        for (Trigger tr = this.Triggers; tr != null; tr = tr.Next) {
-          // for positive triggers, make sure all bound variables are mentioned
-          if (tr.Pos) {
-            Set /*Variable*/ freeVars = new Set /*Variable*/ ();
-            tr.ComputeFreeVariables(freeVars);
-            foreach (TypeVariable/*!*/ v in unmentionedParameters) {
-              Contract.Assert(v != null);
-              if (!freeVars[v])
-                tc.Error(tr,
-                         "trigger does not mention {0}, which does not occur in variables types either",
-                         v);
-            }
-          }
-        }
-      }
-    }
-    public override Type/*!*/ ShallowType {
-      get {
-        Contract.Ensures(Contract.Result<Type>() != null);
-
-        return Type.Bool;
-      }
-    }
-
-    public override bool Equals(object obj) {
-      var other = obj as QuantifierExpr;
-      if (other == null) {
-        return false;
-      } else {
-        return this.BinderEquals(obj) && 
-          (!CompareAttributesAndTriggers || object.Equals(Triggers, other.Triggers));
-      }
-    }
-  }
-
-
-  public class LambdaExpr : BinderExpr {
-    public LambdaExpr(IToken/*!*/ tok, List<TypeVariable>/*!*/ typeParameters,
-                      List<Variable>/*!*/ dummies, QKeyValue kv, Expr/*!*/ body)
-      : base(tok, typeParameters, dummies, kv, body) {
-      Contract.Requires(tok != null);
-      Contract.Requires(typeParameters != null);
-      Contract.Requires(dummies != null);
-      Contract.Requires(body != null);
-      Contract.Requires(dummies.Count + typeParameters.Count > 0);
-    }
-
-    public override BinderKind Kind {
-      get {
-        return BinderKind.Lambda;
-      }
-    }
-
-    public override void Resolve(ResolutionContext rc) {
-      //Contract.Requires(rc != null);
-      base.Resolve(rc);
-    }
-
-    public override void Typecheck(TypecheckingContext tc) {
-      //Contract.Requires(tc != null);
-      for (QKeyValue kv = this.Attributes; kv != null; kv = kv.Next) {
-        kv.Typecheck(tc);
-      }
-      Body.Typecheck(tc);
-      Contract.Assert(Body.Type != null);  // follows from postcondition of Expr.Typecheck
-
-      List<Type>/*!*/ argTypes = new List<Type>();
-      foreach (Variable/*!*/ v in Dummies) {
-        Contract.Assert(v != null);
-        argTypes.Add(v.TypedIdent.Type);
-      }
-      this.Type = new MapType(this.tok, this.TypeParameters, argTypes, Body.Type);
-
-      // Check that type parameters occur in the types of the
-      // dummies, or otherwise in the triggers. This can only be
-      // done after typechecking
-      List<TypeVariable>/*!*/ unmentionedParameters = GetUnmentionedTypeParameters();
-      Contract.Assert(unmentionedParameters != null);
-
-      if (unmentionedParameters.Count > 0) {
-        tc.Error(this, "the type variable {0} does not occur in types of the lambda parameters", unmentionedParameters[0]);
-      }
-    }
-
-    private Type mapType;
-    public override Type/*!*/ ShallowType {
-      get {
-        Contract.Ensures(Contract.Result<Type>() != null);
-
-        if (mapType == null) {
-          List<Type>/*!*/ argTypes = new List<Type>();
-          foreach (Variable/*!*/ v in Dummies) {
-            Contract.Assert(v != null);
-            argTypes.Add(v.TypedIdent.Type);
-          }
-          mapType = new MapType(this.tok, this.TypeParameters, argTypes, Body.ShallowType);
-        }
-
-        return mapType;
-      }
-    }
-
-    public override Absy StdDispatch(StandardVisitor visitor) {
-      //Contract.Requires(visitor != null);
-      Contract.Ensures(Contract.Result<Absy>() != null);
-      return visitor.VisitLambdaExpr(this);
-    }
-
-  }
-}
+﻿//-----------------------------------------------------------------------------
+//
+// Copyright (C) Microsoft Corporation.  All Rights Reserved.
+//
+//-----------------------------------------------------------------------------
+//---------------------------------------------------------------------------------------------
+// BoogiePL - AbsyQuant.cs
+//---------------------------------------------------------------------------------------------
+
+namespace Microsoft.Boogie {
+  using System;
+  using System.Collections;
+  using System.Diagnostics;
+  using System.Collections.Generic;
+  using System.Linq;
+  using Microsoft.Boogie.AbstractInterpretation;
+  using System.Diagnostics.Contracts;
+  using Microsoft.Basetypes;
+
+  using Set = GSet<object>;
+
+  //---------------------------------------------------------------------
+  // Quantifiers and general binders
+  //---------------------------------------------------------------------
+
+  public enum BinderKind {
+    Forall,
+    Exists,
+    Lambda
+  }
+  [ContractClassFor(typeof(BinderExpr))]
+  abstract class BinderExprContracts : BinderExpr {
+    public override BinderKind Kind {
+      get {
+        throw new NotImplementedException();
+      }
+    }
+    public BinderExprContracts():base(null,null,null,null,null){
+  }
+
+    public override Type ShallowType {
+      get {
+        throw new NotImplementedException();
+      }
+    }
+  }
+  [ContractClass(typeof(BinderExprContracts))]
+  public abstract class BinderExpr : Expr {
+    public List<TypeVariable>/*!*/ TypeParameters;
+    public List<Variable>/*!*/ Dummies;
+    public QKeyValue Attributes;
+    public Expr/*!*/ Body;
+    [ContractInvariantMethod]
+    void ObjectInvariant() {
+      Contract.Invariant(TypeParameters != null);
+      Contract.Invariant(Dummies != null);
+      Contract.Invariant(Body != null);
+    }
+
+    public BinderExpr(IToken/*!*/ tok, List<TypeVariable>/*!*/ typeParameters,
+                      List<Variable>/*!*/ dummies, QKeyValue kv, Expr/*!*/ body)
+      : base(tok)
+      {
+      Contract.Requires(tok != null);
+      Contract.Requires(typeParameters != null);
+      Contract.Requires(dummies != null);
+      Contract.Requires(body != null);
+      Contract.Requires(dummies.Count + typeParameters.Count > 0);
+      TypeParameters = typeParameters;
+      Dummies = dummies;
+      Attributes = kv;
+      Body = body;
+    }
+
+    abstract public BinderKind Kind {
+      get;
+    }
+
+    protected static bool CompareAttributesAndTriggers = false;
+
+    public static bool EqualWithAttributesAndTriggers(object a, object b) {
+      CompareAttributesAndTriggers = true;
+      var res = object.Equals(a, b);
+      Contract.Assert(CompareAttributesAndTriggers);
+      CompareAttributesAndTriggers = false;
+      return res;
+    }
+
+    [Pure]
+    [Reads(ReadsAttribute.Reads.Nothing)]
+    public override bool Equals(object obj) {
+      return BinderEquals(obj);
+    }
+
+    public bool BinderEquals(object obj) {
+      if (obj == null) {
+        return false;
+      }
+      if (!(obj is BinderExpr) ||
+          this.Kind != ((BinderExpr) obj).Kind) {
+        return false;
+      }
+
+      var other = (BinderExpr) obj;
+
+      return this.TypeParameters.SequenceEqual(other.TypeParameters)
+             && this.Dummies.SequenceEqual(other.Dummies)
+             && (!CompareAttributesAndTriggers || object.Equals(this.Attributes, other.Attributes))
+             && object.Equals(this.Body, other.Body);
+    }
+
+    [Pure]
+    public override int GetHashCode() {
+      // Note, we don't hash triggers and attributes
+   
+      // DO NOT USE Dummies.GetHashCode() because we want structurally
+      // identical Expr to have the same hash code **not** identical references
+      // to have the same hash code.
+      int h = 0;
+      foreach (var dummyVar in this.Dummies) {
+        h = ( 53 * h ) + dummyVar.GetHashCode();
+      }
+
+      h ^= this.Body.GetHashCode();
+
+      // DO NOT USE TypeParameters.GetHashCode() because we want structural
+      // identical Expr to have the same hash code **not** identical references
+      // to have the same hash code.
+      int h2 = 0;
+      foreach (var typeParam in this.TypeParameters) {
+        h2 = ( 97 * h2 ) + typeParam.GetHashCode();
+      }
+
+      h = h * 5 + h2;
+      h *= ((int)Kind + 1);
+      return h;
+    }
+
+    protected virtual void EmitTypeHint(TokenTextWriter stream) {
+      Contract.Requires(stream != null);
+    }
+
+    protected virtual void EmitTriggers(TokenTextWriter stream) {
+      Contract.Requires(stream != null);
+    }
+
+    public override void Emit(TokenTextWriter stream, int contextBindingStrength, bool fragileContext) {
+      //Contract.Requires(stream != null);
+      stream.push();
+      stream.Write(this, "({0}", Kind.ToString().ToLower());
+      this.EmitTypeHint(stream);
+      Type.EmitOptionalTypeParams(stream, TypeParameters);
+      stream.Write(this, " ");
+      this.Dummies.Emit(stream, true);
+      stream.Write(" :: ");
+      stream.sep();
+      for (QKeyValue kv = this.Attributes; kv != null; kv = kv.Next) {
+        kv.Emit(stream);
+        stream.Write(" ");
+      }
+      this.EmitTriggers(stream);
+      stream.sep();
+
+      this.Body.Emit(stream);
+      stream.Write(")");
+      stream.pop();
+    }
+
+    protected virtual void ResolveTriggers(ResolutionContext rc) {
+      Contract.Requires(rc != null);
+    }
+
+    public override void Resolve(ResolutionContext rc) {
+      //Contract.Requires(rc != null);
+      if (rc.TriggerMode) {
+        rc.Error(this, "quantifiers are not allowed in triggers");
+      }
+
+      int previousTypeBinderState = rc.TypeBinderState;
+      try {
+        foreach (TypeVariable/*!*/ v in TypeParameters) {
+          Contract.Assert(v != null);
+          rc.AddTypeBinder(v);
+        }
+
+        rc.PushVarContext();
+        foreach (Variable/*!*/ v in Dummies) {
+          Contract.Assert(v != null);
+          v.Register(rc);
+          v.Resolve(rc);
+        }
+        for (QKeyValue kv = this.Attributes; kv != null; kv = kv.Next) {
+          kv.Resolve(rc);
+        }
+        this.ResolveTriggers(rc);
+        Body.Resolve(rc);
+        rc.PopVarContext();
+
+        // establish a canonical order of the type parameters
+        this.TypeParameters = Type.SortTypeParams(TypeParameters, new List<Type>(Dummies.Select(Item => Item.TypedIdent.Type).ToArray()), null);
+
+      } finally {
+        rc.TypeBinderState = previousTypeBinderState;
+      }
+    }
+
+    public override void ComputeFreeVariables(Set freeVars) {
+      //Contract.Requires(freeVars != null);
+      ComputeBinderFreeVariables(TypeParameters, Dummies, Body, Attributes, freeVars);
+    }
+
+    public static void ComputeBinderFreeVariables(List<TypeVariable> typeParameters, List<Variable> dummies, Expr body, QKeyValue attributes, Set freeVars) {
+      Contract.Requires(dummies != null);
+      Contract.Requires(body != null);
+
+      foreach (var v in dummies) {
+        Contract.Assert(v != null);
+        Contract.Assert(!freeVars[v]);
+      }
+      body.ComputeFreeVariables(freeVars);
+      for (var a = attributes; a != null; a = a.Next) {
+        foreach (var o in a.Params) {
+          var e = o as Expr;
+          if (e != null) {
+            e.ComputeFreeVariables(freeVars);
+          }
+        }
+      }
+      foreach (var v in dummies) {
+        freeVars.AddRange(v.TypedIdent.Type.FreeVariables);
+      }
+      freeVars.RemoveRange(dummies);
+      freeVars.RemoveRange(typeParameters);
+    }
+
+    protected List<TypeVariable> GetUnmentionedTypeParameters() {
+      Contract.Ensures(Contract.Result<List<TypeVariable>>() != null);
+      List<TypeVariable>/*!*/ dummyParameters = Type.FreeVariablesIn(new List<Type>(Dummies.Select(Item => Item.TypedIdent.Type).ToArray()));
+      Contract.Assert(dummyParameters != null);
+      List<TypeVariable>/*!*/ unmentionedParameters = new List<TypeVariable>();
+      foreach (TypeVariable/*!*/ var in TypeParameters) {
+        Contract.Assert(var != null);
+        if (!dummyParameters.Contains(var))
+          unmentionedParameters.Add(var);
+      }
+      return unmentionedParameters;
+    }
+  }
+
+  public class QKeyValue : Absy {
+    public readonly string/*!*/ Key;
+    private readonly List<object/*!*/>/*!*/ _params;  // each element is either a string or an Expr
+
+    public void AddParam(object p)
+    {
+      Contract.Requires(p != null);
+      this._params.Add(p);
+    }
+
+    public void AddParams(IEnumerable<object> ps)
+    {
+      Contract.Requires(cce.NonNullElements(ps));
+      this._params.AddRange(ps);
+    }
+
+    public void ClearParams()
+    {
+      this._params.Clear();
+    }
+
+    public IList<object> Params
+    {
+      get
+      {
+        Contract.Ensures(cce.NonNullElements(Contract.Result<IList<object>>()));
+        Contract.Ensures(Contract.Result<IList<object>>().IsReadOnly);
+        return this._params.AsReadOnly();
+      }
+    }
+
+    public QKeyValue Next;
+    [ContractInvariantMethod]
+    void ObjectInvariant() {
+      Contract.Invariant(Key != null);
+      Contract.Invariant(cce.NonNullElements(this._params));
+    }
+
+    public QKeyValue(IToken tok, string key, IList<object/*!*/>/*!*/ parameters, QKeyValue next)
+      : base(tok) {
+      Contract.Requires(key != null);
+      Contract.Requires(tok != null);
+      Contract.Requires(cce.NonNullElements(parameters));
+      Key = key;
+      this._params = new List<object>(parameters);
+      Next = next;
+    }
+
+    public void Emit(TokenTextWriter stream) {
+      Contract.Requires(stream != null);
+      stream.Write("{:");
+      stream.Write(Key);
+      string sep = " ";
+      foreach (object p in Params) {
+        stream.Write(sep);
+        sep = ", ";
+        if (p is string) {
+          stream.Write("\"");
+          stream.Write((string)p);
+          stream.Write("\"");
+        } else {
+          ((Expr)p).Emit(stream);
+        }
+      }
+      stream.Write("}");
+    }
+
+    public override void Resolve(ResolutionContext rc) {
+      //Contract.Requires(rc != null);
+      foreach (object p in Params) {
+        if (p is Expr) {
+          ((Expr)p).Resolve(rc);
+        }
+      }
+    }
+
+    public override void Typecheck(TypecheckingContext tc) {
+      //Contract.Requires(tc != null);
+      foreach (object p in Params) {
+        if (p is Expr) {
+          ((Expr)p).Typecheck(tc);
+        }
+      }
+    }
+    public void AddLast(QKeyValue other) {
+      Contract.Requires(other != null);
+      QKeyValue current = this;
+      while (current.Next != null) {
+        current = current.Next;
+      }
+      current.Next = other;
+    }
+    // Look for {:name string} in list of attributes.
+    [Pure]
+    public static string FindStringAttribute(QKeyValue kv, string name) {
+      Contract.Requires(name != null);
+      for (; kv != null; kv = kv.Next) {
+        if (kv.Key == name) {
+          if (kv.Params.Count == 1 && kv.Params[0] is string) {
+            return (string)kv.Params[0];
+          }
+        }
+      }
+      return null;
+    }
+    // Look for {:name expr} in list of attributes.
+    public static Expr FindExprAttribute(QKeyValue kv, string name) {
+      Contract.Requires(name != null);
+      for (; kv != null; kv = kv.Next) {
+        if (kv.Key == name) {
+          if (kv.Params.Count == 1 && kv.Params[0] is Expr) {
+            return (Expr)kv.Params[0];
+          }
+        }
+      }
+      return null;
+    }
+    // Return 'true' if {:name true} or {:name} is an attribute in 'kv'
+    public static bool FindBoolAttribute(QKeyValue kv, string name) {
+      Contract.Requires(name != null);
+      for (; kv != null; kv = kv.Next) {
+        if (kv.Key == name) {
+          return kv.Params.Count == 0 ||
+            (kv.Params.Count == 1 && kv.Params[0] is LiteralExpr && ((LiteralExpr)kv.Params[0]).IsTrue);
+        }
+      }
+      return false;
+    }
+
+    public static int FindIntAttribute(QKeyValue kv, string name, int defl) {
+      Contract.Requires(name != null);
+      Expr e = FindExprAttribute(kv, name);
+      LiteralExpr l = e as LiteralExpr;
+      if (l != null && l.isBigNum)
+        return l.asBigNum.ToIntSafe;
+      return defl;
+    }
+
+    public override Absy Clone() {
+      List<object> newParams = new List<object>();
+      foreach (object o in Params)
+        newParams.Add(o);
+      return new QKeyValue(tok, Key, newParams, (Next == null) ? null : (QKeyValue)Next.Clone());
+    }
+
+    public override Absy StdDispatch(StandardVisitor visitor) {
+      return visitor.VisitQKeyValue(this);
+    }
+
+    public override bool Equals(object obj) {
+      var other = obj as QKeyValue;
+      if (other == null) {
+        return false;
+      } else {
+        return Key == other.Key && object.Equals(Params, other.Params) &&
+               (Next == null
+                 ? other.Next == null
+                 : object.Equals(Next, other.Next));
+      }
+    }
+
+    public override int GetHashCode() {
+      throw new NotImplementedException();
+    }
+  }
+
+  public class Trigger : Absy {
+    public readonly bool Pos;
+    [Rep]
+    private List<Expr>/*!*/ tr;
+
+    public IList<Expr>/*!*/ Tr
+    {
+      get
+      {
+        Contract.Ensures(Contract.Result<IList<Expr>>() != null);
+        Contract.Ensures(Contract.Result<IList<Expr>>().Count >= 1);
+        Contract.Ensures(this.Pos || Contract.Result<IList<Expr>>().Count == 1);
+        return this.tr.AsReadOnly();
+      }
+      set
+      {
+        Contract.Requires(value != null);
+        Contract.Requires(value.Count >= 1);
+        Contract.Requires(this.Pos || value.Count == 1);
+        this.tr = new List<Expr>(value);
+      }
+    }
+
+    [ContractInvariantMethod]
+    void ObjectInvariant() {
+      Contract.Invariant(this.tr != null);
+      Contract.Invariant(this.tr.Count >= 1);
+      Contract.Invariant(Pos || this.tr.Count == 1);
+    }
+
+    public Trigger Next;
+
+    public Trigger(IToken/*!*/ tok, bool pos, IEnumerable<Expr>/*!*/ tr, Trigger next = null)
+      : base(tok) {
+      Contract.Requires(tok != null);
+      Contract.Requires(tr != null);
+      Contract.Requires(tr.Count() >= 1);
+      Contract.Requires(pos || tr.Count() == 1);
+      this.Pos = pos;
+      this.Tr = new List<Expr>(tr);
+      this.Next = next;
+    }
+
+    public void Emit(TokenTextWriter stream) {
+      Contract.Requires(stream != null);
+      stream.SetToken(this);
+      Contract.Assert(this.Tr.Count >= 1);
+      string/*!*/ sep = Pos ? "{ " : "{:nopats ";
+      foreach (Expr/*!*/ e in this.Tr) {
+        Contract.Assert(e != null);
+        stream.Write(sep);
+        sep = ", ";
+        e.Emit(stream);
+      }
+      stream.Write(" }");
+    }
+    public override void Resolve(ResolutionContext rc) {
+      //Contract.Requires(rc != null);
+      rc.TriggerMode = true;
+      foreach (Expr/*!*/ e in this.Tr) {
+        Contract.Assert(e != null);
+        e.Resolve(rc);
+
+        // just a variable by itself is not allowed
+        if (e is IdentifierExpr) {
+          rc.Error(e, "a matching pattern must be more than just a variable by itself: {0}", e);
+        }
+
+        // the free-variable check is performed in the surrounding quantifier expression (because that's
+        // where the bound variables are known)
+      }
+      rc.TriggerMode = false;
+    }
+
+    /// <summary>
+    /// Add to "freeVars" the free variables in the triggering expressions.
+    /// </summary>
+    public void ComputeFreeVariables(Set /*Variable*/ freeVars) {
+      Contract.Requires(freeVars != null);
+      foreach (Expr/*!*/ e in this.Tr) {
+        Contract.Assert(e != null);
+        e.ComputeFreeVariables(freeVars);
+      }
+    }
+
+    public override void Typecheck(TypecheckingContext tc) {
+      //Contract.Requires(tc != null);
+      foreach (Expr/*!*/ e in this.Tr) {
+        Contract.Assert(e != null);
+        e.Typecheck(tc);
+      }
+    }
+
+    public void AddLast(Trigger other) {
+      Trigger current = this;
+      while (current.Next != null) {
+        current = current.Next;
+      }
+      current.Next = other;
+    }
+
+    public override Absy StdDispatch(StandardVisitor visitor) {
+      //Contract.Requires(visitor != null);
+      Contract.Ensures(Contract.Result<Absy>() != null);
+      return visitor.VisitTrigger(this);
+    }
+
+    public override bool Equals(object obj) {
+      var other = obj as Trigger;
+      if (other == null) {
+        return false;
+      } else {
+        return this.Tr.SequenceEqual(other.Tr) && 
+          (Next == null ? other.Next == null : object.Equals(Next, other.Next));
+      }
+    }
+
+    public override int GetHashCode() {
+      throw new NotImplementedException();
+    }
+  }
+
+  public class ForallExpr : QuantifierExpr {
+    public ForallExpr(IToken/*!*/ tok, List<TypeVariable>/*!*/ typeParams,
+                      List<Variable>/*!*/ dummies, QKeyValue kv, Trigger triggers, Expr/*!*/ body)
+      : base(tok, typeParams, dummies, kv, triggers, body) {
+      Contract.Requires(tok != null);
+      Contract.Requires(typeParams != null);
+      Contract.Requires(dummies != null);
+      Contract.Requires(body != null);
+      Contract.Requires(dummies.Count + typeParams.Count > 0);
+    }
+    public ForallExpr(IToken tok, List<Variable> dummies, Trigger triggers, Expr body)
+      : base(tok, new List<TypeVariable>(), dummies, null, triggers, body) {
+      Contract.Requires(body != null);
+      Contract.Requires(dummies != null);
+      Contract.Requires(tok != null);
+      Contract.Requires(dummies.Count > 0);
+    }
+    public ForallExpr(IToken tok, List<Variable> dummies, Expr body)
+      : base(tok, new List<TypeVariable>(), dummies, null, null, body) {
+      Contract.Requires(body != null);
+      Contract.Requires(dummies != null);
+      Contract.Requires(tok != null);
+      Contract.Requires(dummies.Count > 0);
+    }
+    public ForallExpr(IToken tok, List<TypeVariable> typeParams, List<Variable> dummies, Expr body)
+      : base(tok, typeParams, dummies, null, null, body) {
+      Contract.Requires(body != null);
+      Contract.Requires(dummies != null);
+      Contract.Requires(typeParams != null);
+      Contract.Requires(tok != null);
+      Contract.Requires(dummies.Count + typeParams.Count > 0);
+    }
+
+    public override Absy StdDispatch(StandardVisitor visitor) {
+      //Contract.Requires(visitor != null);
+      Contract.Ensures(Contract.Result<Absy>() != null);
+      return visitor.VisitForallExpr(this);
+    }
+
+    public override BinderKind Kind {
+      get {
+        return BinderKind.Forall;
+      }
+    }
+  }
+
+  public class ExistsExpr : QuantifierExpr {
+    public ExistsExpr(IToken/*!*/ tok, List<TypeVariable>/*!*/ typeParams, List<Variable>/*!*/ dummies,
+                      QKeyValue kv, Trigger triggers, Expr/*!*/ body)
+      : base(tok, typeParams, dummies, kv, triggers, body) {
+      Contract.Requires(tok != null);
+      Contract.Requires(typeParams != null);
+      Contract.Requires(dummies != null);
+      Contract.Requires(body != null);
+      Contract.Requires(dummies.Count + typeParams.Count > 0);
+    }
+    public ExistsExpr(IToken tok, List<Variable> dummies, Trigger triggers, Expr body)
+      : base(tok, new List<TypeVariable>(), dummies, null, triggers, body) {
+      Contract.Requires(body != null);
+      Contract.Requires(dummies != null);
+      Contract.Requires(tok != null);
+      Contract.Requires(dummies.Count > 0);
+    }
+    public ExistsExpr(IToken tok, List<Variable> dummies, Expr body)
+      : base(tok, new List<TypeVariable>(), dummies, null, null, body) {
+      Contract.Requires(body != null);
+      Contract.Requires(dummies != null);
+      Contract.Requires(tok != null);
+      Contract.Requires(dummies.Count > 0);
+    }
+
+    public override Absy StdDispatch(StandardVisitor visitor) {
+      //Contract.Requires(visitor != null);
+      Contract.Ensures(Contract.Result<Absy>() != null);
+      return visitor.VisitExistsExpr(this);
+    }
+
+    public override BinderKind Kind {
+      get {
+        return BinderKind.Exists;
+      }
+    }
+  }
+
+  public abstract class QuantifierExpr : BinderExpr {
+    public Trigger Triggers;
+
+    static int SkolemIds = 0;
+    public static int GetNextSkolemId() {
+      SkolemIds++;
+      return SkolemIds;
+    }
+
+    public readonly int SkolemId;
+
+    public QuantifierExpr(IToken/*!*/ tok, List<TypeVariable>/*!*/ typeParameters,
+                          List<Variable>/*!*/ dummies, QKeyValue kv, Trigger triggers, Expr/*!*/ body)
+      : base(tok, typeParameters, dummies, kv, body) {
+      Contract.Requires(tok != null);
+      Contract.Requires(typeParameters != null);
+      Contract.Requires(dummies != null);
+      Contract.Requires(body != null);
+      Contract.Requires(dummies.Count + typeParameters.Count > 0);
+
+      Contract.Assert((this is ForallExpr) || (this is ExistsExpr));
+
+      Triggers = triggers;
+      SkolemId = GetNextSkolemId();
+    }
+
+    protected override void EmitTriggers(TokenTextWriter stream) {
+      //Contract.Requires(stream != null);
+      stream.push();
+      for (Trigger tr = this.Triggers; tr != null; tr = tr.Next) {
+        tr.Emit(stream);
+        stream.Write(" ");
+        stream.sep();
+      }
+      stream.pop();
+    }
+
+    // if the user says ( forall x :: forall y ::  ... ) and specifies *no* triggers, we transform it to
+    // (forall x, y ::  ... ) which may help the prover to pick trigger terms
+    //
+    // (Note: there used to be a different criterion here, which allowed merging when triggers were specified, which could cause prover errors due to resulting unbound variables in the triggers)
+    private void MergeAdjecentQuantifier() {
+      QuantifierExpr qbody = Body as QuantifierExpr;
+      if (!(qbody != null && (qbody is ForallExpr) == (this is ForallExpr) && Triggers == null)) {
+        return;
+      }
+      qbody.MergeAdjecentQuantifier();
+      if (this.Triggers != null || qbody.Triggers != null) {
+        return;
+      }
+      Body = qbody.Body;
+      TypeParameters.AddRange(qbody.TypeParameters);
+      Dummies.AddRange(qbody.Dummies);
+      Triggers = qbody.Triggers;
+      if (qbody.Attributes != null) {
+        if (Attributes == null) {
+          Attributes = qbody.Attributes;
+        } else {
+          QKeyValue p = Attributes;
+          while (p.Next != null) {
+            p = p.Next;
+          }
+          p.Next = qbody.Attributes;
+        }
+      }
+    }
+
+    #region never triggers
+    private class NeverTriggerCollector : ReadOnlyVisitor {
+      QuantifierExpr/*!*/ parent;
+      [ContractInvariantMethod]
+      void ObjectInvariant() {
+        Contract.Invariant(parent != null);
+      }
+
+      public NeverTriggerCollector(QuantifierExpr p) {
+        Contract.Requires(p != null);
+        parent = p;
+      }
+
+      public override Expr VisitNAryExpr(NAryExpr node) {
+        //Contract.Requires(node != null);
+        Contract.Ensures(Contract.Result<Expr>() != null);
+        FunctionCall fn = node.Fun as FunctionCall;
+        if (fn != null && cce.NonNull(fn.Func).NeverTrigger) {
+          parent.Triggers = new Trigger(fn.Func.tok, false, new List<Expr> { node} , parent.Triggers);
+        }
+        return base.VisitNAryExpr(node);
+      }
+      public override QuantifierExpr VisitQuantifierExpr(QuantifierExpr node) {
+        // don't go into quantifier expression or its triggers, since the terms in there may have more bound variables
+        // (note, with only the VisitBinderExpr override below, we'd still be visiting triggers, which we don't want to do)
+        return node;
+      }
+      public override BinderExpr VisitBinderExpr(BinderExpr node) {
+        // don't go into binder expression, since the terms in there may have more bound variables
+        return node;
+      }
+    }
+
+    private bool neverTriggerApplied;
+    private void ApplyNeverTriggers() {
+      if (neverTriggerApplied) {
+        return;
+      }
+      neverTriggerApplied = true;
+
+      for (Trigger t = Triggers; t != null; t = t.Next) {
+        if (t.Pos) {
+          return;
+        }
+      }
+
+      NeverTriggerCollector visitor = new NeverTriggerCollector(this);
+      visitor.VisitExpr(Body);
+    }
+    #endregion
+
+    protected override void ResolveTriggers(ResolutionContext rc) {
+      //Contract.Requires(rc != null);
+      for (Trigger tr = this.Triggers; tr != null; tr = tr.Next) {
+        int prevErrorCount = rc.ErrorCount;
+        tr.Resolve(rc);
+        if (prevErrorCount == rc.ErrorCount) {
+          // for positive triggers, make sure all bound variables are mentioned
+          if (tr.Pos) {
+            Set /*Variable*/ freeVars = new Set /*Variable*/ ();
+            tr.ComputeFreeVariables(freeVars);
+            foreach (Variable/*!*/ v in Dummies) {
+              Contract.Assert(v != null);
+              if (!freeVars[v]) {
+                rc.Error(tr, "trigger must mention all quantified variables, but does not mention: {0}", v);
+              }
+            }
+          }
+        }
+      }
+    }
+
+    public override void Resolve(ResolutionContext rc) {
+      //Contract.Requires(rc != null);
+      int oldErrorCount = rc.ErrorCount;
+
+      this.MergeAdjecentQuantifier();
+
+      base.Resolve(rc);
+
+      if (oldErrorCount == rc.ErrorCount) {
+        this.ApplyNeverTriggers();
+      }
+    }
+
+
+    public override void Typecheck(TypecheckingContext tc) {
+      //Contract.Requires(tc != null);
+      for (QKeyValue kv = this.Attributes; kv != null; kv = kv.Next) {
+        kv.Typecheck(tc);
+      }
+      for (Trigger tr = this.Triggers; tr != null; tr = tr.Next) {
+        tr.Typecheck(tc);
+      }
+      Body.Typecheck(tc);
+      Contract.Assert(Body.Type != null);  // follows from postcondition of Expr.Typecheck
+      if (!Body.Type.Unify(Type.Bool)) {
+        tc.Error(this, "quantifier body must be of type bool");
+      }
+      this.Type = Type.Bool;
+
+      // Check that type parameters occur in the types of the
+      // dummies, or otherwise in the triggers. This can only be
+      // done after typechecking
+      List<TypeVariable>/*!*/ unmentionedParameters = GetUnmentionedTypeParameters();
+      Contract.Assert(unmentionedParameters != null);
+
+      if (unmentionedParameters.Count > 0) {
+        // all the type parameters that do not occur in dummy types
+        // have to occur in triggers
+
+        for (Trigger tr = this.Triggers; tr != null; tr = tr.Next) {
+          // for positive triggers, make sure all bound variables are mentioned
+          if (tr.Pos) {
+            Set /*Variable*/ freeVars = new Set /*Variable*/ ();
+            tr.ComputeFreeVariables(freeVars);
+            foreach (TypeVariable/*!*/ v in unmentionedParameters) {
+              Contract.Assert(v != null);
+              if (!freeVars[v])
+                tc.Error(tr,
+                         "trigger does not mention {0}, which does not occur in variables types either",
+                         v);
+            }
+          }
+        }
+      }
+    }
+    public override Type/*!*/ ShallowType {
+      get {
+        Contract.Ensures(Contract.Result<Type>() != null);
+
+        return Type.Bool;
+      }
+    }
+
+    public override bool Equals(object obj) {
+      var other = obj as QuantifierExpr;
+      if (other == null) {
+        return false;
+      } else {
+        return this.BinderEquals(obj) && 
+          (!CompareAttributesAndTriggers || object.Equals(Triggers, other.Triggers));
+      }
+    }
+  }
+
+
+  public class LambdaExpr : BinderExpr {
+    public LambdaExpr(IToken/*!*/ tok, List<TypeVariable>/*!*/ typeParameters,
+                      List<Variable>/*!*/ dummies, QKeyValue kv, Expr/*!*/ body)
+      : base(tok, typeParameters, dummies, kv, body) {
+      Contract.Requires(tok != null);
+      Contract.Requires(typeParameters != null);
+      Contract.Requires(dummies != null);
+      Contract.Requires(body != null);
+      Contract.Requires(dummies.Count + typeParameters.Count > 0);
+    }
+
+    public override BinderKind Kind {
+      get {
+        return BinderKind.Lambda;
+      }
+    }
+
+    public override void Resolve(ResolutionContext rc) {
+      //Contract.Requires(rc != null);
+      base.Resolve(rc);
+    }
+
+    public override void Typecheck(TypecheckingContext tc) {
+      //Contract.Requires(tc != null);
+      for (QKeyValue kv = this.Attributes; kv != null; kv = kv.Next) {
+        kv.Typecheck(tc);
+      }
+      Body.Typecheck(tc);
+      Contract.Assert(Body.Type != null);  // follows from postcondition of Expr.Typecheck
+
+      List<Type>/*!*/ argTypes = new List<Type>();
+      foreach (Variable/*!*/ v in Dummies) {
+        Contract.Assert(v != null);
+        argTypes.Add(v.TypedIdent.Type);
+      }
+      this.Type = new MapType(this.tok, this.TypeParameters, argTypes, Body.Type);
+
+      // Check that type parameters occur in the types of the
+      // dummies, or otherwise in the triggers. This can only be
+      // done after typechecking
+      List<TypeVariable>/*!*/ unmentionedParameters = GetUnmentionedTypeParameters();
+      Contract.Assert(unmentionedParameters != null);
+
+      if (unmentionedParameters.Count > 0) {
+        tc.Error(this, "the type variable {0} does not occur in types of the lambda parameters", unmentionedParameters[0]);
+      }
+    }
+
+    private Type mapType;
+    public override Type/*!*/ ShallowType {
+      get {
+        Contract.Ensures(Contract.Result<Type>() != null);
+
+        if (mapType == null) {
+          List<Type>/*!*/ argTypes = new List<Type>();
+          foreach (Variable/*!*/ v in Dummies) {
+            Contract.Assert(v != null);
+            argTypes.Add(v.TypedIdent.Type);
+          }
+          mapType = new MapType(this.tok, this.TypeParameters, argTypes, Body.ShallowType);
+        }
+
+        return mapType;
+      }
+    }
+
+    public override Absy StdDispatch(StandardVisitor visitor) {
+      //Contract.Requires(visitor != null);
+      Contract.Ensures(Contract.Result<Absy>() != null);
+      return visitor.VisitLambdaExpr(this);
+    }
+
+  }
+}