using Graphing;
using System;
using System.Collections.Generic;
using System.Diagnostics;
using System.Diagnostics.Contracts;
using System.Linq;

namespace Microsoft.Boogie {

public class BlockPredicator {

  Program prog;
  Implementation impl;
  Graph<Block> blockGraph;

  bool createCandidateInvariants = true;
  bool useProcedurePredicates = true;

  Expr returnBlockId;

  LocalVariable curVar, pVar;
  IdentifierExpr cur, p, fp;
  Expr pExpr;
  Dictionary<Microsoft.Boogie.Type, IdentifierExpr> havocVars =
    new Dictionary<Microsoft.Boogie.Type, IdentifierExpr>();
  Dictionary<Block, Expr> blockIds = new Dictionary<Block, Expr>();
  HashSet<Block> doneBlocks = new HashSet<Block>();

  BlockPredicator(Program p, Implementation i, bool cci, bool upp) {
    prog = p;
    impl = i;
    createCandidateInvariants = cci;
    useProcedurePredicates = upp;
  }

  void PredicateCmd(List<Block> blocks, Block block, Cmd cmd, out Block nextBlock) {
    if (!useProcedurePredicates && cmd is CallCmd) {
      var trueBlock = new Block();
      blocks.Add(trueBlock);
      trueBlock.Label = block.Label + ".call.true";
      trueBlock.Cmds.Add(new AssumeCmd(Token.NoToken, p));
      trueBlock.Cmds.Add(cmd);

      var falseBlock = new Block();
      blocks.Add(falseBlock);
      falseBlock.Label = block.Label + ".call.false";
      falseBlock.Cmds.Add(new AssumeCmd(Token.NoToken, Expr.Not(p)));

      var contBlock = new Block();
      blocks.Add(contBlock);
      contBlock.Label = block.Label + ".call.cont";

      block.TransferCmd =
        new GotoCmd(Token.NoToken, new BlockSeq(trueBlock, falseBlock));
      trueBlock.TransferCmd = falseBlock.TransferCmd =
        new GotoCmd(Token.NoToken, new BlockSeq(contBlock));
      nextBlock = contBlock;
    } else {
      PredicateCmd(block.Cmds, cmd);
      nextBlock = block;
    }
  }

  void PredicateCmd(CmdSeq cmdSeq, Cmd cmd) {
    if (cmd is AssignCmd) {
      var aCmd = (AssignCmd)cmd;
      cmdSeq.Add(new AssignCmd(Token.NoToken, aCmd.Lhss,
                   new List<Expr>(aCmd.Lhss.Zip(aCmd.Rhss, (lhs, rhs) =>
                     new NAryExpr(Token.NoToken,
                       new IfThenElse(Token.NoToken),
                       new ExprSeq(p, rhs, lhs.AsExpr))))));
    } else if (cmd is AssertCmd) {
      var aCmd = (AssertCmd)cmd;
      if (cmdSeq.Last() is AssignCmd &&
          cmdSeq.Cast<Cmd>().SkipEnd(1).All(c => c is AssertCmd)) {
        // This may be a loop invariant.  Make sure it continues to appear as
        // the first statement in the block.
        var assign = cmdSeq.Last();
        cmdSeq.Truncate(cmdSeq.Length-1);
        aCmd.Expr = Expr.Imp(pExpr, aCmd.Expr);
        cmdSeq.Add(aCmd);
        // cmdSeq.Add(new AssertCmd(aCmd.tok, Expr.Imp(pExpr, aCmd.Expr)));
        cmdSeq.Add(assign);
      } else {
        aCmd.Expr = Expr.Imp(p, aCmd.Expr);
        cmdSeq.Add(aCmd);
        // cmdSeq.Add(new AssertCmd(aCmd.tok, Expr.Imp(p, aCmd.Expr)));
      }
    } else if (cmd is AssumeCmd) {
      var aCmd = (AssumeCmd)cmd;
      cmdSeq.Add(new AssumeCmd(Token.NoToken, Expr.Imp(p, aCmd.Expr)));
    } else if (cmd is HavocCmd) {
      var hCmd = (HavocCmd)cmd;
      foreach (IdentifierExpr v in hCmd.Vars) {
        Microsoft.Boogie.Type type = v.Decl.TypedIdent.Type;
        Contract.Assert(type != null);

        IdentifierExpr havocTempExpr;
        if (havocVars.ContainsKey(type)) {
          havocTempExpr = havocVars[type];
        } else {
          var havocVar = new LocalVariable(Token.NoToken,
                             new TypedIdent(Token.NoToken,
                                            "_HAVOC_" + type.ToString(), type));
          impl.LocVars.Add(havocVar);
          havocVars[type] = havocTempExpr =
            new IdentifierExpr(Token.NoToken, havocVar);
        }
        cmdSeq.Add(new HavocCmd(Token.NoToken,
                                new IdentifierExprSeq(havocTempExpr)));
        cmdSeq.Add(Cmd.SimpleAssign(Token.NoToken, v,
                                    new NAryExpr(Token.NoToken,
                                      new IfThenElse(Token.NoToken),
                                      new ExprSeq(p, havocTempExpr, v))));
      }
    } else if (cmd is CallCmd) {
      Debug.Assert(useProcedurePredicates);
      var cCmd = (CallCmd)cmd;
      cCmd.Ins.Insert(0, p);
<<<<<<< HEAD
      cmdSeq.Add(cCmd);
    }
    else if (cmd is CommentCmd) {
      // skip
=======
      cmdSeq.Add(cCmd);
    } else if (cmd is StateCmd) {
      var sCmd = (StateCmd)cmd;
      var newCmdSeq = new CmdSeq();
      foreach (Cmd c in sCmd.Cmds)
        PredicateCmd(newCmdSeq, c);
      sCmd.Cmds = newCmdSeq;
      cmdSeq.Add(sCmd);
>>>>>>> bfa96e99
    } else {
      Console.WriteLine("Unsupported cmd: " + cmd.GetType().ToString());
    }
  }

  void PredicateTransferCmd(CmdSeq cmdSeq, TransferCmd cmd) {
    if (cmd is GotoCmd) {
      var gCmd = (GotoCmd)cmd;
      var targets = new List<Expr>(
        gCmd.labelTargets.Cast<Block>().Select(b => blockIds[b]));
      if (targets.Count == 1) {
        PredicateCmd(cmdSeq, Cmd.SimpleAssign(Token.NoToken, cur, targets[0]));
      } else {
        PredicateCmd(cmdSeq, new HavocCmd(Token.NoToken,
                                          new IdentifierExprSeq(cur)));
        PredicateCmd(cmdSeq, new AssumeCmd(Token.NoToken,
               targets.Select(t => (Expr)Expr.Eq(cur, t)).Aggregate(Expr.Or)));
      }

      foreach (Block b in gCmd.labelTargets) {
        if (blockGraph.Predecessors(b).Count() == 1) {
          if (!doneBlocks.Contains(b)) {
            var assumes = b.Cmds.Cast<Cmd>().TakeWhile(c => c is AssumeCmd);
            if (assumes.Count() > 0) {
              foreach (AssumeCmd aCmd in assumes) {
                cmdSeq.Add(new AssumeCmd(Token.NoToken,
                                         Expr.Imp(Expr.Eq(cur, blockIds[b]),
                                         aCmd.Expr)));
              }
              b.Cmds =
                new CmdSeq(b.Cmds.Cast<Cmd>().Skip(assumes.Count()).ToArray());
            }
          }
        }
      }
    } else if (cmd is ReturnCmd) {
      PredicateCmd(cmdSeq, Cmd.SimpleAssign(Token.NoToken, cur, returnBlockId));
    } else {
      Console.WriteLine("Unsupported cmd: " + cmd.GetType().ToString());
    }
  }

  void PredicateImplementation() {
    try {
      blockGraph = prog.ProcessLoops(impl);
    }
    catch (Program.IrreducibleLoopException) {
      return;
    }
    var sortedBlocks = blockGraph.LoopyTopSort();

    int blockId = 0;
    foreach (var block in impl.Blocks)
      blockIds[block] = Expr.Literal(blockId++);
    returnBlockId = Expr.Literal(blockId++);

    curVar = new LocalVariable(Token.NoToken,
                               new TypedIdent(Token.NoToken, "cur",
                                              Microsoft.Boogie.Type.Int));
    impl.LocVars.Add(curVar);
    cur = Expr.Ident(curVar);

    pVar = new LocalVariable(Token.NoToken,
                             new TypedIdent(Token.NoToken, "p",
                                            Microsoft.Boogie.Type.Bool));
    impl.LocVars.Add(pVar);
    p = Expr.Ident(pVar);

    if (useProcedurePredicates)
      fp = Expr.Ident(impl.InParams[0]);

    var newBlocks = new List<Block>();

    Block entryBlock = new Block();
    entryBlock.Label = "entry";
    entryBlock.Cmds = new CmdSeq(Cmd.SimpleAssign(Token.NoToken, cur,
                        CreateIfFPThenElse(blockIds[sortedBlocks[0].Item1],
                                           returnBlockId)));
    newBlocks.Add(entryBlock);

    var prevBlock = entryBlock;
    foreach (var n in sortedBlocks) {
      if (n.Item2) {
        var backedgeBlock = new Block();
        newBlocks.Add(backedgeBlock);

        backedgeBlock.Label = n.Item1.Label + ".backedge";
        backedgeBlock.Cmds = new CmdSeq(new AssumeCmd(Token.NoToken,
          Expr.Eq(cur, blockIds[n.Item1]),
          new QKeyValue(Token.NoToken, "backedge", new List<object>(), null)));
        backedgeBlock.TransferCmd = new GotoCmd(Token.NoToken,
                                                new BlockSeq(n.Item1));

        var tailBlock = new Block();
        newBlocks.Add(tailBlock);

        tailBlock.Label = n.Item1.Label + ".tail";
        tailBlock.Cmds = new CmdSeq(new AssumeCmd(Token.NoToken,
                                             Expr.Neq(cur, blockIds[n.Item1])));

        prevBlock.TransferCmd = new GotoCmd(Token.NoToken,
                                        new BlockSeq(backedgeBlock, tailBlock));
        prevBlock = tailBlock;
      } else {
        var runBlock = n.Item1;
        var oldCmdSeq = runBlock.Cmds;
        runBlock.Cmds = new CmdSeq();
        newBlocks.Add(runBlock);
        prevBlock.TransferCmd = new GotoCmd(Token.NoToken,
                                            new BlockSeq(runBlock));

        pExpr = Expr.Eq(cur, blockIds[runBlock]);
        if (createCandidateInvariants && blockGraph.Headers.Contains(runBlock)) {
          AddUniformCandidateInvariant(runBlock.Cmds, runBlock);
          AddNonUniformCandidateInvariant(runBlock.Cmds, runBlock);
        }
        runBlock.Cmds.Add(Cmd.SimpleAssign(Token.NoToken, p, pExpr));
        var transferCmd = runBlock.TransferCmd;
        foreach (Cmd cmd in oldCmdSeq)
          PredicateCmd(newBlocks, runBlock, cmd, out runBlock);
        PredicateTransferCmd(runBlock.Cmds, transferCmd);

        prevBlock = runBlock;
        doneBlocks.Add(runBlock);
      }
    }

    prevBlock.TransferCmd = new ReturnCmd(Token.NoToken);
    impl.Blocks = newBlocks;
  }

  private Expr CreateIfFPThenElse(Expr then, Expr eElse) {
    if (useProcedurePredicates) {
      return new NAryExpr(Token.NoToken,
                 new IfThenElse(Token.NoToken),
                 new ExprSeq(fp, then, eElse));
    } else {
      return then;
    }
  }

  private void AddUniformCandidateInvariant(CmdSeq cs, Block header) {
    cs.Add(prog.CreateCandidateInvariant(Expr.Eq(cur,
               CreateIfFPThenElse(blockIds[header], returnBlockId)),
             "uniform loop"));
  }

  private void AddNonUniformCandidateInvariant(CmdSeq cs, Block header) {
    var loopNodes = new HashSet<Block>();
    foreach (var b in blockGraph.BackEdgeNodes(header))
      loopNodes.UnionWith(blockGraph.NaturalLoops(header, b));
    var exits = new HashSet<Expr>();
    foreach (var ln in loopNodes) {
      if (ln.TransferCmd is GotoCmd) {
        var gCmd = (GotoCmd) ln.TransferCmd;
        foreach (var exit in gCmd.labelTargets.Cast<Block>()
                                 .Where(b => !loopNodes.Contains(b)))
          exits.Add(blockIds[exit]);
      }
      if (ln.TransferCmd is ReturnCmd)
        exits.Add(returnBlockId);
    }
    var curIsHeaderOrExit = exits.Aggregate((Expr)Expr.Eq(cur, blockIds[header]),
                                            (e, exit) => Expr.Or(e, Expr.Eq(cur, exit)));
    cs.Add(prog.CreateCandidateInvariant(
             CreateIfFPThenElse(curIsHeaderOrExit, Expr.Eq(cur, returnBlockId)),
             "non-uniform loop"));
  }

  public static void Predicate(Program p,
                               bool createCandidateInvariants = true,
                               bool useProcedurePredicates = true) {
    foreach (var decl in p.TopLevelDeclarations.ToList()) {
      if (useProcedurePredicates && decl is DeclWithFormals && !(decl is Function)) {
        var dwf = (DeclWithFormals)decl;
        var fpVar = new Formal(Token.NoToken,
                               new TypedIdent(Token.NoToken, "_P",
                                              Microsoft.Boogie.Type.Bool),
                               /*incoming=*/true);
        dwf.InParams = new VariableSeq(
          (new Variable[] {fpVar}.Concat(dwf.InParams.Cast<Variable>()))
            .ToArray());
      }
      var impl = decl as Implementation;
      if (impl != null)
        new BlockPredicator(p, impl, createCandidateInvariants, useProcedurePredicates).PredicateImplementation();
    }
  }

  public static void Predicate(Program p, Implementation impl) {
    new BlockPredicator(p, impl, false, false).PredicateImplementation();
  }

}

}<|MERGE_RESOLUTION|>--- conflicted
+++ resolved
@@ -117,21 +117,17 @@
       Debug.Assert(useProcedurePredicates);
       var cCmd = (CallCmd)cmd;
       cCmd.Ins.Insert(0, p);
-<<<<<<< HEAD
       cmdSeq.Add(cCmd);
     }
     else if (cmd is CommentCmd) {
       // skip
-=======
-      cmdSeq.Add(cCmd);
-    } else if (cmd is StateCmd) {
+      } else if (cmd is StateCmd) {
       var sCmd = (StateCmd)cmd;
       var newCmdSeq = new CmdSeq();
       foreach (Cmd c in sCmd.Cmds)
         PredicateCmd(newCmdSeq, c);
       sCmd.Cmds = newCmdSeq;
       cmdSeq.Add(sCmd);
->>>>>>> bfa96e99
     } else {
       Console.WriteLine("Unsupported cmd: " + cmd.GetType().ToString());
     }
